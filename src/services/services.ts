/// <reference path="..\compiler\program.ts"/>
/// <reference path="..\compiler\commandLineParser.ts"/>

/// <reference path='types.ts' />
/// <reference path='utilities.ts' />
/// <reference path='breakpoints.ts' />
/// <reference path='classifier.ts' />
/// <reference path='completions.ts' />
/// <reference path='documentHighlights.ts' />
/// <reference path='documentRegistry.ts' />
/// <reference path='findAllReferences.ts' />
/// <reference path='goToDefinition.ts' />
/// <reference path='jsDoc.ts' />
/// <reference path='jsTyping.ts' />
/// <reference path='navigateTo.ts' />
/// <reference path='navigationBar.ts' />
/// <reference path='outliningElementsCollector.ts' />
/// <reference path='patternMatcher.ts' />
/// <reference path='preProcess.ts' />
/// <reference path='rename.ts' />
/// <reference path='signatureHelp.ts' />
/// <reference path='symbolDisplay.ts' />
/// <reference path='transpile.ts' />
/// <reference path='formatting\formatting.ts' />
/// <reference path='formatting\smartIndenter.ts' />
/// <reference path='textChanges.ts' />
/// <reference path='codeFixProvider.ts' />
/// <reference path='codefixes\fixes.ts' />

namespace ts {
    /** The version of the language service API */
    export const servicesVersion = "0.5";

    function createNode<TKind extends SyntaxKind>(kind: TKind, pos: number, end: number, parent?: Node): NodeObject | TokenObject<TKind> | IdentifierObject {
        const node = kind >= SyntaxKind.FirstNode ? new NodeObject(kind, pos, end) :
            kind === SyntaxKind.Identifier ? new IdentifierObject(SyntaxKind.Identifier, pos, end) :
                new TokenObject(kind, pos, end);
        node.parent = parent;
        return node;
    }

    class NodeObject implements Node {
        public kind: SyntaxKind;
        public pos: number;
        public end: number;
        public flags: NodeFlags;
        public parent: Node;
        public jsDoc: JSDoc[];
        public original: Node;
        public transformFlags: TransformFlags;
        private _children: Node[];

        constructor(kind: SyntaxKind, pos: number, end: number) {
            this.pos = pos;
            this.end = end;
            this.flags = NodeFlags.None;
            this.transformFlags = undefined;
            this.parent = undefined;
            this.kind = kind;
        }

        public getSourceFile(): SourceFile {
            return getSourceFileOfNode(this);
        }

        public getStart(sourceFile?: SourceFileLike, includeJsDocComment?: boolean): number {
            return getTokenPosOfNode(this, sourceFile, includeJsDocComment);
        }

        public getFullStart(): number {
            return this.pos;
        }

        public getEnd(): number {
            return this.end;
        }

        public getWidth(sourceFile?: SourceFile): number {
            return this.getEnd() - this.getStart(sourceFile);
        }

        public getFullWidth(): number {
            return this.end - this.pos;
        }

        public getLeadingTriviaWidth(sourceFile?: SourceFile): number {
            return this.getStart(sourceFile) - this.pos;
        }

        public getFullText(sourceFile?: SourceFile): string {
            return (sourceFile || this.getSourceFile()).text.substring(this.pos, this.end);
        }

        public getText(sourceFile?: SourceFile): string {
            if (!sourceFile) {
                sourceFile = this.getSourceFile();
            }
            return sourceFile.text.substring(this.getStart(sourceFile), this.getEnd());
        }

        private addSyntheticNodes(nodes: Node[], pos: number, end: number, useJSDocScanner?: boolean): number {
            scanner.setTextPos(pos);
            while (pos < end) {
                const token = useJSDocScanner ? scanner.scanJSDocToken() : scanner.scan();
                const textPos = scanner.getTextPos();
                if (textPos <= end) {
                    nodes.push(createNode(token, pos, textPos, this));
                }
                pos = textPos;
            }
            return pos;
        }

        private createSyntaxList(nodes: NodeArray<Node>): Node {
            const list = <NodeObject>createNode(SyntaxKind.SyntaxList, nodes.pos, nodes.end, this);
            list._children = [];
            let pos = nodes.pos;

            for (const node of nodes) {
                if (pos < node.pos) {
                    pos = this.addSyntheticNodes(list._children, pos, node.pos);
                }
                list._children.push(node);
                pos = node.end;
            }
            if (pos < nodes.end) {
                this.addSyntheticNodes(list._children, pos, nodes.end);
            }
            return list;
        }

        private createChildren(sourceFile?: SourceFileLike) {
            let children: Node[];
            if (this.kind >= SyntaxKind.FirstNode) {
                scanner.setText((sourceFile || this.getSourceFile()).text);
                children = [];
                let pos = this.pos;
                const useJSDocScanner = this.kind >= SyntaxKind.FirstJSDocTagNode && this.kind <= SyntaxKind.LastJSDocTagNode;
                const processNode = (node: Node) => {
                    const isJSDocTagNode = isJSDocTag(node);
                    if (!isJSDocTagNode && pos < node.pos) {
                        pos = this.addSyntheticNodes(children, pos, node.pos, useJSDocScanner);
                    }
                    children.push(node);
                    if (!isJSDocTagNode) {
                        pos = node.end;
                    }
                };
                const processNodes = (nodes: NodeArray<Node>) => {
                    if (pos < nodes.pos) {
                        pos = this.addSyntheticNodes(children, pos, nodes.pos, useJSDocScanner);
                    }
                    children.push(this.createSyntaxList(<NodeArray<Node>>nodes));
                    pos = nodes.end;
                };
                // jsDocComments need to be the first children
                if (this.jsDoc) {
                    for (const jsDocComment of this.jsDoc) {
                        processNode(jsDocComment);
                    }
                }
                // For syntactic classifications, all trivia are classcified together, including jsdoc comments.
                // For that to work, the jsdoc comments should still be the leading trivia of the first child.
                // Restoring the scanner position ensures that.
                pos = this.pos;
                forEachChild(this, processNode, processNodes);
                if (pos < this.end) {
                    this.addSyntheticNodes(children, pos, this.end);
                }
                scanner.setText(undefined);
            }
            this._children = children || emptyArray;
        }

        public getChildCount(sourceFile?: SourceFile): number {
            if (!this._children) this.createChildren(sourceFile);
            return this._children.length;
        }

        public getChildAt(index: number, sourceFile?: SourceFile): Node {
            if (!this._children) this.createChildren(sourceFile);
            return this._children[index];
        }

        public getChildren(sourceFile?: SourceFileLike): Node[] {
            if (!this._children) this.createChildren(sourceFile);
            return this._children;
        }

        public getFirstToken(sourceFile?: SourceFile): Node {
            const children = this.getChildren(sourceFile);
            if (!children.length) {
                return undefined;
            }

            const child = ts.find(children, kid => kid.kind < SyntaxKind.FirstJSDocNode || kid.kind > SyntaxKind.LastJSDocNode);
            return child.kind < SyntaxKind.FirstNode ?
                child :
                child.getFirstToken(sourceFile);
        }

        public getLastToken(sourceFile?: SourceFile): Node {
            const children = this.getChildren(sourceFile);

            const child = lastOrUndefined(children);
            if (!child) {
                return undefined;
            }

            return child.kind < SyntaxKind.FirstNode ? child : child.getLastToken(sourceFile);
        }

        public forEachChild<T>(cbNode: (node: Node) => T, cbNodeArray?: (nodes: Node[]) => T): T {
            return forEachChild(this, cbNode, cbNodeArray);
        }
    }

    class TokenOrIdentifierObject implements Node {
        public kind: SyntaxKind;
        public pos: number;
        public end: number;
        public flags: NodeFlags;
        public parent: Node;
        public jsDocComments: JSDoc[];

        constructor(pos: number, end: number) {
            // Set properties in same order as NodeObject
            this.pos = pos;
            this.end = end;
            this.flags = NodeFlags.None;
            this.parent = undefined;
        }

        public getSourceFile(): SourceFile {
            return getSourceFileOfNode(this);
        }

        public getStart(sourceFile?: SourceFileLike, includeJsDocComment?: boolean): number {
            return getTokenPosOfNode(this, sourceFile, includeJsDocComment);
        }

        public getFullStart(): number {
            return this.pos;
        }

        public getEnd(): number {
            return this.end;
        }

        public getWidth(sourceFile?: SourceFile): number {
            return this.getEnd() - this.getStart(sourceFile);
        }

        public getFullWidth(): number {
            return this.end - this.pos;
        }

        public getLeadingTriviaWidth(sourceFile?: SourceFile): number {
            return this.getStart(sourceFile) - this.pos;
        }

        public getFullText(sourceFile?: SourceFile): string {
            return (sourceFile || this.getSourceFile()).text.substring(this.pos, this.end);
        }

        public getText(sourceFile?: SourceFile): string {
            return (sourceFile || this.getSourceFile()).text.substring(this.getStart(), this.getEnd());
        }

        public getChildCount(): number {
            return 0;
        }

        public getChildAt(): Node {
            return undefined;
        }

        public getChildren(): Node[] {
            return emptyArray;
        }

        public getFirstToken(): Node {
            return undefined;
        }

        public getLastToken(): Node {
            return undefined;
        }

        public forEachChild<T>(): T {
            return undefined;
        }
    }

    class SymbolObject implements Symbol {
        flags: SymbolFlags;
        name: string;
        declarations: Declaration[];

        // Undefined is used to indicate the value has not been computed. If, after computing, the
        // symbol has no doc comment, then the empty string will be returned.
        documentationComment: SymbolDisplayPart[];

        // Undefined is used to indicate the value has not been computed. If, after computing, the
        // symbol has no JSDoc tags, then the empty array will be returned.
        tags: JSDocTagInfo[];

        constructor(flags: SymbolFlags, name: string) {
            this.flags = flags;
            this.name = name;
        }

        getFlags(): SymbolFlags {
            return this.flags;
        }

        getName(): string {
            return this.name;
        }

        getDeclarations(): Declaration[] {
            return this.declarations;
        }

        getDocumentationComment(): SymbolDisplayPart[] {
            if (this.documentationComment === undefined) {
                this.documentationComment = JsDoc.getJsDocCommentsFromDeclarations(this.declarations);
            }

            return this.documentationComment;
        }

        getJsDocTags(): JSDocTagInfo[] {
            if (this.tags === undefined) {
                this.tags = JsDoc.getJsDocTagsFromDeclarations(this.declarations);
            }

            return this.tags;
        }
    }

    class TokenObject<TKind extends SyntaxKind> extends TokenOrIdentifierObject implements Token<TKind> {
        public kind: TKind;

        constructor(kind: TKind, pos: number, end: number) {
            super(pos, end);
            this.kind = kind;
        }
    }

    class IdentifierObject extends TokenOrIdentifierObject implements Identifier {
        public kind: SyntaxKind.Identifier;
        public text: string;
        _primaryExpressionBrand: any;
        _memberExpressionBrand: any;
        _leftHandSideExpressionBrand: any;
        _incrementExpressionBrand: any;
        _unaryExpressionBrand: any;
        _expressionBrand: any;
        constructor(_kind: SyntaxKind.Identifier, pos: number, end: number) {
            super(pos, end);
        }
    }
    IdentifierObject.prototype.kind = SyntaxKind.Identifier;

    class TypeObject implements Type {
        checker: TypeChecker;
        flags: TypeFlags;
        objectFlags?: ObjectFlags;
        id: number;
        symbol: Symbol;
        constructor(checker: TypeChecker, flags: TypeFlags) {
            this.checker = checker;
            this.flags = flags;
        }
        getFlags(): TypeFlags {
            return this.flags;
        }
        getSymbol(): Symbol {
            return this.symbol;
        }
        getProperties(): Symbol[] {
            return this.checker.getPropertiesOfType(this);
        }
        getProperty(propertyName: string): Symbol {
            return this.checker.getPropertyOfType(this, propertyName);
        }
        getApparentProperties(): Symbol[] {
            return this.checker.getAugmentedPropertiesOfType(this);
        }
        getCallSignatures(): Signature[] {
            return this.checker.getSignaturesOfType(this, SignatureKind.Call);
        }
        getConstructSignatures(): Signature[] {
            return this.checker.getSignaturesOfType(this, SignatureKind.Construct);
        }
        getStringIndexType(): Type {
            return this.checker.getIndexTypeOfType(this, IndexKind.String);
        }
        getNumberIndexType(): Type {
            return this.checker.getIndexTypeOfType(this, IndexKind.Number);
        }
        getBaseTypes(): BaseType[] {
            return this.flags & TypeFlags.Object && this.objectFlags & (ObjectFlags.Class | ObjectFlags.Interface)
                ? this.checker.getBaseTypes(<InterfaceType><Type>this)
                : undefined;
        }
        getNonNullableType(): Type {
            return this.checker.getNonNullableType(this);
        }
    }

    class SignatureObject implements Signature {
        checker: TypeChecker;
        declaration: SignatureDeclaration;
        typeParameters: TypeParameter[];
        parameters: Symbol[];
        thisParameter: Symbol;
        resolvedReturnType: Type;
        minTypeArgumentCount: number;
        minArgumentCount: number;
        hasRestParameter: boolean;
        hasLiteralTypes: boolean;

        // Undefined is used to indicate the value has not been computed. If, after computing, the
        // symbol has no doc comment, then the empty string will be returned.
        documentationComment: SymbolDisplayPart[];

        // Undefined is used to indicate the value has not been computed. If, after computing, the
        // symbol has no doc comment, then the empty array will be returned.
        jsDocTags: JSDocTagInfo[];

        constructor(checker: TypeChecker) {
            this.checker = checker;
        }
        getDeclaration(): SignatureDeclaration {
            return this.declaration;
        }
        getTypeParameters(): TypeParameter[] {
            return this.typeParameters;
        }
        getParameters(): Symbol[] {
            return this.parameters;
        }
        getReturnType(): Type {
            return this.checker.getReturnTypeOfSignature(this);
        }

        getDocumentationComment(): SymbolDisplayPart[] {
            if (this.documentationComment === undefined) {
                this.documentationComment = this.declaration ? JsDoc.getJsDocCommentsFromDeclarations([this.declaration]) : [];
            }

            return this.documentationComment;
        }

        getJsDocTags(): JSDocTagInfo[] {
            if (this.jsDocTags === undefined) {
                this.jsDocTags = this.declaration ? JsDoc.getJsDocTagsFromDeclarations([this.declaration]) : [];
            }

            return this.jsDocTags;
        }
    }

    class SourceFileObject extends NodeObject implements SourceFile {
        public kind: SyntaxKind.SourceFile;
        public _declarationBrand: any;
        public fileName: string;
        public path: Path;
        public text: string;
        public scriptSnapshot: IScriptSnapshot;
        public lineMap: number[];

        public statements: NodeArray<Statement>;
        public endOfFileToken: Token<SyntaxKind.EndOfFileToken>;

        public amdDependencies: { name: string; path: string }[];
        public moduleName: string;
        public referencedFiles: FileReference[];
        public typeReferenceDirectives: FileReference[];

        public syntacticDiagnostics: Diagnostic[];
        public referenceDiagnostics: Diagnostic[];
        public parseDiagnostics: Diagnostic[];
        public bindDiagnostics: Diagnostic[];

        public isDeclarationFile: boolean;
        public isDefaultLib: boolean;
        public hasNoDefaultLib: boolean;
        public externalModuleIndicator: Node; // The first node that causes this file to be an external module
        public commonJsModuleIndicator: Node; // The first node that causes this file to be a CommonJS module
        public nodeCount: number;
        public identifierCount: number;
        public symbolCount: number;
        public version: string;
        public scriptKind: ScriptKind;
        public languageVersion: ScriptTarget;
        public languageVariant: LanguageVariant;
        public identifiers: Map<string>;
        public nameTable: Map<number>;
        public resolvedModules: Map<ResolvedModuleFull>;
        public resolvedTypeReferenceDirectiveNames: Map<ResolvedTypeReferenceDirective>;
        public imports: StringLiteral[];
        public moduleAugmentations: StringLiteral[];
        private namedDeclarations: Map<Declaration[]>;
        public ambientModuleNames: string[];
        public checkJsDirective: CheckJsDirective | undefined;

        constructor(kind: SyntaxKind, pos: number, end: number) {
            super(kind, pos, end);
        }

        public update(newText: string, textChangeRange: TextChangeRange): SourceFile {
            return updateSourceFile(this, newText, textChangeRange);
        }

        public getLineAndCharacterOfPosition(position: number): LineAndCharacter {
            return ts.getLineAndCharacterOfPosition(this, position);
        }

        public getLineStarts(): number[] {
            return getLineStarts(this);
        }

        public getPositionOfLineAndCharacter(line: number, character: number): number {
            return ts.getPositionOfLineAndCharacter(this, line, character);
        }

        public getLineEndOfPosition(pos: number): number {
            const { line } = this.getLineAndCharacterOfPosition(pos);
            const lineStarts = this.getLineStarts();

            let lastCharPos: number;
            if (line + 1 >= lineStarts.length) {
                lastCharPos = this.getEnd();
            }
            if (!lastCharPos) {
                lastCharPos = lineStarts[line + 1] - 1;
            }

            const fullText = this.getFullText();
            // if the new line is "\r\n", we should return the last non-new-line-character position
            return fullText[lastCharPos] === "\n" && fullText[lastCharPos - 1] === "\r" ? lastCharPos - 1 : lastCharPos;
        }

        public getNamedDeclarations(): Map<Declaration[]> {
            if (!this.namedDeclarations) {
                this.namedDeclarations = this.computeNamedDeclarations();
            }

            return this.namedDeclarations;
        }

        private computeNamedDeclarations(): Map<Declaration[]> {
            const result = createMultiMap<Declaration>();

            forEachChild(this, visit);

            return result;

            function addDeclaration(declaration: Declaration) {
                const name = getDeclarationName(declaration);
                if (name) {
                    result.add(name, declaration);
                }
            }

            function getDeclarations(name: string) {
                let declarations = result.get(name);
                if (!declarations) {
                    result.set(name, declarations = []);
                }
                return declarations;
            }

            function getDeclarationName(declaration: Declaration) {
                if (declaration.name) {
                    const result = getTextOfIdentifierOrLiteral(declaration.name);
                    if (result !== undefined) {
                        return result;
                    }

                    if (declaration.name.kind === SyntaxKind.ComputedPropertyName) {
                        const expr = (<ComputedPropertyName>declaration.name).expression;
                        if (expr.kind === SyntaxKind.PropertyAccessExpression) {
                            return (<PropertyAccessExpression>expr).name.text;
                        }

                        return getTextOfIdentifierOrLiteral(expr);
                    }
                }

                return undefined;
            }

            function getTextOfIdentifierOrLiteral(node: Node) {
                if (node) {
                    if (node.kind === SyntaxKind.Identifier ||
                        node.kind === SyntaxKind.StringLiteral ||
                        node.kind === SyntaxKind.NumericLiteral) {

                        return (<Identifier | LiteralExpression>node).text;
                    }
                }

                return undefined;
            }

            function visit(node: Node): void {
                switch (node.kind) {
                    case SyntaxKind.FunctionDeclaration:
                    case SyntaxKind.FunctionExpression:
                    case SyntaxKind.MethodDeclaration:
                    case SyntaxKind.MethodSignature:
                        const functionDeclaration = <FunctionLikeDeclaration>node;
                        const declarationName = getDeclarationName(functionDeclaration);

                        if (declarationName) {
                            const declarations = getDeclarations(declarationName);
                            const lastDeclaration = lastOrUndefined(declarations);

                            // Check whether this declaration belongs to an "overload group".
                            if (lastDeclaration && functionDeclaration.parent === lastDeclaration.parent && functionDeclaration.symbol === lastDeclaration.symbol) {
                                // Overwrite the last declaration if it was an overload
                                // and this one is an implementation.
                                if (functionDeclaration.body && !(<FunctionLikeDeclaration>lastDeclaration).body) {
                                    declarations[declarations.length - 1] = functionDeclaration;
                                }
                            }
                            else {
                                declarations.push(functionDeclaration);
                            }
                        }
                        forEachChild(node, visit);
                        break;

                    case SyntaxKind.ClassDeclaration:
                    case SyntaxKind.ClassExpression:
                    case SyntaxKind.InterfaceDeclaration:
                    case SyntaxKind.TypeAliasDeclaration:
                    case SyntaxKind.EnumDeclaration:
                    case SyntaxKind.ModuleDeclaration:
                    case SyntaxKind.ImportEqualsDeclaration:
                    case SyntaxKind.ExportSpecifier:
                    case SyntaxKind.ImportSpecifier:
                    case SyntaxKind.ImportEqualsDeclaration:
                    case SyntaxKind.ImportClause:
                    case SyntaxKind.NamespaceImport:
                    case SyntaxKind.GetAccessor:
                    case SyntaxKind.SetAccessor:
                    case SyntaxKind.TypeLiteral:
                        addDeclaration(<Declaration>node);
                        forEachChild(node, visit);
                        break;

                    case SyntaxKind.Parameter:
                        // Only consider parameter properties
                        if (!hasModifier(node, ModifierFlags.ParameterPropertyModifier)) {
                            break;
                        }
                    // fall through
                    case SyntaxKind.VariableDeclaration:
                    case SyntaxKind.BindingElement: {
                        const decl = <VariableDeclaration>node;
                        if (isBindingPattern(decl.name)) {
                            forEachChild(decl.name, visit);
                            break;
                        }
                        if (decl.initializer)
                            visit(decl.initializer);
                    }
                    case SyntaxKind.EnumMember:
                    case SyntaxKind.PropertyDeclaration:
                    case SyntaxKind.PropertySignature:
                        addDeclaration(<Declaration>node);
                        break;

                    case SyntaxKind.ExportDeclaration:
                        // Handle named exports case e.g.:
                        //    export {a, b as B} from "mod";
                        if ((<ExportDeclaration>node).exportClause) {
                            forEach((<ExportDeclaration>node).exportClause.elements, visit);
                        }
                        break;

                    case SyntaxKind.ImportDeclaration:
                        const importClause = (<ImportDeclaration>node).importClause;
                        if (importClause) {
                            // Handle default import case e.g.:
                            //    import d from "mod";
                            if (importClause.name) {
                                addDeclaration(importClause);
                            }

                            // Handle named bindings in imports e.g.:
                            //    import * as NS from "mod";
                            //    import {a, b as B} from "mod";
                            if (importClause.namedBindings) {
                                if (importClause.namedBindings.kind === SyntaxKind.NamespaceImport) {
                                    addDeclaration(<NamespaceImport>importClause.namedBindings);
                                }
                                else {
                                    forEach((<NamedImports>importClause.namedBindings).elements, visit);
                                }
                            }
                        }
                        break;

                    default:
                        forEachChild(node, visit);
                }
            }
        }
    }

    function getServicesObjectAllocator(): ObjectAllocator {
        return {
            getNodeConstructor: () => NodeObject,
            getTokenConstructor: () => TokenObject,

            getIdentifierConstructor: () => IdentifierObject,
            getSourceFileConstructor: () => SourceFileObject,
            getSymbolConstructor: () => SymbolObject,
            getTypeConstructor: () => TypeObject,
            getSignatureConstructor: () => SignatureObject,
        };
    }

    /// Language Service

    // Information about a specific host file.
    interface HostFileInformation {
        hostFileName: string;
        version: string;
        scriptSnapshot: IScriptSnapshot;
        scriptKind: ScriptKind;
    }

    export interface DisplayPartsSymbolWriter extends SymbolWriter {
        displayParts(): SymbolDisplayPart[];
    }

    /* @internal */
    export function toEditorSettings(options: FormatCodeOptions | FormatCodeSettings): FormatCodeSettings;
    export function toEditorSettings(options: EditorOptions | EditorSettings): EditorSettings;
    export function toEditorSettings(optionsAsMap: MapLike<any>): MapLike<any> {
        let allPropertiesAreCamelCased = true;
        for (const key in optionsAsMap) {
            if (hasProperty(optionsAsMap, key) && !isCamelCase(key)) {
                allPropertiesAreCamelCased = false;
                break;
            }
        }
        if (allPropertiesAreCamelCased) {
            return optionsAsMap;
        }
        const settings: MapLike<any> = {};
        for (const key in optionsAsMap) {
            if (hasProperty(optionsAsMap, key)) {
                const newKey = isCamelCase(key) ? key : key.charAt(0).toLowerCase() + key.substr(1);
                settings[newKey] = optionsAsMap[key];
            }
        }
        return settings;
    }

    function isCamelCase(s: string) {
        return !s.length || s.charAt(0) === s.charAt(0).toLowerCase();
    }

    export function displayPartsToString(displayParts: SymbolDisplayPart[]) {
        if (displayParts) {
            return map(displayParts, displayPart => displayPart.text).join("");
        }

        return "";
    }

    export function getDefaultCompilerOptions(): CompilerOptions {
        // Always default to "ScriptTarget.ES5" for the language service
        return {
            target: ScriptTarget.ES5,
            jsx: JsxEmit.Preserve
        };
    }

    export function getSupportedCodeFixes() {
        return codefix.getSupportedErrorCodes();
    }

    // Cache host information about script Should be refreshed
    // at each language service public entry point, since we don't know when
    // the set of scripts handled by the host changes.
    class HostCache {
        private fileNameToEntry: FileMap<HostFileInformation>;
        private _compilationSettings: CompilerOptions;
        private currentDirectory: string;

        constructor(private host: LanguageServiceHost, private getCanonicalFileName: (fileName: string) => string) {
            // script id => script index
            this.currentDirectory = host.getCurrentDirectory();
            this.fileNameToEntry = createFileMap<HostFileInformation>();

            // Initialize the list with the root file names
            const rootFileNames = host.getScriptFileNames();
            for (const fileName of rootFileNames) {
                this.createEntry(fileName, toPath(fileName, this.currentDirectory, getCanonicalFileName));
            }

            // store the compilation settings
            this._compilationSettings = host.getCompilationSettings() || getDefaultCompilerOptions();
        }

        public compilationSettings() {
            return this._compilationSettings;
        }

        private createEntry(fileName: string, path: Path) {
            let entry: HostFileInformation;
            const scriptSnapshot = this.host.getScriptSnapshot(fileName);
            if (scriptSnapshot) {
                entry = {
                    hostFileName: fileName,
                    version: this.host.getScriptVersion(fileName),
                    scriptSnapshot: scriptSnapshot,
                    scriptKind: getScriptKind(fileName, this.host)
                };
            }

            this.fileNameToEntry.set(path, entry);
            return entry;
        }

        private getEntry(path: Path): HostFileInformation {
            return this.fileNameToEntry.get(path);
        }

        private contains(path: Path): boolean {
            return this.fileNameToEntry.contains(path);
        }

        public getOrCreateEntry(fileName: string): HostFileInformation {
            const path = toPath(fileName, this.currentDirectory, this.getCanonicalFileName);
            return this.getOrCreateEntryByPath(fileName, path);
        }

        public getOrCreateEntryByPath(fileName: string, path: Path): HostFileInformation {
            return this.contains(path)
                ? this.getEntry(path)
                : this.createEntry(fileName, path);
        }

        public getRootFileNames(): string[] {
            const fileNames: string[] = [];

            this.fileNameToEntry.forEachValue((_path, value) => {
                if (value) {
                    fileNames.push(value.hostFileName);
                }
            });

            return fileNames;
        }

        public getVersion(path: Path): string {
            const file = this.getEntry(path);
            return file && file.version;
        }

        public getScriptSnapshot(path: Path): IScriptSnapshot {
            const file = this.getEntry(path);
            return file && file.scriptSnapshot;
        }
    }

    class SyntaxTreeCache {
        // For our syntactic only features, we also keep a cache of the syntax tree for the
        // currently edited file.
        private currentFileName: string;
        private currentFileVersion: string;
        private currentFileScriptSnapshot: IScriptSnapshot;
        private currentSourceFile: SourceFile;

        constructor(private host: LanguageServiceHost) {
        }

        public getCurrentSourceFile(fileName: string): SourceFile {
            const scriptSnapshot = this.host.getScriptSnapshot(fileName);
            if (!scriptSnapshot) {
                // The host does not know about this file.
                throw new Error("Could not find file: '" + fileName + "'.");
            }

            const scriptKind = getScriptKind(fileName, this.host);
            const version = this.host.getScriptVersion(fileName);
            let sourceFile: SourceFile;

            if (this.currentFileName !== fileName) {
                // This is a new file, just parse it
                sourceFile = createLanguageServiceSourceFile(fileName, scriptSnapshot, ScriptTarget.Latest, version, /*setNodeParents*/ true, scriptKind);
            }
            else if (this.currentFileVersion !== version) {
                // This is the same file, just a newer version. Incrementally parse the file.
                const editRange = scriptSnapshot.getChangeRange(this.currentFileScriptSnapshot);
                sourceFile = updateLanguageServiceSourceFile(this.currentSourceFile, scriptSnapshot, version, editRange);
            }

            if (sourceFile) {
                // All done, ensure state is up to date
                this.currentFileVersion = version;
                this.currentFileName = fileName;
                this.currentFileScriptSnapshot = scriptSnapshot;
                this.currentSourceFile = sourceFile;
            }

            return this.currentSourceFile;
        }
    }

    function setSourceFileFields(sourceFile: SourceFile, scriptSnapshot: IScriptSnapshot, version: string) {
        sourceFile.version = version;
        sourceFile.scriptSnapshot = scriptSnapshot;
    }

    export function createLanguageServiceSourceFile(fileName: string, scriptSnapshot: IScriptSnapshot, scriptTarget: ScriptTarget, version: string, setNodeParents: boolean, scriptKind?: ScriptKind): SourceFile {
        const text = scriptSnapshot.getText(0, scriptSnapshot.getLength());
        const sourceFile = createSourceFile(fileName, text, scriptTarget, setNodeParents, scriptKind);
        setSourceFileFields(sourceFile, scriptSnapshot, version);
        return sourceFile;
    }

    export let disableIncrementalParsing = false;

    export function updateLanguageServiceSourceFile(sourceFile: SourceFile, scriptSnapshot: IScriptSnapshot, version: string, textChangeRange: TextChangeRange, aggressiveChecks?: boolean): SourceFile {
        // If we were given a text change range, and our version or open-ness changed, then
        // incrementally parse this file.
        if (textChangeRange) {
            if (version !== sourceFile.version) {
                // Once incremental parsing is ready, then just call into this function.
                if (!disableIncrementalParsing) {
                    let newText: string;

                    // grab the fragment from the beginning of the original text to the beginning of the span
                    const prefix = textChangeRange.span.start !== 0
                        ? sourceFile.text.substr(0, textChangeRange.span.start)
                        : "";

                    // grab the fragment from the end of the span till the end of the original text
                    const suffix = textSpanEnd(textChangeRange.span) !== sourceFile.text.length
                        ? sourceFile.text.substr(textSpanEnd(textChangeRange.span))
                        : "";

                    if (textChangeRange.newLength === 0) {
                        // edit was a deletion - just combine prefix and suffix
                        newText = prefix && suffix ? prefix + suffix : prefix || suffix;
                    }
                    else {
                        // it was actual edit, fetch the fragment of new text that correspond to new span
                        const changedText = scriptSnapshot.getText(textChangeRange.span.start, textChangeRange.span.start + textChangeRange.newLength);
                        // combine prefix, changed text and suffix
                        newText = prefix && suffix
                            ? prefix + changedText + suffix
                            : prefix
                                ? (prefix + changedText)
                                : (changedText + suffix);
                    }

                    const newSourceFile = updateSourceFile(sourceFile, newText, textChangeRange, aggressiveChecks);
                    setSourceFileFields(newSourceFile, scriptSnapshot, version);
                    // after incremental parsing nameTable might not be up-to-date
                    // drop it so it can be lazily recreated later
                    newSourceFile.nameTable = undefined;

                    // dispose all resources held by old script snapshot
                    if (sourceFile !== newSourceFile && sourceFile.scriptSnapshot) {
                        if (sourceFile.scriptSnapshot.dispose) {
                            sourceFile.scriptSnapshot.dispose();
                        }

                        sourceFile.scriptSnapshot = undefined;
                    }

                    return newSourceFile;
                }
            }
        }

        // Otherwise, just create a new source file.
        return createLanguageServiceSourceFile(sourceFile.fileName, scriptSnapshot, sourceFile.languageVersion, version, /*setNodeParents*/ true, sourceFile.scriptKind);
    }

    class CancellationTokenObject implements CancellationToken {
        constructor(private cancellationToken: HostCancellationToken) {
        }

        public isCancellationRequested() {
            return this.cancellationToken && this.cancellationToken.isCancellationRequested();
        }

        public throwIfCancellationRequested(): void {
            if (this.isCancellationRequested()) {
                throw new OperationCanceledException();
            }
        }
    }

    /* @internal */
    /** A cancellation that throttles calls to the host */
    export class ThrottledCancellationToken implements CancellationToken {
        // Store when we last tried to cancel.  Checking cancellation can be expensive (as we have
        // to marshall over to the host layer).  So we only bother actually checking once enough
        // time has passed.
        private lastCancellationCheckTime = 0;

        constructor(private hostCancellationToken: HostCancellationToken, private readonly throttleWaitMilliseconds = 20) {
        }

        public isCancellationRequested(): boolean {
            const time = timestamp();
            const duration = Math.abs(time - this.lastCancellationCheckTime);
            if (duration >= this.throttleWaitMilliseconds) {
                // Check no more than once every throttle wait milliseconds
                this.lastCancellationCheckTime = time;
                return this.hostCancellationToken.isCancellationRequested();
            }

            return false;
        }

        public throwIfCancellationRequested(): void {
            if (this.isCancellationRequested()) {
                throw new OperationCanceledException();
            }
        }
    }

    export function createLanguageService(host: LanguageServiceHost,
        documentRegistry: DocumentRegistry = createDocumentRegistry(host.useCaseSensitiveFileNames && host.useCaseSensitiveFileNames(), host.getCurrentDirectory())): LanguageService {

        const syntaxTreeCache: SyntaxTreeCache = new SyntaxTreeCache(host);
        let ruleProvider: formatting.RulesProvider;
        let program: Program;
        let lastProjectVersion: string;

        let lastTypesRootVersion = 0;

        const useCaseSensitivefileNames = host.useCaseSensitiveFileNames && host.useCaseSensitiveFileNames();
        const cancellationToken = new CancellationTokenObject(host.getCancellationToken && host.getCancellationToken());

        const currentDirectory = host.getCurrentDirectory();
        // Check if the localized messages json is set, otherwise query the host for it
        if (!localizedDiagnosticMessages && host.getLocalizedDiagnosticMessages) {
            localizedDiagnosticMessages = host.getLocalizedDiagnosticMessages();
        }

        function log(message: string) {
            if (host.log) {
                host.log(message);
            }
        }

        const getCanonicalFileName = createGetCanonicalFileName(useCaseSensitivefileNames);

        function getValidSourceFile(fileName: string): SourceFile {
            const sourceFile = program.getSourceFile(fileName);
            if (!sourceFile) {
                throw new Error("Could not find file: '" + fileName + "'.");
            }
            return sourceFile;
        }

        function getRuleProvider(options: FormatCodeSettings) {
            // Ensure rules are initialized and up to date wrt to formatting options
            if (!ruleProvider) {
                ruleProvider = new formatting.RulesProvider();
            }

            ruleProvider.ensureUpToDate(options);
            return ruleProvider;
        }

        function synchronizeHostData(): void {
            // perform fast check if host supports it
            if (host.getProjectVersion) {
                const hostProjectVersion = host.getProjectVersion();
                if (hostProjectVersion) {
                    if (lastProjectVersion === hostProjectVersion) {
                        return;
                    }

                    lastProjectVersion = hostProjectVersion;
                }
            }

            const typeRootsVersion = host.getTypeRootsVersion ? host.getTypeRootsVersion() : 0;
            if (lastTypesRootVersion !== typeRootsVersion) {
                log("TypeRoots version has changed; provide new program");
                program = undefined;
                lastTypesRootVersion = typeRootsVersion;
            }

            // Get a fresh cache of the host information
            let hostCache = new HostCache(host, getCanonicalFileName);

            // If the program is already up-to-date, we can reuse it
            if (programUpToDate()) {
                return;
            }

            // IMPORTANT - It is critical from this moment onward that we do not check
            // cancellation tokens.  We are about to mutate source files from a previous program
            // instance.  If we cancel midway through, we may end up in an inconsistent state where
            // the program points to old source files that have been invalidated because of
            // incremental parsing.

            const oldSettings = program && program.getCompilerOptions();
            const newSettings = hostCache.compilationSettings();
            const shouldCreateNewSourceFiles = oldSettings &&
                (oldSettings.target !== newSettings.target ||
                 oldSettings.module !== newSettings.module ||
                 oldSettings.moduleResolution !== newSettings.moduleResolution ||
                 oldSettings.noResolve !== newSettings.noResolve ||
                 oldSettings.jsx !== newSettings.jsx ||
                 oldSettings.allowJs !== newSettings.allowJs ||
                 oldSettings.disableSizeLimit !== oldSettings.disableSizeLimit ||
                 oldSettings.baseUrl !== newSettings.baseUrl ||
                 !equalOwnProperties(oldSettings.paths, newSettings.paths));

            // Now create a new compiler
            const compilerHost: CompilerHost = {
                getSourceFile: getOrCreateSourceFile,
                getSourceFileByPath: getOrCreateSourceFileByPath,
                getCancellationToken: () => cancellationToken,
                getCanonicalFileName,
                useCaseSensitiveFileNames: () => useCaseSensitivefileNames,
                getNewLine: () => getNewLineOrDefaultFromHost(host),
                getDefaultLibFileName: (options) => host.getDefaultLibFileName(options),
                writeFile: noop,
                getCurrentDirectory: () => currentDirectory,
                fileExists: (fileName): boolean => {
                    // stub missing host functionality
                    return hostCache.getOrCreateEntry(fileName) !== undefined;
                },
                readFile: (fileName): string => {
                    // stub missing host functionality
                    const entry = hostCache.getOrCreateEntry(fileName);
                    return entry && entry.scriptSnapshot.getText(0, entry.scriptSnapshot.getLength());
                },
                directoryExists: directoryName => {
                    return directoryProbablyExists(directoryName, host);
                },
                getDirectories: path => {
                    return host.getDirectories ? host.getDirectories(path) : [];
                }
            };
            if (host.trace) {
                compilerHost.trace = message => host.trace(message);
            }

            if (host.resolveModuleNames) {
                compilerHost.resolveModuleNames = (moduleNames, containingFile) => host.resolveModuleNames(moduleNames, containingFile);
            }
            if (host.resolveTypeReferenceDirectives) {
                compilerHost.resolveTypeReferenceDirectives = (typeReferenceDirectiveNames, containingFile) => {
                    return host.resolveTypeReferenceDirectives(typeReferenceDirectiveNames, containingFile);
                };
            }

            const documentRegistryBucketKey = documentRegistry.getKeyForCompilationSettings(newSettings);
            const newProgram = createProgram(hostCache.getRootFileNames(), newSettings, compilerHost, program);

            // Release any files we have acquired in the old program but are
            // not part of the new program.
            if (program) {
                const oldSourceFiles = program.getSourceFiles();
                const oldSettingsKey = documentRegistry.getKeyForCompilationSettings(oldSettings);
                for (const oldSourceFile of oldSourceFiles) {
                    if (!newProgram.getSourceFile(oldSourceFile.fileName) || shouldCreateNewSourceFiles) {
                        documentRegistry.releaseDocumentWithKey(oldSourceFile.path, oldSettingsKey);
                    }
                }
            }

            // hostCache is captured in the closure for 'getOrCreateSourceFile' but it should not be used past this point.
            // It needs to be cleared to allow all collected snapshots to be released
            hostCache = undefined;

            program = newProgram;

            // Make sure all the nodes in the program are both bound, and have their parent
            // pointers set property.
            program.getTypeChecker();
            return;

            function getOrCreateSourceFile(fileName: string): SourceFile {
                return getOrCreateSourceFileByPath(fileName, toPath(fileName, currentDirectory, getCanonicalFileName));
            }

            function getOrCreateSourceFileByPath(fileName: string, path: Path): SourceFile {
                Debug.assert(hostCache !== undefined);
                // The program is asking for this file, check first if the host can locate it.
                // If the host can not locate the file, then it does not exist. return undefined
                // to the program to allow reporting of errors for missing files.
                const hostFileInformation = hostCache.getOrCreateEntryByPath(fileName, path);
                if (!hostFileInformation) {
                    return undefined;
                }

                // Check if the language version has changed since we last created a program; if they are the same,
                // it is safe to reuse the sourceFiles; if not, then the shape of the AST can change, and the oldSourceFile
                // can not be reused. we have to dump all syntax trees and create new ones.
                if (!shouldCreateNewSourceFiles) {
                    // Check if the old program had this file already
                    const oldSourceFile = program && program.getSourceFileByPath(path);
                    if (oldSourceFile) {
                        // We already had a source file for this file name.  Go to the registry to
                        // ensure that we get the right up to date version of it.  We need this to
                        // address the following race-condition.  Specifically, say we have the following:
                        //
                        //      LS1
                        //          \
                        //           DocumentRegistry
                        //          /
                        //      LS2
                        //
                        // Each LS has a reference to file 'foo.ts' at version 1.  LS2 then updates
                        // it's version of 'foo.ts' to version 2.  This will cause LS2 and the
                        // DocumentRegistry to have version 2 of the document.  HOwever, LS1 will
                        // have version 1.  And *importantly* this source file will be *corrupt*.
                        // The act of creating version 2 of the file irrevocably damages the version
                        // 1 file.
                        //
                        // So, later when we call into LS1, we need to make sure that it doesn't use
                        // it's source file any more, and instead defers to DocumentRegistry to get
                        // either version 1, version 2 (or some other version) depending on what the
                        // host says should be used.

                        // We do not support the scenario where a host can modify a registered
                        // file's script kind, i.e. in one project some file is treated as ".ts"
                        // and in another as ".js"
                        Debug.assert(hostFileInformation.scriptKind === oldSourceFile.scriptKind, "Registered script kind (" + oldSourceFile.scriptKind + ") should match new script kind (" + hostFileInformation.scriptKind + ") for file: " + path);

                        return documentRegistry.updateDocumentWithKey(fileName, path, newSettings, documentRegistryBucketKey, hostFileInformation.scriptSnapshot, hostFileInformation.version, hostFileInformation.scriptKind);
                    }

                    // We didn't already have the file.  Fall through and acquire it from the registry.
                }

                // Could not find this file in the old program, create a new SourceFile for it.
                return documentRegistry.acquireDocumentWithKey(fileName, path, newSettings, documentRegistryBucketKey, hostFileInformation.scriptSnapshot, hostFileInformation.version, hostFileInformation.scriptKind);
            }

            function sourceFileUpToDate(sourceFile: SourceFile): boolean {
                if (!sourceFile) {
                    return false;
                }
                const path = sourceFile.path || toPath(sourceFile.fileName, currentDirectory, getCanonicalFileName);
                return sourceFile.version === hostCache.getVersion(path);
            }

            function programUpToDate(): boolean {
                // If we haven't create a program yet, then it is not up-to-date
                if (!program) {
                    return false;
                }

                // If number of files in the program do not match, it is not up-to-date
                const rootFileNames = hostCache.getRootFileNames();
                if (program.getSourceFiles().length !== rootFileNames.length) {
                    return false;
                }

                // If any file is not up-to-date, then the whole program is not up-to-date
                for (const fileName of rootFileNames) {
                    if (!sourceFileUpToDate(program.getSourceFile(fileName))) {
                        return false;
                    }
                }

                // If the compilation settings do no match, then the program is not up-to-date
                return compareDataObjects(program.getCompilerOptions(), hostCache.compilationSettings());
            }
        }

        function getProgram(): Program {
            synchronizeHostData();

            return program;
        }

        function cleanupSemanticCache(): void {
            program = undefined;
        }

        function dispose(): void {
            if (program) {
                forEach(program.getSourceFiles(), f =>
                    documentRegistry.releaseDocument(f.fileName, program.getCompilerOptions()));
            }
        }

        /// Diagnostics
        function getSyntacticDiagnostics(fileName: string) {
            synchronizeHostData();

            return program.getSyntacticDiagnostics(getValidSourceFile(fileName), cancellationToken);
        }

        /**
         * getSemanticDiagnostics return array of Diagnostics. If '-d' is not enabled, only report semantic errors
         * If '-d' enabled, report both semantic and emitter errors
         */
        function getSemanticDiagnostics(fileName: string): Diagnostic[] {
            synchronizeHostData();

            const targetSourceFile = getValidSourceFile(fileName);

            // Only perform the action per file regardless of '-out' flag as LanguageServiceHost is expected to call this function per file.
            // Therefore only get diagnostics for given file.

            const semanticDiagnostics = program.getSemanticDiagnostics(targetSourceFile, cancellationToken);
            if (!program.getCompilerOptions().declaration) {
                return semanticDiagnostics;
            }

            // If '-d' is enabled, check for emitter error. One example of emitter error is export class implements non-export interface
            const declarationDiagnostics = program.getDeclarationDiagnostics(targetSourceFile, cancellationToken);
            return concatenate(semanticDiagnostics, declarationDiagnostics);
        }

        function getCompilerOptionsDiagnostics() {
            synchronizeHostData();
            return program.getOptionsDiagnostics(cancellationToken).concat(
                   program.getGlobalDiagnostics(cancellationToken));
        }

        function getCompletionsAtPosition(fileName: string, position: number): CompletionInfo {
            synchronizeHostData();
            return Completions.getCompletionsAtPosition(host, program.getTypeChecker(), log, program.getCompilerOptions(), getValidSourceFile(fileName), position);
        }

        function getCompletionEntryDetails(fileName: string, position: number, entryName: string): CompletionEntryDetails {
            synchronizeHostData();
            return Completions.getCompletionEntryDetails(program.getTypeChecker(), log, program.getCompilerOptions(), getValidSourceFile(fileName), position, entryName);
        }

        function getCompletionEntrySymbol(fileName: string, position: number, entryName: string): Symbol {
            synchronizeHostData();
            return Completions.getCompletionEntrySymbol(program.getTypeChecker(), log, program.getCompilerOptions(), getValidSourceFile(fileName), position, entryName);
        }

        function getQuickInfoAtPosition(fileName: string, position: number): QuickInfo {
            synchronizeHostData();

            const sourceFile = getValidSourceFile(fileName);
            const node = getTouchingPropertyName(sourceFile, position);
            if (node === sourceFile) {
                return undefined;
            }

            if (isLabelName(node)) {
                return undefined;
            }

            const typeChecker = program.getTypeChecker();
            const symbol = typeChecker.getSymbolAtLocation(node);

            if (!symbol || typeChecker.isUnknownSymbol(symbol)) {
                // Try getting just type at this position and show
                switch (node.kind) {
                    case SyntaxKind.Identifier:
                    case SyntaxKind.PropertyAccessExpression:
                    case SyntaxKind.QualifiedName:
                    case SyntaxKind.ThisKeyword:
                    case SyntaxKind.ThisType:
                    case SyntaxKind.SuperKeyword:
                        // For the identifiers/this/super etc get the type at position
                        const type = typeChecker.getTypeAtLocation(node);
                        if (type) {
                            return {
                                kind: ScriptElementKind.unknown,
                                kindModifiers: ScriptElementKindModifier.none,
                                textSpan: createTextSpan(node.getStart(), node.getWidth()),
                                displayParts: typeToDisplayParts(typeChecker, type, getContainerNode(node)),
                                documentation: type.symbol ? type.symbol.getDocumentationComment() : undefined,
                                tags: type.symbol ? type.symbol.getJsDocTags() : undefined
                            };
                        }
                }

                return undefined;
            }

            const displayPartsDocumentationsAndKind = SymbolDisplay.getSymbolDisplayPartsDocumentationAndSymbolKind(typeChecker, symbol, sourceFile, getContainerNode(node), node);
            return {
                kind: displayPartsDocumentationsAndKind.symbolKind,
                kindModifiers: SymbolDisplay.getSymbolModifiers(symbol),
                textSpan: createTextSpan(node.getStart(), node.getWidth()),
                displayParts: displayPartsDocumentationsAndKind.displayParts,
                documentation: displayPartsDocumentationsAndKind.documentation,
                tags: displayPartsDocumentationsAndKind.tags
            };
        }

        /// Goto definition
        function getDefinitionAtPosition(fileName: string, position: number): DefinitionInfo[] {
            synchronizeHostData();
            return GoToDefinition.getDefinitionAtPosition(program, getValidSourceFile(fileName), position);
        }

        function getTypeDefinitionAtPosition(fileName: string, position: number): DefinitionInfo[] {
            synchronizeHostData();
            return GoToDefinition.getTypeDefinitionAtPosition(program.getTypeChecker(), getValidSourceFile(fileName), position);
        }

        /// Goto implementation
        function getImplementationAtPosition(fileName: string, position: number): ImplementationLocation[] {
            synchronizeHostData();
            return FindAllReferences.getImplementationsAtPosition(program.getTypeChecker(), cancellationToken, program.getSourceFiles(), getValidSourceFile(fileName), position);
        }

        /// References and Occurrences
        function getOccurrencesAtPosition(fileName: string, position: number): ReferenceEntry[] {
            let results = getOccurrencesAtPositionCore(fileName, position);

            if (results) {
                const sourceFile = getCanonicalFileName(normalizeSlashes(fileName));

                // Get occurrences only supports reporting occurrences for the file queried.  So
                // filter down to that list.
                results = filter(results, r => getCanonicalFileName(ts.normalizeSlashes(r.fileName)) === sourceFile);
            }

            return results;
        }

        function getDocumentHighlights(fileName: string, position: number, filesToSearch: string[]): DocumentHighlights[] {
            synchronizeHostData();
            const sourceFilesToSearch = map(filesToSearch, f => program.getSourceFile(f));
            const sourceFile = getValidSourceFile(fileName);
            return DocumentHighlights.getDocumentHighlights(program.getTypeChecker(), cancellationToken, sourceFile, position, sourceFilesToSearch);
        }

        function getOccurrencesAtPositionCore(fileName: string, position: number): ReferenceEntry[] {
            return convertDocumentHighlights(getDocumentHighlights(fileName, position, [fileName]));

            function convertDocumentHighlights(documentHighlights: DocumentHighlights[]): ReferenceEntry[] {
                if (!documentHighlights) {
                    return undefined;
                }

                const result: ReferenceEntry[] = [];
                for (const entry of documentHighlights) {
                    for (const highlightSpan of entry.highlightSpans) {
                        result.push({
                            fileName: entry.fileName,
                            textSpan: highlightSpan.textSpan,
                            isWriteAccess: highlightSpan.kind === HighlightSpanKind.writtenReference,
                            isDefinition: false,
                            isInString: highlightSpan.isInString,
                        });
                    }
                }

                return result;
            }
        }

        function findRenameLocations(fileName: string, position: number, findInStrings: boolean, findInComments: boolean): RenameLocation[] {
<<<<<<< HEAD
            return getReferences(fileName, position, { findInStrings, findInComments, isForRename: true });
        }

        function getReferencesAtPosition(fileName: string, position: number): ReferenceEntry[] {
            return getReferences(fileName, position);
        }

        function getReferences(fileName: string, position: number, options?: FindAllReferences.Options) {
            synchronizeHostData();
            return FindAllReferences.findReferencedEntries(program.getTypeChecker(), cancellationToken, program.getSourceFiles(), getValidSourceFile(fileName), position, options);
=======
            const referencedSymbols = findReferencedSymbols(fileName, position, findInStrings, findInComments, /*isForRename*/ true);
            return FindAllReferences.convertReferences(referencedSymbols);
        }

        function getReferencesAtPosition(fileName: string, position: number): ReferenceEntry[] {
            const referencedSymbols = findReferencedSymbols(fileName, position, /*findInStrings*/ false, /*findInComments*/ false, /*isForRename*/ false);
            return FindAllReferences.convertReferences(referencedSymbols);
        }

        function findReferences(fileName: string, position: number): ReferencedSymbol[] {
            const referencedSymbols = findReferencedSymbols(fileName, position, /*findInStrings*/ false, /*findInComments*/ false, /*isForRename*/ false);
            // Only include referenced symbols that have a valid definition.
            return filter(referencedSymbols, rs => !!rs.definition);
>>>>>>> 397efbde
        }

        function findReferences(fileName: string, position: number): ReferencedSymbol[] {
            synchronizeHostData();
            return FindAllReferences.findReferencedSymbols(program.getTypeChecker(), cancellationToken, program.getSourceFiles(), getValidSourceFile(fileName), position);
        }

        /// NavigateTo
        function getNavigateToItems(searchValue: string, maxResultCount?: number, fileName?: string, excludeDtsFiles?: boolean): NavigateToItem[] {
            synchronizeHostData();

            const sourceFiles = fileName ? [getValidSourceFile(fileName)] : program.getSourceFiles();
            return ts.NavigateTo.getNavigateToItems(sourceFiles, program.getTypeChecker(), cancellationToken, searchValue, maxResultCount, excludeDtsFiles);
        }

        function getEmitOutput(fileName: string, emitOnlyDtsFiles?: boolean): EmitOutput {
            synchronizeHostData();

            const sourceFile = getValidSourceFile(fileName);
            const outputFiles: OutputFile[] = [];

            function writeFile(fileName: string, data: string, writeByteOrderMark: boolean) {
                outputFiles.push({
                    name: fileName,
                    writeByteOrderMark: writeByteOrderMark,
                    text: data
                });
            }

            const customTransformers = host.getCustomTransformers && host.getCustomTransformers();
            const emitOutput = program.emit(sourceFile, writeFile, cancellationToken, emitOnlyDtsFiles, customTransformers);

            return {
                outputFiles,
                emitSkipped: emitOutput.emitSkipped
            };
        }

        // Signature help
        /**
         * This is a semantic operation.
         */
        function getSignatureHelpItems(fileName: string, position: number): SignatureHelpItems {
            synchronizeHostData();

            const sourceFile = getValidSourceFile(fileName);

            return SignatureHelp.getSignatureHelpItems(program, sourceFile, position, cancellationToken);
        }

        /// Syntactic features
        function getNonBoundSourceFile(fileName: string): SourceFile {
            return syntaxTreeCache.getCurrentSourceFile(fileName);
        }

        function getSourceFile(fileName: string): SourceFile {
            return getNonBoundSourceFile(fileName);
        }

        function getNameOrDottedNameSpan(fileName: string, startPos: number, _endPos: number): TextSpan {
            const sourceFile = syntaxTreeCache.getCurrentSourceFile(fileName);

            // Get node at the location
            const node = getTouchingPropertyName(sourceFile, startPos);

            if (node === sourceFile) {
                return;
            }

            switch (node.kind) {
                case SyntaxKind.PropertyAccessExpression:
                case SyntaxKind.QualifiedName:
                case SyntaxKind.StringLiteral:
                case SyntaxKind.FalseKeyword:
                case SyntaxKind.TrueKeyword:
                case SyntaxKind.NullKeyword:
                case SyntaxKind.SuperKeyword:
                case SyntaxKind.ThisKeyword:
                case SyntaxKind.ThisType:
                case SyntaxKind.Identifier:
                    break;

                // Cant create the text span
                default:
                    return;
            }

            let nodeForStartPos = node;
            while (true) {
                if (isRightSideOfPropertyAccess(nodeForStartPos) || isRightSideOfQualifiedName(nodeForStartPos)) {
                    // If on the span is in right side of the the property or qualified name, return the span from the qualified name pos to end of this node
                    nodeForStartPos = nodeForStartPos.parent;
                }
                else if (isNameOfModuleDeclaration(nodeForStartPos)) {
                    // If this is name of a module declarations, check if this is right side of dotted module name
                    // If parent of the module declaration which is parent of this node is module declaration and its body is the module declaration that this node is name of
                    // Then this name is name from dotted module
                    if (nodeForStartPos.parent.parent.kind === SyntaxKind.ModuleDeclaration &&
                        (<ModuleDeclaration>nodeForStartPos.parent.parent).body === nodeForStartPos.parent) {
                        // Use parent module declarations name for start pos
                        nodeForStartPos = (<ModuleDeclaration>nodeForStartPos.parent.parent).name;
                    }
                    else {
                        // We have to use this name for start pos
                        break;
                    }
                }
                else {
                    // Is not a member expression so we have found the node for start pos
                    break;
                }
            }

            return createTextSpanFromBounds(nodeForStartPos.getStart(), node.getEnd());
        }

        function getBreakpointStatementAtPosition(fileName: string, position: number) {
            // doesn't use compiler - no need to synchronize with host
            const sourceFile = syntaxTreeCache.getCurrentSourceFile(fileName);

            return BreakpointResolver.spanInSourceFileAtLocation(sourceFile, position);
        }

        function getNavigationBarItems(fileName: string): NavigationBarItem[] {
            return NavigationBar.getNavigationBarItems(syntaxTreeCache.getCurrentSourceFile(fileName), cancellationToken);
        }

        function getNavigationTree(fileName: string): NavigationTree {
            return NavigationBar.getNavigationTree(syntaxTreeCache.getCurrentSourceFile(fileName), cancellationToken);
        }

        function isTsOrTsxFile(fileName: string): boolean {
            const kind = getScriptKind(fileName, host);
            return kind === ScriptKind.TS || kind === ScriptKind.TSX;
        }

        function getSemanticClassifications(fileName: string, span: TextSpan): ClassifiedSpan[] {
            if (!isTsOrTsxFile(fileName)) {
                // do not run semantic classification on non-ts-or-tsx files
                return [];
            }
            synchronizeHostData();
            return ts.getSemanticClassifications(program.getTypeChecker(), cancellationToken, getValidSourceFile(fileName), program.getClassifiableNames(), span);
        }

        function getEncodedSemanticClassifications(fileName: string, span: TextSpan): Classifications {
            if (!isTsOrTsxFile(fileName)) {
                // do not run semantic classification on non-ts-or-tsx files
                return { spans: [], endOfLineState: EndOfLineState.None };
            }
            synchronizeHostData();
            return ts.getEncodedSemanticClassifications(program.getTypeChecker(), cancellationToken, getValidSourceFile(fileName), program.getClassifiableNames(), span);
        }

        function getSyntacticClassifications(fileName: string, span: TextSpan): ClassifiedSpan[] {
            // doesn't use compiler - no need to synchronize with host
            return ts.getSyntacticClassifications(cancellationToken, syntaxTreeCache.getCurrentSourceFile(fileName), span);
        }

        function getEncodedSyntacticClassifications(fileName: string, span: TextSpan): Classifications {
            // doesn't use compiler - no need to synchronize with host
            return ts.getEncodedSyntacticClassifications(cancellationToken, syntaxTreeCache.getCurrentSourceFile(fileName), span);
        }

        function getOutliningSpans(fileName: string): OutliningSpan[] {
            // doesn't use compiler - no need to synchronize with host
            const sourceFile = syntaxTreeCache.getCurrentSourceFile(fileName);
            return OutliningElementsCollector.collectElements(sourceFile, cancellationToken);
        }

        function getBraceMatchingAtPosition(fileName: string, position: number) {
            const sourceFile = syntaxTreeCache.getCurrentSourceFile(fileName);
            const result: TextSpan[] = [];

            const token = getTouchingToken(sourceFile, position);

            if (token.getStart(sourceFile) === position) {
                const matchKind = getMatchingTokenKind(token);

                // Ensure that there is a corresponding token to match ours.
                if (matchKind) {
                    const parentElement = token.parent;

                    const childNodes = parentElement.getChildren(sourceFile);
                    for (const current of childNodes) {
                        if (current.kind === matchKind) {
                            const range1 = createTextSpan(token.getStart(sourceFile), token.getWidth(sourceFile));
                            const range2 = createTextSpan(current.getStart(sourceFile), current.getWidth(sourceFile));

                            // We want to order the braces when we return the result.
                            if (range1.start < range2.start) {
                                result.push(range1, range2);
                            }
                            else {
                                result.push(range2, range1);
                            }

                            break;
                        }
                    }
                }
            }

            return result;

            function getMatchingTokenKind(token: Node): ts.SyntaxKind {
                switch (token.kind) {
                    case ts.SyntaxKind.OpenBraceToken: return ts.SyntaxKind.CloseBraceToken;
                    case ts.SyntaxKind.OpenParenToken: return ts.SyntaxKind.CloseParenToken;
                    case ts.SyntaxKind.OpenBracketToken: return ts.SyntaxKind.CloseBracketToken;
                    case ts.SyntaxKind.LessThanToken: return ts.SyntaxKind.GreaterThanToken;
                    case ts.SyntaxKind.CloseBraceToken: return ts.SyntaxKind.OpenBraceToken;
                    case ts.SyntaxKind.CloseParenToken: return ts.SyntaxKind.OpenParenToken;
                    case ts.SyntaxKind.CloseBracketToken: return ts.SyntaxKind.OpenBracketToken;
                    case ts.SyntaxKind.GreaterThanToken: return ts.SyntaxKind.LessThanToken;
                }

                return undefined;
            }
        }

        function getIndentationAtPosition(fileName: string, position: number, editorOptions: EditorOptions | EditorSettings) {
            let start = timestamp();
            const settings = toEditorSettings(editorOptions);
            const sourceFile = syntaxTreeCache.getCurrentSourceFile(fileName);
            log("getIndentationAtPosition: getCurrentSourceFile: " + (timestamp() - start));

            start = timestamp();

            const result = formatting.SmartIndenter.getIndentation(position, sourceFile, settings);
            log("getIndentationAtPosition: computeIndentation  : " + (timestamp() - start));

            return result;
        }

        function getFormattingEditsForRange(fileName: string, start: number, end: number, options: FormatCodeOptions | FormatCodeSettings): TextChange[] {
            const sourceFile = syntaxTreeCache.getCurrentSourceFile(fileName);
            const settings = toEditorSettings(options);
            return formatting.formatSelection(start, end, sourceFile, getRuleProvider(settings), settings);
        }

        function getFormattingEditsForDocument(fileName: string, options: FormatCodeOptions | FormatCodeSettings): TextChange[] {
            const sourceFile = syntaxTreeCache.getCurrentSourceFile(fileName);
            const settings = toEditorSettings(options);
            return formatting.formatDocument(sourceFile, getRuleProvider(settings), settings);
        }

        function getFormattingEditsAfterKeystroke(fileName: string, position: number, key: string, options: FormatCodeOptions | FormatCodeSettings): TextChange[] {
            const sourceFile = syntaxTreeCache.getCurrentSourceFile(fileName);
            const settings = toEditorSettings(options);

            if (key === "}") {
                return formatting.formatOnClosingCurly(position, sourceFile, getRuleProvider(settings), settings);
            }
            else if (key === ";") {
                return formatting.formatOnSemicolon(position, sourceFile, getRuleProvider(settings), settings);
            }
            else if (key === "\n") {
                return formatting.formatOnEnter(position, sourceFile, getRuleProvider(settings), settings);
            }

            return [];
        }

        function getCodeFixesAtPosition(fileName: string, start: number, end: number, errorCodes: number[], formatOptions: FormatCodeSettings): CodeAction[] {
            synchronizeHostData();
            const sourceFile = getValidSourceFile(fileName);
            const span = { start, length: end - start };
            const newLineChar = getNewLineOrDefaultFromHost(host);

            let allFixes: CodeAction[] = [];

            forEach(deduplicate(errorCodes), error => {
                cancellationToken.throwIfCancellationRequested();

                const context = {
                    errorCode: error,
                    sourceFile: sourceFile,
                    span: span,
                    program: program,
                    newLineCharacter: newLineChar,
                    host: host,
                    cancellationToken: cancellationToken,
                    rulesProvider: getRuleProvider(formatOptions)
                };

                const fixes = codefix.getFixes(context);
                if (fixes) {
                    allFixes = allFixes.concat(fixes);
                }
            });

            return allFixes;
        }

        function getDocCommentTemplateAtPosition(fileName: string, position: number): TextInsertion {
            return JsDoc.getDocCommentTemplateAtPosition(getNewLineOrDefaultFromHost(host), syntaxTreeCache.getCurrentSourceFile(fileName), position);
        }

        function isValidBraceCompletionAtPosition(fileName: string, position: number, openingBrace: number): boolean {
            // '<' is currently not supported, figuring out if we're in a Generic Type vs. a comparison is too
            // expensive to do during typing scenarios
            // i.e. whether we're dealing with:
            //      var x = new foo<| ( with class foo<T>{} )
            // or
            //      var y = 3 <|
            if (openingBrace === CharacterCodes.lessThan) {
                return false;
            }

            const sourceFile = syntaxTreeCache.getCurrentSourceFile(fileName);

            // Check if in a context where we don't want to perform any insertion
            if (isInString(sourceFile, position)) {
                return false;
            }

            if (isInsideJsxElementOrAttribute(sourceFile, position)) {
                return openingBrace === CharacterCodes.openBrace;
            }

            if (isInTemplateString(sourceFile, position)) {
                return false;
            }

            return true;
        }

        function getTodoComments(fileName: string, descriptors: TodoCommentDescriptor[]): TodoComment[] {
            // Note: while getting todo comments seems like a syntactic operation, we actually
            // treat it as a semantic operation here.  This is because we expect our host to call
            // this on every single file.  If we treat this syntactically, then that will cause
            // us to populate and throw away the tree in our syntax tree cache for each file.  By
            // treating this as a semantic operation, we can access any tree without throwing
            // anything away.
            synchronizeHostData();

            const sourceFile = getValidSourceFile(fileName);

            cancellationToken.throwIfCancellationRequested();

            const fileContents = sourceFile.text;
            const result: TodoComment[] = [];

            if (descriptors.length > 0) {
                const regExp = getTodoCommentsRegExp();

                let matchArray: RegExpExecArray;
                while (matchArray = regExp.exec(fileContents)) {
                    cancellationToken.throwIfCancellationRequested();

                    // If we got a match, here is what the match array will look like.  Say the source text is:
                    //
                    //      "    // hack   1"
                    //
                    // The result array with the regexp:    will be:
                    //
                    //      ["// hack   1", "// ", "hack   1", undefined, "hack"]
                    //
                    // Here are the relevant capture groups:
                    //  0) The full match for the entire regexp.
                    //  1) The preamble to the message portion.
                    //  2) The message portion.
                    //  3...N) The descriptor that was matched - by index.  'undefined' for each
                    //         descriptor that didn't match.  an actual value if it did match.
                    //
                    //  i.e. 'undefined' in position 3 above means TODO(jason) didn't match.
                    //       "hack"      in position 4 means HACK did match.
                    const firstDescriptorCaptureIndex = 3;
                    Debug.assert(matchArray.length === descriptors.length + firstDescriptorCaptureIndex);

                    const preamble = matchArray[1];
                    const matchPosition = matchArray.index + preamble.length;

                    // OK, we have found a match in the file.  This is only an acceptable match if
                    // it is contained within a comment.
                    const token = getTokenAtPosition(sourceFile, matchPosition);
                    if (!isInsideComment(sourceFile, token, matchPosition)) {
                        continue;
                    }

                    let descriptor: TodoCommentDescriptor = undefined;
                    for (let i = 0; i < descriptors.length; i++) {
                        if (matchArray[i + firstDescriptorCaptureIndex]) {
                            descriptor = descriptors[i];
                        }
                    }
                    Debug.assert(descriptor !== undefined);

                    // We don't want to match something like 'TODOBY', so we make sure a non
                    // letter/digit follows the match.
                    if (isLetterOrDigit(fileContents.charCodeAt(matchPosition + descriptor.text.length))) {
                        continue;
                    }

                    const message = matchArray[2];
                    result.push({
                        descriptor: descriptor,
                        message: message,
                        position: matchPosition
                    });
                }
            }

            return result;

            function escapeRegExp(str: string): string {
                return str.replace(/[\-\[\]\/\{\}\(\)\*\+\?\.\\\^\$\|]/g, "\\$&");
            }

            function getTodoCommentsRegExp(): RegExp {
                // NOTE: ?:  means 'non-capture group'.  It allows us to have groups without having to
                // filter them out later in the final result array.

                // TODO comments can appear in one of the following forms:
                //
                //  1)      // TODO     or  /////////// TODO
                //
                //  2)      /* TODO     or  /********** TODO
                //
                //  3)      /*
                //           *   TODO
                //           */
                //
                // The following three regexps are used to match the start of the text up to the TODO
                // comment portion.
                const singleLineCommentStart = /(?:\/\/+\s*)/.source;
                const multiLineCommentStart = /(?:\/\*+\s*)/.source;
                const anyNumberOfSpacesAndAsterisksAtStartOfLine = /(?:^(?:\s|\*)*)/.source;

                // Match any of the above three TODO comment start regexps.
                // Note that the outermost group *is* a capture group.  We want to capture the preamble
                // so that we can determine the starting position of the TODO comment match.
                const preamble = "(" + anyNumberOfSpacesAndAsterisksAtStartOfLine + "|" + singleLineCommentStart + "|" + multiLineCommentStart + ")";

                // Takes the descriptors and forms a regexp that matches them as if they were literals.
                // For example, if the descriptors are "TODO(jason)" and "HACK", then this will be:
                //
                //      (?:(TODO\(jason\))|(HACK))
                //
                // Note that the outermost group is *not* a capture group, but the innermost groups
                // *are* capture groups.  By capturing the inner literals we can determine after
                // matching which descriptor we are dealing with.
                const literals = "(?:" + map(descriptors, d => "(" + escapeRegExp(d.text) + ")").join("|") + ")";

                // After matching a descriptor literal, the following regexp matches the rest of the
                // text up to the end of the line (or */).
                const endOfLineOrEndOfComment = /(?:$|\*\/)/.source;
                const messageRemainder = /(?:.*?)/.source;

                // This is the portion of the match we'll return as part of the TODO comment result. We
                // match the literal portion up to the end of the line or end of comment.
                const messagePortion = "(" + literals + messageRemainder + ")";
                const regExpString = preamble + messagePortion + endOfLineOrEndOfComment;

                // The final regexp will look like this:
                // /((?:\/\/+\s*)|(?:\/\*+\s*)|(?:^(?:\s|\*)*))((?:(TODO\(jason\))|(HACK))(?:.*?))(?:$|\*\/)/gim

                // The flags of the regexp are important here.
                //  'g' is so that we are doing a global search and can find matches several times
                //  in the input.
                //
                //  'i' is for case insensitivity (We do this to match C# TODO comment code).
                //
                //  'm' is so we can find matches in a multi-line input.
                return new RegExp(regExpString, "gim");
            }

            function isLetterOrDigit(char: number): boolean {
                return (char >= CharacterCodes.a && char <= CharacterCodes.z) ||
                    (char >= CharacterCodes.A && char <= CharacterCodes.Z) ||
                    (char >= CharacterCodes._0 && char <= CharacterCodes._9);
            }
        }

        function getRenameInfo(fileName: string, position: number): RenameInfo {
            synchronizeHostData();
            const defaultLibFileName = host.getDefaultLibFileName(host.getCompilationSettings());
            return Rename.getRenameInfo(program.getTypeChecker(), defaultLibFileName, getCanonicalFileName, getValidSourceFile(fileName), position);
        }

        return {
            dispose,
            cleanupSemanticCache,
            getSyntacticDiagnostics,
            getSemanticDiagnostics,
            getCompilerOptionsDiagnostics,
            getSyntacticClassifications,
            getSemanticClassifications,
            getEncodedSyntacticClassifications,
            getEncodedSemanticClassifications,
            getCompletionsAtPosition,
            getCompletionEntryDetails,
            getCompletionEntrySymbol,
            getSignatureHelpItems,
            getQuickInfoAtPosition,
            getDefinitionAtPosition,
            getImplementationAtPosition,
            getTypeDefinitionAtPosition,
            getReferencesAtPosition,
            findReferences,
            getOccurrencesAtPosition,
            getDocumentHighlights,
            getNameOrDottedNameSpan,
            getBreakpointStatementAtPosition,
            getNavigateToItems,
            getRenameInfo,
            findRenameLocations,
            getNavigationBarItems,
            getNavigationTree,
            getOutliningSpans,
            getTodoComments,
            getBraceMatchingAtPosition,
            getIndentationAtPosition,
            getFormattingEditsForRange,
            getFormattingEditsForDocument,
            getFormattingEditsAfterKeystroke,
            getDocCommentTemplateAtPosition,
            isValidBraceCompletionAtPosition,
            getCodeFixesAtPosition,
            getEmitOutput,
            getNonBoundSourceFile,
            getSourceFile,
            getProgram
        };
    }

    /* @internal */
    /** Names in the name table are escaped, so an identifier `__foo` will have a name table entry `___foo`. */
    export function getNameTable(sourceFile: SourceFile): Map<number> {
        if (!sourceFile.nameTable) {
            initializeNameTable(sourceFile);
        }

        return sourceFile.nameTable;
    }

    function initializeNameTable(sourceFile: SourceFile): void {
        const nameTable = createMap<number>();

        walk(sourceFile);
        sourceFile.nameTable = nameTable;

        function walk(node: Node) {
            switch (node.kind) {
                case SyntaxKind.Identifier:
                    setNameTable((<Identifier>node).text, node);
                    break;
                case SyntaxKind.StringLiteral:
                case SyntaxKind.NumericLiteral:
                    // We want to store any numbers/strings if they were a name that could be
                    // related to a declaration.  So, if we have 'import x = require("something")'
                    // then we want 'something' to be in the name table.  Similarly, if we have
                    // "a['propname']" then we want to store "propname" in the name table.
                    if (isDeclarationName(node) ||
                        node.parent.kind === SyntaxKind.ExternalModuleReference ||
                        isArgumentOfElementAccessExpression(node) ||
                        isLiteralComputedPropertyDeclarationName(node)) {
                        setNameTable((<LiteralExpression>node).text, node);
                    }
                    break;
                default:
                    forEachChild(node, walk);
                    if (node.jsDoc) {
                        for (const jsDoc of node.jsDoc) {
                            forEachChild(jsDoc, walk);
                        }
                    }
            }
        }

        function setNameTable(text: string, node: ts.Node): void {
            nameTable.set(text, nameTable.get(text) === undefined ? node.pos : -1);
        }
    }

    function isObjectLiteralElement(node: Node): node is ObjectLiteralElement  {
        switch (node.kind) {
            case SyntaxKind.JsxAttribute:
            case SyntaxKind.JsxSpreadAttribute:
            case SyntaxKind.PropertyAssignment:
            case SyntaxKind.ShorthandPropertyAssignment:
            case SyntaxKind.MethodDeclaration:
            case SyntaxKind.GetAccessor:
            case SyntaxKind.SetAccessor:
                return true;
        }
        return false;
    }

    /**
     * Returns the containing object literal property declaration given a possible name node, e.g. "a" in x = { "a": 1 }
     */
    /* @internal */
    export function getContainingObjectLiteralElement(node: Node): ObjectLiteralElement {
        switch (node.kind) {
            case SyntaxKind.StringLiteral:
            case SyntaxKind.NumericLiteral:
                if (node.parent.kind === SyntaxKind.ComputedPropertyName) {
                    return isObjectLiteralElement(node.parent.parent) ? node.parent.parent : undefined;
                }
            // intentionally fall through
            case SyntaxKind.Identifier:
                return isObjectLiteralElement(node.parent) &&
                    (node.parent.parent.kind === SyntaxKind.ObjectLiteralExpression || node.parent.parent.kind === SyntaxKind.JsxAttributes) &&
                    (<ObjectLiteralElement>node.parent).name === node ? node.parent as ObjectLiteralElement : undefined;
        }
        return undefined;
    }

    /* @internal */
    export function getPropertySymbolsFromContextualType(typeChecker: TypeChecker, node: ObjectLiteralElement): Symbol[] {
        const objectLiteral = <ObjectLiteralExpression | JsxAttributes>node.parent;
        const contextualType = typeChecker.getContextualType(objectLiteral);
        const name = getTextOfPropertyName(node.name);
        if (name && contextualType) {
            const result: Symbol[] = [];
            const symbol = contextualType.getProperty(name);
            if (contextualType.flags & TypeFlags.Union) {
                forEach((<UnionType>contextualType).types, t => {
                    const symbol = t.getProperty(name);
                    if (symbol) {
                        result.push(symbol);
                    }
                });
                return result;
            }

            if (symbol) {
                result.push(symbol);
                return result;
            }
        }
        return undefined;
    }

    function isArgumentOfElementAccessExpression(node: Node) {
        return node &&
            node.parent &&
            node.parent.kind === SyntaxKind.ElementAccessExpression &&
            (<ElementAccessExpression>node.parent).argumentExpression === node;
    }

    /// getDefaultLibraryFilePath
    declare const __dirname: string;

    /**
     * Get the path of the default library files (lib.d.ts) as distributed with the typescript
     * node package.
     * The functionality is not supported if the ts module is consumed outside of a node module.
     */
    export function getDefaultLibFilePath(options: CompilerOptions): string {
        // Check __dirname is defined and that we are on a node.js system.
        if (typeof __dirname !== "undefined") {
            return __dirname + directorySeparator + getDefaultLibFileName(options);
        }

        throw new Error("getDefaultLibFilePath is only supported when consumed as a node module. ");
    }

    objectAllocator = getServicesObjectAllocator();
}
<|MERGE_RESOLUTION|>--- conflicted
+++ resolved
@@ -1,2158 +1,2142 @@
-/// <reference path="..\compiler\program.ts"/>
-/// <reference path="..\compiler\commandLineParser.ts"/>
-
-/// <reference path='types.ts' />
-/// <reference path='utilities.ts' />
-/// <reference path='breakpoints.ts' />
-/// <reference path='classifier.ts' />
-/// <reference path='completions.ts' />
-/// <reference path='documentHighlights.ts' />
-/// <reference path='documentRegistry.ts' />
-/// <reference path='findAllReferences.ts' />
-/// <reference path='goToDefinition.ts' />
-/// <reference path='jsDoc.ts' />
-/// <reference path='jsTyping.ts' />
-/// <reference path='navigateTo.ts' />
-/// <reference path='navigationBar.ts' />
-/// <reference path='outliningElementsCollector.ts' />
-/// <reference path='patternMatcher.ts' />
-/// <reference path='preProcess.ts' />
-/// <reference path='rename.ts' />
-/// <reference path='signatureHelp.ts' />
-/// <reference path='symbolDisplay.ts' />
-/// <reference path='transpile.ts' />
-/// <reference path='formatting\formatting.ts' />
-/// <reference path='formatting\smartIndenter.ts' />
-/// <reference path='textChanges.ts' />
-/// <reference path='codeFixProvider.ts' />
-/// <reference path='codefixes\fixes.ts' />
-
-namespace ts {
-    /** The version of the language service API */
-    export const servicesVersion = "0.5";
-
-    function createNode<TKind extends SyntaxKind>(kind: TKind, pos: number, end: number, parent?: Node): NodeObject | TokenObject<TKind> | IdentifierObject {
-        const node = kind >= SyntaxKind.FirstNode ? new NodeObject(kind, pos, end) :
-            kind === SyntaxKind.Identifier ? new IdentifierObject(SyntaxKind.Identifier, pos, end) :
-                new TokenObject(kind, pos, end);
-        node.parent = parent;
-        return node;
-    }
-
-    class NodeObject implements Node {
-        public kind: SyntaxKind;
-        public pos: number;
-        public end: number;
-        public flags: NodeFlags;
-        public parent: Node;
-        public jsDoc: JSDoc[];
-        public original: Node;
-        public transformFlags: TransformFlags;
-        private _children: Node[];
-
-        constructor(kind: SyntaxKind, pos: number, end: number) {
-            this.pos = pos;
-            this.end = end;
-            this.flags = NodeFlags.None;
-            this.transformFlags = undefined;
-            this.parent = undefined;
-            this.kind = kind;
-        }
-
-        public getSourceFile(): SourceFile {
-            return getSourceFileOfNode(this);
-        }
-
-        public getStart(sourceFile?: SourceFileLike, includeJsDocComment?: boolean): number {
-            return getTokenPosOfNode(this, sourceFile, includeJsDocComment);
-        }
-
-        public getFullStart(): number {
-            return this.pos;
-        }
-
-        public getEnd(): number {
-            return this.end;
-        }
-
-        public getWidth(sourceFile?: SourceFile): number {
-            return this.getEnd() - this.getStart(sourceFile);
-        }
-
-        public getFullWidth(): number {
-            return this.end - this.pos;
-        }
-
-        public getLeadingTriviaWidth(sourceFile?: SourceFile): number {
-            return this.getStart(sourceFile) - this.pos;
-        }
-
-        public getFullText(sourceFile?: SourceFile): string {
-            return (sourceFile || this.getSourceFile()).text.substring(this.pos, this.end);
-        }
-
-        public getText(sourceFile?: SourceFile): string {
-            if (!sourceFile) {
-                sourceFile = this.getSourceFile();
-            }
-            return sourceFile.text.substring(this.getStart(sourceFile), this.getEnd());
-        }
-
-        private addSyntheticNodes(nodes: Node[], pos: number, end: number, useJSDocScanner?: boolean): number {
-            scanner.setTextPos(pos);
-            while (pos < end) {
-                const token = useJSDocScanner ? scanner.scanJSDocToken() : scanner.scan();
-                const textPos = scanner.getTextPos();
-                if (textPos <= end) {
-                    nodes.push(createNode(token, pos, textPos, this));
-                }
-                pos = textPos;
-            }
-            return pos;
-        }
-
-        private createSyntaxList(nodes: NodeArray<Node>): Node {
-            const list = <NodeObject>createNode(SyntaxKind.SyntaxList, nodes.pos, nodes.end, this);
-            list._children = [];
-            let pos = nodes.pos;
-
-            for (const node of nodes) {
-                if (pos < node.pos) {
-                    pos = this.addSyntheticNodes(list._children, pos, node.pos);
-                }
-                list._children.push(node);
-                pos = node.end;
-            }
-            if (pos < nodes.end) {
-                this.addSyntheticNodes(list._children, pos, nodes.end);
-            }
-            return list;
-        }
-
-        private createChildren(sourceFile?: SourceFileLike) {
-            let children: Node[];
-            if (this.kind >= SyntaxKind.FirstNode) {
-                scanner.setText((sourceFile || this.getSourceFile()).text);
-                children = [];
-                let pos = this.pos;
-                const useJSDocScanner = this.kind >= SyntaxKind.FirstJSDocTagNode && this.kind <= SyntaxKind.LastJSDocTagNode;
-                const processNode = (node: Node) => {
-                    const isJSDocTagNode = isJSDocTag(node);
-                    if (!isJSDocTagNode && pos < node.pos) {
-                        pos = this.addSyntheticNodes(children, pos, node.pos, useJSDocScanner);
-                    }
-                    children.push(node);
-                    if (!isJSDocTagNode) {
-                        pos = node.end;
-                    }
-                };
-                const processNodes = (nodes: NodeArray<Node>) => {
-                    if (pos < nodes.pos) {
-                        pos = this.addSyntheticNodes(children, pos, nodes.pos, useJSDocScanner);
-                    }
-                    children.push(this.createSyntaxList(<NodeArray<Node>>nodes));
-                    pos = nodes.end;
-                };
-                // jsDocComments need to be the first children
-                if (this.jsDoc) {
-                    for (const jsDocComment of this.jsDoc) {
-                        processNode(jsDocComment);
-                    }
-                }
-                // For syntactic classifications, all trivia are classcified together, including jsdoc comments.
-                // For that to work, the jsdoc comments should still be the leading trivia of the first child.
-                // Restoring the scanner position ensures that.
-                pos = this.pos;
-                forEachChild(this, processNode, processNodes);
-                if (pos < this.end) {
-                    this.addSyntheticNodes(children, pos, this.end);
-                }
-                scanner.setText(undefined);
-            }
-            this._children = children || emptyArray;
-        }
-
-        public getChildCount(sourceFile?: SourceFile): number {
-            if (!this._children) this.createChildren(sourceFile);
-            return this._children.length;
-        }
-
-        public getChildAt(index: number, sourceFile?: SourceFile): Node {
-            if (!this._children) this.createChildren(sourceFile);
-            return this._children[index];
-        }
-
-        public getChildren(sourceFile?: SourceFileLike): Node[] {
-            if (!this._children) this.createChildren(sourceFile);
-            return this._children;
-        }
-
-        public getFirstToken(sourceFile?: SourceFile): Node {
-            const children = this.getChildren(sourceFile);
-            if (!children.length) {
-                return undefined;
-            }
-
-            const child = ts.find(children, kid => kid.kind < SyntaxKind.FirstJSDocNode || kid.kind > SyntaxKind.LastJSDocNode);
-            return child.kind < SyntaxKind.FirstNode ?
-                child :
-                child.getFirstToken(sourceFile);
-        }
-
-        public getLastToken(sourceFile?: SourceFile): Node {
-            const children = this.getChildren(sourceFile);
-
-            const child = lastOrUndefined(children);
-            if (!child) {
-                return undefined;
-            }
-
-            return child.kind < SyntaxKind.FirstNode ? child : child.getLastToken(sourceFile);
-        }
-
-        public forEachChild<T>(cbNode: (node: Node) => T, cbNodeArray?: (nodes: Node[]) => T): T {
-            return forEachChild(this, cbNode, cbNodeArray);
-        }
-    }
-
-    class TokenOrIdentifierObject implements Node {
-        public kind: SyntaxKind;
-        public pos: number;
-        public end: number;
-        public flags: NodeFlags;
-        public parent: Node;
-        public jsDocComments: JSDoc[];
-
-        constructor(pos: number, end: number) {
-            // Set properties in same order as NodeObject
-            this.pos = pos;
-            this.end = end;
-            this.flags = NodeFlags.None;
-            this.parent = undefined;
-        }
-
-        public getSourceFile(): SourceFile {
-            return getSourceFileOfNode(this);
-        }
-
-        public getStart(sourceFile?: SourceFileLike, includeJsDocComment?: boolean): number {
-            return getTokenPosOfNode(this, sourceFile, includeJsDocComment);
-        }
-
-        public getFullStart(): number {
-            return this.pos;
-        }
-
-        public getEnd(): number {
-            return this.end;
-        }
-
-        public getWidth(sourceFile?: SourceFile): number {
-            return this.getEnd() - this.getStart(sourceFile);
-        }
-
-        public getFullWidth(): number {
-            return this.end - this.pos;
-        }
-
-        public getLeadingTriviaWidth(sourceFile?: SourceFile): number {
-            return this.getStart(sourceFile) - this.pos;
-        }
-
-        public getFullText(sourceFile?: SourceFile): string {
-            return (sourceFile || this.getSourceFile()).text.substring(this.pos, this.end);
-        }
-
-        public getText(sourceFile?: SourceFile): string {
-            return (sourceFile || this.getSourceFile()).text.substring(this.getStart(), this.getEnd());
-        }
-
-        public getChildCount(): number {
-            return 0;
-        }
-
-        public getChildAt(): Node {
-            return undefined;
-        }
-
-        public getChildren(): Node[] {
-            return emptyArray;
-        }
-
-        public getFirstToken(): Node {
-            return undefined;
-        }
-
-        public getLastToken(): Node {
-            return undefined;
-        }
-
-        public forEachChild<T>(): T {
-            return undefined;
-        }
-    }
-
-    class SymbolObject implements Symbol {
-        flags: SymbolFlags;
-        name: string;
-        declarations: Declaration[];
-
-        // Undefined is used to indicate the value has not been computed. If, after computing, the
-        // symbol has no doc comment, then the empty string will be returned.
-        documentationComment: SymbolDisplayPart[];
-
-        // Undefined is used to indicate the value has not been computed. If, after computing, the
-        // symbol has no JSDoc tags, then the empty array will be returned.
-        tags: JSDocTagInfo[];
-
-        constructor(flags: SymbolFlags, name: string) {
-            this.flags = flags;
-            this.name = name;
-        }
-
-        getFlags(): SymbolFlags {
-            return this.flags;
-        }
-
-        getName(): string {
-            return this.name;
-        }
-
-        getDeclarations(): Declaration[] {
-            return this.declarations;
-        }
-
-        getDocumentationComment(): SymbolDisplayPart[] {
-            if (this.documentationComment === undefined) {
-                this.documentationComment = JsDoc.getJsDocCommentsFromDeclarations(this.declarations);
-            }
-
-            return this.documentationComment;
-        }
-
-        getJsDocTags(): JSDocTagInfo[] {
-            if (this.tags === undefined) {
-                this.tags = JsDoc.getJsDocTagsFromDeclarations(this.declarations);
-            }
-
-            return this.tags;
-        }
-    }
-
-    class TokenObject<TKind extends SyntaxKind> extends TokenOrIdentifierObject implements Token<TKind> {
-        public kind: TKind;
-
-        constructor(kind: TKind, pos: number, end: number) {
-            super(pos, end);
-            this.kind = kind;
-        }
-    }
-
-    class IdentifierObject extends TokenOrIdentifierObject implements Identifier {
-        public kind: SyntaxKind.Identifier;
-        public text: string;
-        _primaryExpressionBrand: any;
-        _memberExpressionBrand: any;
-        _leftHandSideExpressionBrand: any;
-        _incrementExpressionBrand: any;
-        _unaryExpressionBrand: any;
-        _expressionBrand: any;
-        constructor(_kind: SyntaxKind.Identifier, pos: number, end: number) {
-            super(pos, end);
-        }
-    }
-    IdentifierObject.prototype.kind = SyntaxKind.Identifier;
-
-    class TypeObject implements Type {
-        checker: TypeChecker;
-        flags: TypeFlags;
-        objectFlags?: ObjectFlags;
-        id: number;
-        symbol: Symbol;
-        constructor(checker: TypeChecker, flags: TypeFlags) {
-            this.checker = checker;
-            this.flags = flags;
-        }
-        getFlags(): TypeFlags {
-            return this.flags;
-        }
-        getSymbol(): Symbol {
-            return this.symbol;
-        }
-        getProperties(): Symbol[] {
-            return this.checker.getPropertiesOfType(this);
-        }
-        getProperty(propertyName: string): Symbol {
-            return this.checker.getPropertyOfType(this, propertyName);
-        }
-        getApparentProperties(): Symbol[] {
-            return this.checker.getAugmentedPropertiesOfType(this);
-        }
-        getCallSignatures(): Signature[] {
-            return this.checker.getSignaturesOfType(this, SignatureKind.Call);
-        }
-        getConstructSignatures(): Signature[] {
-            return this.checker.getSignaturesOfType(this, SignatureKind.Construct);
-        }
-        getStringIndexType(): Type {
-            return this.checker.getIndexTypeOfType(this, IndexKind.String);
-        }
-        getNumberIndexType(): Type {
-            return this.checker.getIndexTypeOfType(this, IndexKind.Number);
-        }
-        getBaseTypes(): BaseType[] {
-            return this.flags & TypeFlags.Object && this.objectFlags & (ObjectFlags.Class | ObjectFlags.Interface)
-                ? this.checker.getBaseTypes(<InterfaceType><Type>this)
-                : undefined;
-        }
-        getNonNullableType(): Type {
-            return this.checker.getNonNullableType(this);
-        }
-    }
-
-    class SignatureObject implements Signature {
-        checker: TypeChecker;
-        declaration: SignatureDeclaration;
-        typeParameters: TypeParameter[];
-        parameters: Symbol[];
-        thisParameter: Symbol;
-        resolvedReturnType: Type;
-        minTypeArgumentCount: number;
-        minArgumentCount: number;
-        hasRestParameter: boolean;
-        hasLiteralTypes: boolean;
-
-        // Undefined is used to indicate the value has not been computed. If, after computing, the
-        // symbol has no doc comment, then the empty string will be returned.
-        documentationComment: SymbolDisplayPart[];
-
-        // Undefined is used to indicate the value has not been computed. If, after computing, the
-        // symbol has no doc comment, then the empty array will be returned.
-        jsDocTags: JSDocTagInfo[];
-
-        constructor(checker: TypeChecker) {
-            this.checker = checker;
-        }
-        getDeclaration(): SignatureDeclaration {
-            return this.declaration;
-        }
-        getTypeParameters(): TypeParameter[] {
-            return this.typeParameters;
-        }
-        getParameters(): Symbol[] {
-            return this.parameters;
-        }
-        getReturnType(): Type {
-            return this.checker.getReturnTypeOfSignature(this);
-        }
-
-        getDocumentationComment(): SymbolDisplayPart[] {
-            if (this.documentationComment === undefined) {
-                this.documentationComment = this.declaration ? JsDoc.getJsDocCommentsFromDeclarations([this.declaration]) : [];
-            }
-
-            return this.documentationComment;
-        }
-
-        getJsDocTags(): JSDocTagInfo[] {
-            if (this.jsDocTags === undefined) {
-                this.jsDocTags = this.declaration ? JsDoc.getJsDocTagsFromDeclarations([this.declaration]) : [];
-            }
-
-            return this.jsDocTags;
-        }
-    }
-
-    class SourceFileObject extends NodeObject implements SourceFile {
-        public kind: SyntaxKind.SourceFile;
-        public _declarationBrand: any;
-        public fileName: string;
-        public path: Path;
-        public text: string;
-        public scriptSnapshot: IScriptSnapshot;
-        public lineMap: number[];
-
-        public statements: NodeArray<Statement>;
-        public endOfFileToken: Token<SyntaxKind.EndOfFileToken>;
-
-        public amdDependencies: { name: string; path: string }[];
-        public moduleName: string;
-        public referencedFiles: FileReference[];
-        public typeReferenceDirectives: FileReference[];
-
-        public syntacticDiagnostics: Diagnostic[];
-        public referenceDiagnostics: Diagnostic[];
-        public parseDiagnostics: Diagnostic[];
-        public bindDiagnostics: Diagnostic[];
-
-        public isDeclarationFile: boolean;
-        public isDefaultLib: boolean;
-        public hasNoDefaultLib: boolean;
-        public externalModuleIndicator: Node; // The first node that causes this file to be an external module
-        public commonJsModuleIndicator: Node; // The first node that causes this file to be a CommonJS module
-        public nodeCount: number;
-        public identifierCount: number;
-        public symbolCount: number;
-        public version: string;
-        public scriptKind: ScriptKind;
-        public languageVersion: ScriptTarget;
-        public languageVariant: LanguageVariant;
-        public identifiers: Map<string>;
-        public nameTable: Map<number>;
-        public resolvedModules: Map<ResolvedModuleFull>;
-        public resolvedTypeReferenceDirectiveNames: Map<ResolvedTypeReferenceDirective>;
-        public imports: StringLiteral[];
-        public moduleAugmentations: StringLiteral[];
-        private namedDeclarations: Map<Declaration[]>;
-        public ambientModuleNames: string[];
-        public checkJsDirective: CheckJsDirective | undefined;
-
-        constructor(kind: SyntaxKind, pos: number, end: number) {
-            super(kind, pos, end);
-        }
-
-        public update(newText: string, textChangeRange: TextChangeRange): SourceFile {
-            return updateSourceFile(this, newText, textChangeRange);
-        }
-
-        public getLineAndCharacterOfPosition(position: number): LineAndCharacter {
-            return ts.getLineAndCharacterOfPosition(this, position);
-        }
-
-        public getLineStarts(): number[] {
-            return getLineStarts(this);
-        }
-
-        public getPositionOfLineAndCharacter(line: number, character: number): number {
-            return ts.getPositionOfLineAndCharacter(this, line, character);
-        }
-
-        public getLineEndOfPosition(pos: number): number {
-            const { line } = this.getLineAndCharacterOfPosition(pos);
-            const lineStarts = this.getLineStarts();
-
-            let lastCharPos: number;
-            if (line + 1 >= lineStarts.length) {
-                lastCharPos = this.getEnd();
-            }
-            if (!lastCharPos) {
-                lastCharPos = lineStarts[line + 1] - 1;
-            }
-
-            const fullText = this.getFullText();
-            // if the new line is "\r\n", we should return the last non-new-line-character position
-            return fullText[lastCharPos] === "\n" && fullText[lastCharPos - 1] === "\r" ? lastCharPos - 1 : lastCharPos;
-        }
-
-        public getNamedDeclarations(): Map<Declaration[]> {
-            if (!this.namedDeclarations) {
-                this.namedDeclarations = this.computeNamedDeclarations();
-            }
-
-            return this.namedDeclarations;
-        }
-
-        private computeNamedDeclarations(): Map<Declaration[]> {
-            const result = createMultiMap<Declaration>();
-
-            forEachChild(this, visit);
-
-            return result;
-
-            function addDeclaration(declaration: Declaration) {
-                const name = getDeclarationName(declaration);
-                if (name) {
-                    result.add(name, declaration);
-                }
-            }
-
-            function getDeclarations(name: string) {
-                let declarations = result.get(name);
-                if (!declarations) {
-                    result.set(name, declarations = []);
-                }
-                return declarations;
-            }
-
-            function getDeclarationName(declaration: Declaration) {
-                if (declaration.name) {
-                    const result = getTextOfIdentifierOrLiteral(declaration.name);
-                    if (result !== undefined) {
-                        return result;
-                    }
-
-                    if (declaration.name.kind === SyntaxKind.ComputedPropertyName) {
-                        const expr = (<ComputedPropertyName>declaration.name).expression;
-                        if (expr.kind === SyntaxKind.PropertyAccessExpression) {
-                            return (<PropertyAccessExpression>expr).name.text;
-                        }
-
-                        return getTextOfIdentifierOrLiteral(expr);
-                    }
-                }
-
-                return undefined;
-            }
-
-            function getTextOfIdentifierOrLiteral(node: Node) {
-                if (node) {
-                    if (node.kind === SyntaxKind.Identifier ||
-                        node.kind === SyntaxKind.StringLiteral ||
-                        node.kind === SyntaxKind.NumericLiteral) {
-
-                        return (<Identifier | LiteralExpression>node).text;
-                    }
-                }
-
-                return undefined;
-            }
-
-            function visit(node: Node): void {
-                switch (node.kind) {
-                    case SyntaxKind.FunctionDeclaration:
-                    case SyntaxKind.FunctionExpression:
-                    case SyntaxKind.MethodDeclaration:
-                    case SyntaxKind.MethodSignature:
-                        const functionDeclaration = <FunctionLikeDeclaration>node;
-                        const declarationName = getDeclarationName(functionDeclaration);
-
-                        if (declarationName) {
-                            const declarations = getDeclarations(declarationName);
-                            const lastDeclaration = lastOrUndefined(declarations);
-
-                            // Check whether this declaration belongs to an "overload group".
-                            if (lastDeclaration && functionDeclaration.parent === lastDeclaration.parent && functionDeclaration.symbol === lastDeclaration.symbol) {
-                                // Overwrite the last declaration if it was an overload
-                                // and this one is an implementation.
-                                if (functionDeclaration.body && !(<FunctionLikeDeclaration>lastDeclaration).body) {
-                                    declarations[declarations.length - 1] = functionDeclaration;
-                                }
-                            }
-                            else {
-                                declarations.push(functionDeclaration);
-                            }
-                        }
-                        forEachChild(node, visit);
-                        break;
-
-                    case SyntaxKind.ClassDeclaration:
-                    case SyntaxKind.ClassExpression:
-                    case SyntaxKind.InterfaceDeclaration:
-                    case SyntaxKind.TypeAliasDeclaration:
-                    case SyntaxKind.EnumDeclaration:
-                    case SyntaxKind.ModuleDeclaration:
-                    case SyntaxKind.ImportEqualsDeclaration:
-                    case SyntaxKind.ExportSpecifier:
-                    case SyntaxKind.ImportSpecifier:
-                    case SyntaxKind.ImportEqualsDeclaration:
-                    case SyntaxKind.ImportClause:
-                    case SyntaxKind.NamespaceImport:
-                    case SyntaxKind.GetAccessor:
-                    case SyntaxKind.SetAccessor:
-                    case SyntaxKind.TypeLiteral:
-                        addDeclaration(<Declaration>node);
-                        forEachChild(node, visit);
-                        break;
-
-                    case SyntaxKind.Parameter:
-                        // Only consider parameter properties
-                        if (!hasModifier(node, ModifierFlags.ParameterPropertyModifier)) {
-                            break;
-                        }
-                    // fall through
-                    case SyntaxKind.VariableDeclaration:
-                    case SyntaxKind.BindingElement: {
-                        const decl = <VariableDeclaration>node;
-                        if (isBindingPattern(decl.name)) {
-                            forEachChild(decl.name, visit);
-                            break;
-                        }
-                        if (decl.initializer)
-                            visit(decl.initializer);
-                    }
-                    case SyntaxKind.EnumMember:
-                    case SyntaxKind.PropertyDeclaration:
-                    case SyntaxKind.PropertySignature:
-                        addDeclaration(<Declaration>node);
-                        break;
-
-                    case SyntaxKind.ExportDeclaration:
-                        // Handle named exports case e.g.:
-                        //    export {a, b as B} from "mod";
-                        if ((<ExportDeclaration>node).exportClause) {
-                            forEach((<ExportDeclaration>node).exportClause.elements, visit);
-                        }
-                        break;
-
-                    case SyntaxKind.ImportDeclaration:
-                        const importClause = (<ImportDeclaration>node).importClause;
-                        if (importClause) {
-                            // Handle default import case e.g.:
-                            //    import d from "mod";
-                            if (importClause.name) {
-                                addDeclaration(importClause);
-                            }
-
-                            // Handle named bindings in imports e.g.:
-                            //    import * as NS from "mod";
-                            //    import {a, b as B} from "mod";
-                            if (importClause.namedBindings) {
-                                if (importClause.namedBindings.kind === SyntaxKind.NamespaceImport) {
-                                    addDeclaration(<NamespaceImport>importClause.namedBindings);
-                                }
-                                else {
-                                    forEach((<NamedImports>importClause.namedBindings).elements, visit);
-                                }
-                            }
-                        }
-                        break;
-
-                    default:
-                        forEachChild(node, visit);
-                }
-            }
-        }
-    }
-
-    function getServicesObjectAllocator(): ObjectAllocator {
-        return {
-            getNodeConstructor: () => NodeObject,
-            getTokenConstructor: () => TokenObject,
-
-            getIdentifierConstructor: () => IdentifierObject,
-            getSourceFileConstructor: () => SourceFileObject,
-            getSymbolConstructor: () => SymbolObject,
-            getTypeConstructor: () => TypeObject,
-            getSignatureConstructor: () => SignatureObject,
-        };
-    }
-
-    /// Language Service
-
-    // Information about a specific host file.
-    interface HostFileInformation {
-        hostFileName: string;
-        version: string;
-        scriptSnapshot: IScriptSnapshot;
-        scriptKind: ScriptKind;
-    }
-
-    export interface DisplayPartsSymbolWriter extends SymbolWriter {
-        displayParts(): SymbolDisplayPart[];
-    }
-
-    /* @internal */
-    export function toEditorSettings(options: FormatCodeOptions | FormatCodeSettings): FormatCodeSettings;
-    export function toEditorSettings(options: EditorOptions | EditorSettings): EditorSettings;
-    export function toEditorSettings(optionsAsMap: MapLike<any>): MapLike<any> {
-        let allPropertiesAreCamelCased = true;
-        for (const key in optionsAsMap) {
-            if (hasProperty(optionsAsMap, key) && !isCamelCase(key)) {
-                allPropertiesAreCamelCased = false;
-                break;
-            }
-        }
-        if (allPropertiesAreCamelCased) {
-            return optionsAsMap;
-        }
-        const settings: MapLike<any> = {};
-        for (const key in optionsAsMap) {
-            if (hasProperty(optionsAsMap, key)) {
-                const newKey = isCamelCase(key) ? key : key.charAt(0).toLowerCase() + key.substr(1);
-                settings[newKey] = optionsAsMap[key];
-            }
-        }
-        return settings;
-    }
-
-    function isCamelCase(s: string) {
-        return !s.length || s.charAt(0) === s.charAt(0).toLowerCase();
-    }
-
-    export function displayPartsToString(displayParts: SymbolDisplayPart[]) {
-        if (displayParts) {
-            return map(displayParts, displayPart => displayPart.text).join("");
-        }
-
-        return "";
-    }
-
-    export function getDefaultCompilerOptions(): CompilerOptions {
-        // Always default to "ScriptTarget.ES5" for the language service
-        return {
-            target: ScriptTarget.ES5,
-            jsx: JsxEmit.Preserve
-        };
-    }
-
-    export function getSupportedCodeFixes() {
-        return codefix.getSupportedErrorCodes();
-    }
-
-    // Cache host information about script Should be refreshed
-    // at each language service public entry point, since we don't know when
-    // the set of scripts handled by the host changes.
-    class HostCache {
-        private fileNameToEntry: FileMap<HostFileInformation>;
-        private _compilationSettings: CompilerOptions;
-        private currentDirectory: string;
-
-        constructor(private host: LanguageServiceHost, private getCanonicalFileName: (fileName: string) => string) {
-            // script id => script index
-            this.currentDirectory = host.getCurrentDirectory();
-            this.fileNameToEntry = createFileMap<HostFileInformation>();
-
-            // Initialize the list with the root file names
-            const rootFileNames = host.getScriptFileNames();
-            for (const fileName of rootFileNames) {
-                this.createEntry(fileName, toPath(fileName, this.currentDirectory, getCanonicalFileName));
-            }
-
-            // store the compilation settings
-            this._compilationSettings = host.getCompilationSettings() || getDefaultCompilerOptions();
-        }
-
-        public compilationSettings() {
-            return this._compilationSettings;
-        }
-
-        private createEntry(fileName: string, path: Path) {
-            let entry: HostFileInformation;
-            const scriptSnapshot = this.host.getScriptSnapshot(fileName);
-            if (scriptSnapshot) {
-                entry = {
-                    hostFileName: fileName,
-                    version: this.host.getScriptVersion(fileName),
-                    scriptSnapshot: scriptSnapshot,
-                    scriptKind: getScriptKind(fileName, this.host)
-                };
-            }
-
-            this.fileNameToEntry.set(path, entry);
-            return entry;
-        }
-
-        private getEntry(path: Path): HostFileInformation {
-            return this.fileNameToEntry.get(path);
-        }
-
-        private contains(path: Path): boolean {
-            return this.fileNameToEntry.contains(path);
-        }
-
-        public getOrCreateEntry(fileName: string): HostFileInformation {
-            const path = toPath(fileName, this.currentDirectory, this.getCanonicalFileName);
-            return this.getOrCreateEntryByPath(fileName, path);
-        }
-
-        public getOrCreateEntryByPath(fileName: string, path: Path): HostFileInformation {
-            return this.contains(path)
-                ? this.getEntry(path)
-                : this.createEntry(fileName, path);
-        }
-
-        public getRootFileNames(): string[] {
-            const fileNames: string[] = [];
-
-            this.fileNameToEntry.forEachValue((_path, value) => {
-                if (value) {
-                    fileNames.push(value.hostFileName);
-                }
-            });
-
-            return fileNames;
-        }
-
-        public getVersion(path: Path): string {
-            const file = this.getEntry(path);
-            return file && file.version;
-        }
-
-        public getScriptSnapshot(path: Path): IScriptSnapshot {
-            const file = this.getEntry(path);
-            return file && file.scriptSnapshot;
-        }
-    }
-
-    class SyntaxTreeCache {
-        // For our syntactic only features, we also keep a cache of the syntax tree for the
-        // currently edited file.
-        private currentFileName: string;
-        private currentFileVersion: string;
-        private currentFileScriptSnapshot: IScriptSnapshot;
-        private currentSourceFile: SourceFile;
-
-        constructor(private host: LanguageServiceHost) {
-        }
-
-        public getCurrentSourceFile(fileName: string): SourceFile {
-            const scriptSnapshot = this.host.getScriptSnapshot(fileName);
-            if (!scriptSnapshot) {
-                // The host does not know about this file.
-                throw new Error("Could not find file: '" + fileName + "'.");
-            }
-
-            const scriptKind = getScriptKind(fileName, this.host);
-            const version = this.host.getScriptVersion(fileName);
-            let sourceFile: SourceFile;
-
-            if (this.currentFileName !== fileName) {
-                // This is a new file, just parse it
-                sourceFile = createLanguageServiceSourceFile(fileName, scriptSnapshot, ScriptTarget.Latest, version, /*setNodeParents*/ true, scriptKind);
-            }
-            else if (this.currentFileVersion !== version) {
-                // This is the same file, just a newer version. Incrementally parse the file.
-                const editRange = scriptSnapshot.getChangeRange(this.currentFileScriptSnapshot);
-                sourceFile = updateLanguageServiceSourceFile(this.currentSourceFile, scriptSnapshot, version, editRange);
-            }
-
-            if (sourceFile) {
-                // All done, ensure state is up to date
-                this.currentFileVersion = version;
-                this.currentFileName = fileName;
-                this.currentFileScriptSnapshot = scriptSnapshot;
-                this.currentSourceFile = sourceFile;
-            }
-
-            return this.currentSourceFile;
-        }
-    }
-
-    function setSourceFileFields(sourceFile: SourceFile, scriptSnapshot: IScriptSnapshot, version: string) {
-        sourceFile.version = version;
-        sourceFile.scriptSnapshot = scriptSnapshot;
-    }
-
-    export function createLanguageServiceSourceFile(fileName: string, scriptSnapshot: IScriptSnapshot, scriptTarget: ScriptTarget, version: string, setNodeParents: boolean, scriptKind?: ScriptKind): SourceFile {
-        const text = scriptSnapshot.getText(0, scriptSnapshot.getLength());
-        const sourceFile = createSourceFile(fileName, text, scriptTarget, setNodeParents, scriptKind);
-        setSourceFileFields(sourceFile, scriptSnapshot, version);
-        return sourceFile;
-    }
-
-    export let disableIncrementalParsing = false;
-
-    export function updateLanguageServiceSourceFile(sourceFile: SourceFile, scriptSnapshot: IScriptSnapshot, version: string, textChangeRange: TextChangeRange, aggressiveChecks?: boolean): SourceFile {
-        // If we were given a text change range, and our version or open-ness changed, then
-        // incrementally parse this file.
-        if (textChangeRange) {
-            if (version !== sourceFile.version) {
-                // Once incremental parsing is ready, then just call into this function.
-                if (!disableIncrementalParsing) {
-                    let newText: string;
-
-                    // grab the fragment from the beginning of the original text to the beginning of the span
-                    const prefix = textChangeRange.span.start !== 0
-                        ? sourceFile.text.substr(0, textChangeRange.span.start)
-                        : "";
-
-                    // grab the fragment from the end of the span till the end of the original text
-                    const suffix = textSpanEnd(textChangeRange.span) !== sourceFile.text.length
-                        ? sourceFile.text.substr(textSpanEnd(textChangeRange.span))
-                        : "";
-
-                    if (textChangeRange.newLength === 0) {
-                        // edit was a deletion - just combine prefix and suffix
-                        newText = prefix && suffix ? prefix + suffix : prefix || suffix;
-                    }
-                    else {
-                        // it was actual edit, fetch the fragment of new text that correspond to new span
-                        const changedText = scriptSnapshot.getText(textChangeRange.span.start, textChangeRange.span.start + textChangeRange.newLength);
-                        // combine prefix, changed text and suffix
-                        newText = prefix && suffix
-                            ? prefix + changedText + suffix
-                            : prefix
-                                ? (prefix + changedText)
-                                : (changedText + suffix);
-                    }
-
-                    const newSourceFile = updateSourceFile(sourceFile, newText, textChangeRange, aggressiveChecks);
-                    setSourceFileFields(newSourceFile, scriptSnapshot, version);
-                    // after incremental parsing nameTable might not be up-to-date
-                    // drop it so it can be lazily recreated later
-                    newSourceFile.nameTable = undefined;
-
-                    // dispose all resources held by old script snapshot
-                    if (sourceFile !== newSourceFile && sourceFile.scriptSnapshot) {
-                        if (sourceFile.scriptSnapshot.dispose) {
-                            sourceFile.scriptSnapshot.dispose();
-                        }
-
-                        sourceFile.scriptSnapshot = undefined;
-                    }
-
-                    return newSourceFile;
-                }
-            }
-        }
-
-        // Otherwise, just create a new source file.
-        return createLanguageServiceSourceFile(sourceFile.fileName, scriptSnapshot, sourceFile.languageVersion, version, /*setNodeParents*/ true, sourceFile.scriptKind);
-    }
-
-    class CancellationTokenObject implements CancellationToken {
-        constructor(private cancellationToken: HostCancellationToken) {
-        }
-
-        public isCancellationRequested() {
-            return this.cancellationToken && this.cancellationToken.isCancellationRequested();
-        }
-
-        public throwIfCancellationRequested(): void {
-            if (this.isCancellationRequested()) {
-                throw new OperationCanceledException();
-            }
-        }
-    }
-
-    /* @internal */
-    /** A cancellation that throttles calls to the host */
-    export class ThrottledCancellationToken implements CancellationToken {
-        // Store when we last tried to cancel.  Checking cancellation can be expensive (as we have
-        // to marshall over to the host layer).  So we only bother actually checking once enough
-        // time has passed.
-        private lastCancellationCheckTime = 0;
-
-        constructor(private hostCancellationToken: HostCancellationToken, private readonly throttleWaitMilliseconds = 20) {
-        }
-
-        public isCancellationRequested(): boolean {
-            const time = timestamp();
-            const duration = Math.abs(time - this.lastCancellationCheckTime);
-            if (duration >= this.throttleWaitMilliseconds) {
-                // Check no more than once every throttle wait milliseconds
-                this.lastCancellationCheckTime = time;
-                return this.hostCancellationToken.isCancellationRequested();
-            }
-
-            return false;
-        }
-
-        public throwIfCancellationRequested(): void {
-            if (this.isCancellationRequested()) {
-                throw new OperationCanceledException();
-            }
-        }
-    }
-
-    export function createLanguageService(host: LanguageServiceHost,
-        documentRegistry: DocumentRegistry = createDocumentRegistry(host.useCaseSensitiveFileNames && host.useCaseSensitiveFileNames(), host.getCurrentDirectory())): LanguageService {
-
-        const syntaxTreeCache: SyntaxTreeCache = new SyntaxTreeCache(host);
-        let ruleProvider: formatting.RulesProvider;
-        let program: Program;
-        let lastProjectVersion: string;
-
-        let lastTypesRootVersion = 0;
-
-        const useCaseSensitivefileNames = host.useCaseSensitiveFileNames && host.useCaseSensitiveFileNames();
-        const cancellationToken = new CancellationTokenObject(host.getCancellationToken && host.getCancellationToken());
-
-        const currentDirectory = host.getCurrentDirectory();
-        // Check if the localized messages json is set, otherwise query the host for it
-        if (!localizedDiagnosticMessages && host.getLocalizedDiagnosticMessages) {
-            localizedDiagnosticMessages = host.getLocalizedDiagnosticMessages();
-        }
-
-        function log(message: string) {
-            if (host.log) {
-                host.log(message);
-            }
-        }
-
-        const getCanonicalFileName = createGetCanonicalFileName(useCaseSensitivefileNames);
-
-        function getValidSourceFile(fileName: string): SourceFile {
-            const sourceFile = program.getSourceFile(fileName);
-            if (!sourceFile) {
-                throw new Error("Could not find file: '" + fileName + "'.");
-            }
-            return sourceFile;
-        }
-
-        function getRuleProvider(options: FormatCodeSettings) {
-            // Ensure rules are initialized and up to date wrt to formatting options
-            if (!ruleProvider) {
-                ruleProvider = new formatting.RulesProvider();
-            }
-
-            ruleProvider.ensureUpToDate(options);
-            return ruleProvider;
-        }
-
-        function synchronizeHostData(): void {
-            // perform fast check if host supports it
-            if (host.getProjectVersion) {
-                const hostProjectVersion = host.getProjectVersion();
-                if (hostProjectVersion) {
-                    if (lastProjectVersion === hostProjectVersion) {
-                        return;
-                    }
-
-                    lastProjectVersion = hostProjectVersion;
-                }
-            }
-
-            const typeRootsVersion = host.getTypeRootsVersion ? host.getTypeRootsVersion() : 0;
-            if (lastTypesRootVersion !== typeRootsVersion) {
-                log("TypeRoots version has changed; provide new program");
-                program = undefined;
-                lastTypesRootVersion = typeRootsVersion;
-            }
-
-            // Get a fresh cache of the host information
-            let hostCache = new HostCache(host, getCanonicalFileName);
-
-            // If the program is already up-to-date, we can reuse it
-            if (programUpToDate()) {
-                return;
-            }
-
-            // IMPORTANT - It is critical from this moment onward that we do not check
-            // cancellation tokens.  We are about to mutate source files from a previous program
-            // instance.  If we cancel midway through, we may end up in an inconsistent state where
-            // the program points to old source files that have been invalidated because of
-            // incremental parsing.
-
-            const oldSettings = program && program.getCompilerOptions();
-            const newSettings = hostCache.compilationSettings();
-            const shouldCreateNewSourceFiles = oldSettings &&
-                (oldSettings.target !== newSettings.target ||
-                 oldSettings.module !== newSettings.module ||
-                 oldSettings.moduleResolution !== newSettings.moduleResolution ||
-                 oldSettings.noResolve !== newSettings.noResolve ||
-                 oldSettings.jsx !== newSettings.jsx ||
-                 oldSettings.allowJs !== newSettings.allowJs ||
-                 oldSettings.disableSizeLimit !== oldSettings.disableSizeLimit ||
-                 oldSettings.baseUrl !== newSettings.baseUrl ||
-                 !equalOwnProperties(oldSettings.paths, newSettings.paths));
-
-            // Now create a new compiler
-            const compilerHost: CompilerHost = {
-                getSourceFile: getOrCreateSourceFile,
-                getSourceFileByPath: getOrCreateSourceFileByPath,
-                getCancellationToken: () => cancellationToken,
-                getCanonicalFileName,
-                useCaseSensitiveFileNames: () => useCaseSensitivefileNames,
-                getNewLine: () => getNewLineOrDefaultFromHost(host),
-                getDefaultLibFileName: (options) => host.getDefaultLibFileName(options),
-                writeFile: noop,
-                getCurrentDirectory: () => currentDirectory,
-                fileExists: (fileName): boolean => {
-                    // stub missing host functionality
-                    return hostCache.getOrCreateEntry(fileName) !== undefined;
-                },
-                readFile: (fileName): string => {
-                    // stub missing host functionality
-                    const entry = hostCache.getOrCreateEntry(fileName);
-                    return entry && entry.scriptSnapshot.getText(0, entry.scriptSnapshot.getLength());
-                },
-                directoryExists: directoryName => {
-                    return directoryProbablyExists(directoryName, host);
-                },
-                getDirectories: path => {
-                    return host.getDirectories ? host.getDirectories(path) : [];
-                }
-            };
-            if (host.trace) {
-                compilerHost.trace = message => host.trace(message);
-            }
-
-            if (host.resolveModuleNames) {
-                compilerHost.resolveModuleNames = (moduleNames, containingFile) => host.resolveModuleNames(moduleNames, containingFile);
-            }
-            if (host.resolveTypeReferenceDirectives) {
-                compilerHost.resolveTypeReferenceDirectives = (typeReferenceDirectiveNames, containingFile) => {
-                    return host.resolveTypeReferenceDirectives(typeReferenceDirectiveNames, containingFile);
-                };
-            }
-
-            const documentRegistryBucketKey = documentRegistry.getKeyForCompilationSettings(newSettings);
-            const newProgram = createProgram(hostCache.getRootFileNames(), newSettings, compilerHost, program);
-
-            // Release any files we have acquired in the old program but are
-            // not part of the new program.
-            if (program) {
-                const oldSourceFiles = program.getSourceFiles();
-                const oldSettingsKey = documentRegistry.getKeyForCompilationSettings(oldSettings);
-                for (const oldSourceFile of oldSourceFiles) {
-                    if (!newProgram.getSourceFile(oldSourceFile.fileName) || shouldCreateNewSourceFiles) {
-                        documentRegistry.releaseDocumentWithKey(oldSourceFile.path, oldSettingsKey);
-                    }
-                }
-            }
-
-            // hostCache is captured in the closure for 'getOrCreateSourceFile' but it should not be used past this point.
-            // It needs to be cleared to allow all collected snapshots to be released
-            hostCache = undefined;
-
-            program = newProgram;
-
-            // Make sure all the nodes in the program are both bound, and have their parent
-            // pointers set property.
-            program.getTypeChecker();
-            return;
-
-            function getOrCreateSourceFile(fileName: string): SourceFile {
-                return getOrCreateSourceFileByPath(fileName, toPath(fileName, currentDirectory, getCanonicalFileName));
-            }
-
-            function getOrCreateSourceFileByPath(fileName: string, path: Path): SourceFile {
-                Debug.assert(hostCache !== undefined);
-                // The program is asking for this file, check first if the host can locate it.
-                // If the host can not locate the file, then it does not exist. return undefined
-                // to the program to allow reporting of errors for missing files.
-                const hostFileInformation = hostCache.getOrCreateEntryByPath(fileName, path);
-                if (!hostFileInformation) {
-                    return undefined;
-                }
-
-                // Check if the language version has changed since we last created a program; if they are the same,
-                // it is safe to reuse the sourceFiles; if not, then the shape of the AST can change, and the oldSourceFile
-                // can not be reused. we have to dump all syntax trees and create new ones.
-                if (!shouldCreateNewSourceFiles) {
-                    // Check if the old program had this file already
-                    const oldSourceFile = program && program.getSourceFileByPath(path);
-                    if (oldSourceFile) {
-                        // We already had a source file for this file name.  Go to the registry to
-                        // ensure that we get the right up to date version of it.  We need this to
-                        // address the following race-condition.  Specifically, say we have the following:
-                        //
-                        //      LS1
-                        //          \
-                        //           DocumentRegistry
-                        //          /
-                        //      LS2
-                        //
-                        // Each LS has a reference to file 'foo.ts' at version 1.  LS2 then updates
-                        // it's version of 'foo.ts' to version 2.  This will cause LS2 and the
-                        // DocumentRegistry to have version 2 of the document.  HOwever, LS1 will
-                        // have version 1.  And *importantly* this source file will be *corrupt*.
-                        // The act of creating version 2 of the file irrevocably damages the version
-                        // 1 file.
-                        //
-                        // So, later when we call into LS1, we need to make sure that it doesn't use
-                        // it's source file any more, and instead defers to DocumentRegistry to get
-                        // either version 1, version 2 (or some other version) depending on what the
-                        // host says should be used.
-
-                        // We do not support the scenario where a host can modify a registered
-                        // file's script kind, i.e. in one project some file is treated as ".ts"
-                        // and in another as ".js"
-                        Debug.assert(hostFileInformation.scriptKind === oldSourceFile.scriptKind, "Registered script kind (" + oldSourceFile.scriptKind + ") should match new script kind (" + hostFileInformation.scriptKind + ") for file: " + path);
-
-                        return documentRegistry.updateDocumentWithKey(fileName, path, newSettings, documentRegistryBucketKey, hostFileInformation.scriptSnapshot, hostFileInformation.version, hostFileInformation.scriptKind);
-                    }
-
-                    // We didn't already have the file.  Fall through and acquire it from the registry.
-                }
-
-                // Could not find this file in the old program, create a new SourceFile for it.
-                return documentRegistry.acquireDocumentWithKey(fileName, path, newSettings, documentRegistryBucketKey, hostFileInformation.scriptSnapshot, hostFileInformation.version, hostFileInformation.scriptKind);
-            }
-
-            function sourceFileUpToDate(sourceFile: SourceFile): boolean {
-                if (!sourceFile) {
-                    return false;
-                }
-                const path = sourceFile.path || toPath(sourceFile.fileName, currentDirectory, getCanonicalFileName);
-                return sourceFile.version === hostCache.getVersion(path);
-            }
-
-            function programUpToDate(): boolean {
-                // If we haven't create a program yet, then it is not up-to-date
-                if (!program) {
-                    return false;
-                }
-
-                // If number of files in the program do not match, it is not up-to-date
-                const rootFileNames = hostCache.getRootFileNames();
-                if (program.getSourceFiles().length !== rootFileNames.length) {
-                    return false;
-                }
-
-                // If any file is not up-to-date, then the whole program is not up-to-date
-                for (const fileName of rootFileNames) {
-                    if (!sourceFileUpToDate(program.getSourceFile(fileName))) {
-                        return false;
-                    }
-                }
-
-                // If the compilation settings do no match, then the program is not up-to-date
-                return compareDataObjects(program.getCompilerOptions(), hostCache.compilationSettings());
-            }
-        }
-
-        function getProgram(): Program {
-            synchronizeHostData();
-
-            return program;
-        }
-
-        function cleanupSemanticCache(): void {
-            program = undefined;
-        }
-
-        function dispose(): void {
-            if (program) {
-                forEach(program.getSourceFiles(), f =>
-                    documentRegistry.releaseDocument(f.fileName, program.getCompilerOptions()));
-            }
-        }
-
-        /// Diagnostics
-        function getSyntacticDiagnostics(fileName: string) {
-            synchronizeHostData();
-
-            return program.getSyntacticDiagnostics(getValidSourceFile(fileName), cancellationToken);
-        }
-
-        /**
-         * getSemanticDiagnostics return array of Diagnostics. If '-d' is not enabled, only report semantic errors
-         * If '-d' enabled, report both semantic and emitter errors
-         */
-        function getSemanticDiagnostics(fileName: string): Diagnostic[] {
-            synchronizeHostData();
-
-            const targetSourceFile = getValidSourceFile(fileName);
-
-            // Only perform the action per file regardless of '-out' flag as LanguageServiceHost is expected to call this function per file.
-            // Therefore only get diagnostics for given file.
-
-            const semanticDiagnostics = program.getSemanticDiagnostics(targetSourceFile, cancellationToken);
-            if (!program.getCompilerOptions().declaration) {
-                return semanticDiagnostics;
-            }
-
-            // If '-d' is enabled, check for emitter error. One example of emitter error is export class implements non-export interface
-            const declarationDiagnostics = program.getDeclarationDiagnostics(targetSourceFile, cancellationToken);
-            return concatenate(semanticDiagnostics, declarationDiagnostics);
-        }
-
-        function getCompilerOptionsDiagnostics() {
-            synchronizeHostData();
-            return program.getOptionsDiagnostics(cancellationToken).concat(
-                   program.getGlobalDiagnostics(cancellationToken));
-        }
-
-        function getCompletionsAtPosition(fileName: string, position: number): CompletionInfo {
-            synchronizeHostData();
-            return Completions.getCompletionsAtPosition(host, program.getTypeChecker(), log, program.getCompilerOptions(), getValidSourceFile(fileName), position);
-        }
-
-        function getCompletionEntryDetails(fileName: string, position: number, entryName: string): CompletionEntryDetails {
-            synchronizeHostData();
-            return Completions.getCompletionEntryDetails(program.getTypeChecker(), log, program.getCompilerOptions(), getValidSourceFile(fileName), position, entryName);
-        }
-
-        function getCompletionEntrySymbol(fileName: string, position: number, entryName: string): Symbol {
-            synchronizeHostData();
-            return Completions.getCompletionEntrySymbol(program.getTypeChecker(), log, program.getCompilerOptions(), getValidSourceFile(fileName), position, entryName);
-        }
-
-        function getQuickInfoAtPosition(fileName: string, position: number): QuickInfo {
-            synchronizeHostData();
-
-            const sourceFile = getValidSourceFile(fileName);
-            const node = getTouchingPropertyName(sourceFile, position);
-            if (node === sourceFile) {
-                return undefined;
-            }
-
-            if (isLabelName(node)) {
-                return undefined;
-            }
-
-            const typeChecker = program.getTypeChecker();
-            const symbol = typeChecker.getSymbolAtLocation(node);
-
-            if (!symbol || typeChecker.isUnknownSymbol(symbol)) {
-                // Try getting just type at this position and show
-                switch (node.kind) {
-                    case SyntaxKind.Identifier:
-                    case SyntaxKind.PropertyAccessExpression:
-                    case SyntaxKind.QualifiedName:
-                    case SyntaxKind.ThisKeyword:
-                    case SyntaxKind.ThisType:
-                    case SyntaxKind.SuperKeyword:
-                        // For the identifiers/this/super etc get the type at position
-                        const type = typeChecker.getTypeAtLocation(node);
-                        if (type) {
-                            return {
-                                kind: ScriptElementKind.unknown,
-                                kindModifiers: ScriptElementKindModifier.none,
-                                textSpan: createTextSpan(node.getStart(), node.getWidth()),
-                                displayParts: typeToDisplayParts(typeChecker, type, getContainerNode(node)),
-                                documentation: type.symbol ? type.symbol.getDocumentationComment() : undefined,
-                                tags: type.symbol ? type.symbol.getJsDocTags() : undefined
-                            };
-                        }
-                }
-
-                return undefined;
-            }
-
-            const displayPartsDocumentationsAndKind = SymbolDisplay.getSymbolDisplayPartsDocumentationAndSymbolKind(typeChecker, symbol, sourceFile, getContainerNode(node), node);
-            return {
-                kind: displayPartsDocumentationsAndKind.symbolKind,
-                kindModifiers: SymbolDisplay.getSymbolModifiers(symbol),
-                textSpan: createTextSpan(node.getStart(), node.getWidth()),
-                displayParts: displayPartsDocumentationsAndKind.displayParts,
-                documentation: displayPartsDocumentationsAndKind.documentation,
-                tags: displayPartsDocumentationsAndKind.tags
-            };
-        }
-
-        /// Goto definition
-        function getDefinitionAtPosition(fileName: string, position: number): DefinitionInfo[] {
-            synchronizeHostData();
-            return GoToDefinition.getDefinitionAtPosition(program, getValidSourceFile(fileName), position);
-        }
-
-        function getTypeDefinitionAtPosition(fileName: string, position: number): DefinitionInfo[] {
-            synchronizeHostData();
-            return GoToDefinition.getTypeDefinitionAtPosition(program.getTypeChecker(), getValidSourceFile(fileName), position);
-        }
-
-        /// Goto implementation
-        function getImplementationAtPosition(fileName: string, position: number): ImplementationLocation[] {
-            synchronizeHostData();
-            return FindAllReferences.getImplementationsAtPosition(program.getTypeChecker(), cancellationToken, program.getSourceFiles(), getValidSourceFile(fileName), position);
-        }
-
-        /// References and Occurrences
-        function getOccurrencesAtPosition(fileName: string, position: number): ReferenceEntry[] {
-            let results = getOccurrencesAtPositionCore(fileName, position);
-
-            if (results) {
-                const sourceFile = getCanonicalFileName(normalizeSlashes(fileName));
-
-                // Get occurrences only supports reporting occurrences for the file queried.  So
-                // filter down to that list.
-                results = filter(results, r => getCanonicalFileName(ts.normalizeSlashes(r.fileName)) === sourceFile);
-            }
-
-            return results;
-        }
-
-        function getDocumentHighlights(fileName: string, position: number, filesToSearch: string[]): DocumentHighlights[] {
-            synchronizeHostData();
-            const sourceFilesToSearch = map(filesToSearch, f => program.getSourceFile(f));
-            const sourceFile = getValidSourceFile(fileName);
-            return DocumentHighlights.getDocumentHighlights(program.getTypeChecker(), cancellationToken, sourceFile, position, sourceFilesToSearch);
-        }
-
-        function getOccurrencesAtPositionCore(fileName: string, position: number): ReferenceEntry[] {
-            return convertDocumentHighlights(getDocumentHighlights(fileName, position, [fileName]));
-
-            function convertDocumentHighlights(documentHighlights: DocumentHighlights[]): ReferenceEntry[] {
-                if (!documentHighlights) {
-                    return undefined;
-                }
-
-                const result: ReferenceEntry[] = [];
-                for (const entry of documentHighlights) {
-                    for (const highlightSpan of entry.highlightSpans) {
-                        result.push({
-                            fileName: entry.fileName,
-                            textSpan: highlightSpan.textSpan,
-                            isWriteAccess: highlightSpan.kind === HighlightSpanKind.writtenReference,
-                            isDefinition: false,
-                            isInString: highlightSpan.isInString,
-                        });
-                    }
-                }
-
-                return result;
-            }
-        }
-
-        function findRenameLocations(fileName: string, position: number, findInStrings: boolean, findInComments: boolean): RenameLocation[] {
-<<<<<<< HEAD
-            return getReferences(fileName, position, { findInStrings, findInComments, isForRename: true });
-        }
-
-        function getReferencesAtPosition(fileName: string, position: number): ReferenceEntry[] {
-            return getReferences(fileName, position);
-        }
-
-        function getReferences(fileName: string, position: number, options?: FindAllReferences.Options) {
-            synchronizeHostData();
-            return FindAllReferences.findReferencedEntries(program.getTypeChecker(), cancellationToken, program.getSourceFiles(), getValidSourceFile(fileName), position, options);
-=======
-            const referencedSymbols = findReferencedSymbols(fileName, position, findInStrings, findInComments, /*isForRename*/ true);
-            return FindAllReferences.convertReferences(referencedSymbols);
-        }
-
-        function getReferencesAtPosition(fileName: string, position: number): ReferenceEntry[] {
-            const referencedSymbols = findReferencedSymbols(fileName, position, /*findInStrings*/ false, /*findInComments*/ false, /*isForRename*/ false);
-            return FindAllReferences.convertReferences(referencedSymbols);
-        }
-
-        function findReferences(fileName: string, position: number): ReferencedSymbol[] {
-            const referencedSymbols = findReferencedSymbols(fileName, position, /*findInStrings*/ false, /*findInComments*/ false, /*isForRename*/ false);
-            // Only include referenced symbols that have a valid definition.
-            return filter(referencedSymbols, rs => !!rs.definition);
->>>>>>> 397efbde
-        }
-
-        function findReferences(fileName: string, position: number): ReferencedSymbol[] {
-            synchronizeHostData();
-            return FindAllReferences.findReferencedSymbols(program.getTypeChecker(), cancellationToken, program.getSourceFiles(), getValidSourceFile(fileName), position);
-        }
-
-        /// NavigateTo
-        function getNavigateToItems(searchValue: string, maxResultCount?: number, fileName?: string, excludeDtsFiles?: boolean): NavigateToItem[] {
-            synchronizeHostData();
-
-            const sourceFiles = fileName ? [getValidSourceFile(fileName)] : program.getSourceFiles();
-            return ts.NavigateTo.getNavigateToItems(sourceFiles, program.getTypeChecker(), cancellationToken, searchValue, maxResultCount, excludeDtsFiles);
-        }
-
-        function getEmitOutput(fileName: string, emitOnlyDtsFiles?: boolean): EmitOutput {
-            synchronizeHostData();
-
-            const sourceFile = getValidSourceFile(fileName);
-            const outputFiles: OutputFile[] = [];
-
-            function writeFile(fileName: string, data: string, writeByteOrderMark: boolean) {
-                outputFiles.push({
-                    name: fileName,
-                    writeByteOrderMark: writeByteOrderMark,
-                    text: data
-                });
-            }
-
-            const customTransformers = host.getCustomTransformers && host.getCustomTransformers();
-            const emitOutput = program.emit(sourceFile, writeFile, cancellationToken, emitOnlyDtsFiles, customTransformers);
-
-            return {
-                outputFiles,
-                emitSkipped: emitOutput.emitSkipped
-            };
-        }
-
-        // Signature help
-        /**
-         * This is a semantic operation.
-         */
-        function getSignatureHelpItems(fileName: string, position: number): SignatureHelpItems {
-            synchronizeHostData();
-
-            const sourceFile = getValidSourceFile(fileName);
-
-            return SignatureHelp.getSignatureHelpItems(program, sourceFile, position, cancellationToken);
-        }
-
-        /// Syntactic features
-        function getNonBoundSourceFile(fileName: string): SourceFile {
-            return syntaxTreeCache.getCurrentSourceFile(fileName);
-        }
-
-        function getSourceFile(fileName: string): SourceFile {
-            return getNonBoundSourceFile(fileName);
-        }
-
-        function getNameOrDottedNameSpan(fileName: string, startPos: number, _endPos: number): TextSpan {
-            const sourceFile = syntaxTreeCache.getCurrentSourceFile(fileName);
-
-            // Get node at the location
-            const node = getTouchingPropertyName(sourceFile, startPos);
-
-            if (node === sourceFile) {
-                return;
-            }
-
-            switch (node.kind) {
-                case SyntaxKind.PropertyAccessExpression:
-                case SyntaxKind.QualifiedName:
-                case SyntaxKind.StringLiteral:
-                case SyntaxKind.FalseKeyword:
-                case SyntaxKind.TrueKeyword:
-                case SyntaxKind.NullKeyword:
-                case SyntaxKind.SuperKeyword:
-                case SyntaxKind.ThisKeyword:
-                case SyntaxKind.ThisType:
-                case SyntaxKind.Identifier:
-                    break;
-
-                // Cant create the text span
-                default:
-                    return;
-            }
-
-            let nodeForStartPos = node;
-            while (true) {
-                if (isRightSideOfPropertyAccess(nodeForStartPos) || isRightSideOfQualifiedName(nodeForStartPos)) {
-                    // If on the span is in right side of the the property or qualified name, return the span from the qualified name pos to end of this node
-                    nodeForStartPos = nodeForStartPos.parent;
-                }
-                else if (isNameOfModuleDeclaration(nodeForStartPos)) {
-                    // If this is name of a module declarations, check if this is right side of dotted module name
-                    // If parent of the module declaration which is parent of this node is module declaration and its body is the module declaration that this node is name of
-                    // Then this name is name from dotted module
-                    if (nodeForStartPos.parent.parent.kind === SyntaxKind.ModuleDeclaration &&
-                        (<ModuleDeclaration>nodeForStartPos.parent.parent).body === nodeForStartPos.parent) {
-                        // Use parent module declarations name for start pos
-                        nodeForStartPos = (<ModuleDeclaration>nodeForStartPos.parent.parent).name;
-                    }
-                    else {
-                        // We have to use this name for start pos
-                        break;
-                    }
-                }
-                else {
-                    // Is not a member expression so we have found the node for start pos
-                    break;
-                }
-            }
-
-            return createTextSpanFromBounds(nodeForStartPos.getStart(), node.getEnd());
-        }
-
-        function getBreakpointStatementAtPosition(fileName: string, position: number) {
-            // doesn't use compiler - no need to synchronize with host
-            const sourceFile = syntaxTreeCache.getCurrentSourceFile(fileName);
-
-            return BreakpointResolver.spanInSourceFileAtLocation(sourceFile, position);
-        }
-
-        function getNavigationBarItems(fileName: string): NavigationBarItem[] {
-            return NavigationBar.getNavigationBarItems(syntaxTreeCache.getCurrentSourceFile(fileName), cancellationToken);
-        }
-
-        function getNavigationTree(fileName: string): NavigationTree {
-            return NavigationBar.getNavigationTree(syntaxTreeCache.getCurrentSourceFile(fileName), cancellationToken);
-        }
-
-        function isTsOrTsxFile(fileName: string): boolean {
-            const kind = getScriptKind(fileName, host);
-            return kind === ScriptKind.TS || kind === ScriptKind.TSX;
-        }
-
-        function getSemanticClassifications(fileName: string, span: TextSpan): ClassifiedSpan[] {
-            if (!isTsOrTsxFile(fileName)) {
-                // do not run semantic classification on non-ts-or-tsx files
-                return [];
-            }
-            synchronizeHostData();
-            return ts.getSemanticClassifications(program.getTypeChecker(), cancellationToken, getValidSourceFile(fileName), program.getClassifiableNames(), span);
-        }
-
-        function getEncodedSemanticClassifications(fileName: string, span: TextSpan): Classifications {
-            if (!isTsOrTsxFile(fileName)) {
-                // do not run semantic classification on non-ts-or-tsx files
-                return { spans: [], endOfLineState: EndOfLineState.None };
-            }
-            synchronizeHostData();
-            return ts.getEncodedSemanticClassifications(program.getTypeChecker(), cancellationToken, getValidSourceFile(fileName), program.getClassifiableNames(), span);
-        }
-
-        function getSyntacticClassifications(fileName: string, span: TextSpan): ClassifiedSpan[] {
-            // doesn't use compiler - no need to synchronize with host
-            return ts.getSyntacticClassifications(cancellationToken, syntaxTreeCache.getCurrentSourceFile(fileName), span);
-        }
-
-        function getEncodedSyntacticClassifications(fileName: string, span: TextSpan): Classifications {
-            // doesn't use compiler - no need to synchronize with host
-            return ts.getEncodedSyntacticClassifications(cancellationToken, syntaxTreeCache.getCurrentSourceFile(fileName), span);
-        }
-
-        function getOutliningSpans(fileName: string): OutliningSpan[] {
-            // doesn't use compiler - no need to synchronize with host
-            const sourceFile = syntaxTreeCache.getCurrentSourceFile(fileName);
-            return OutliningElementsCollector.collectElements(sourceFile, cancellationToken);
-        }
-
-        function getBraceMatchingAtPosition(fileName: string, position: number) {
-            const sourceFile = syntaxTreeCache.getCurrentSourceFile(fileName);
-            const result: TextSpan[] = [];
-
-            const token = getTouchingToken(sourceFile, position);
-
-            if (token.getStart(sourceFile) === position) {
-                const matchKind = getMatchingTokenKind(token);
-
-                // Ensure that there is a corresponding token to match ours.
-                if (matchKind) {
-                    const parentElement = token.parent;
-
-                    const childNodes = parentElement.getChildren(sourceFile);
-                    for (const current of childNodes) {
-                        if (current.kind === matchKind) {
-                            const range1 = createTextSpan(token.getStart(sourceFile), token.getWidth(sourceFile));
-                            const range2 = createTextSpan(current.getStart(sourceFile), current.getWidth(sourceFile));
-
-                            // We want to order the braces when we return the result.
-                            if (range1.start < range2.start) {
-                                result.push(range1, range2);
-                            }
-                            else {
-                                result.push(range2, range1);
-                            }
-
-                            break;
-                        }
-                    }
-                }
-            }
-
-            return result;
-
-            function getMatchingTokenKind(token: Node): ts.SyntaxKind {
-                switch (token.kind) {
-                    case ts.SyntaxKind.OpenBraceToken: return ts.SyntaxKind.CloseBraceToken;
-                    case ts.SyntaxKind.OpenParenToken: return ts.SyntaxKind.CloseParenToken;
-                    case ts.SyntaxKind.OpenBracketToken: return ts.SyntaxKind.CloseBracketToken;
-                    case ts.SyntaxKind.LessThanToken: return ts.SyntaxKind.GreaterThanToken;
-                    case ts.SyntaxKind.CloseBraceToken: return ts.SyntaxKind.OpenBraceToken;
-                    case ts.SyntaxKind.CloseParenToken: return ts.SyntaxKind.OpenParenToken;
-                    case ts.SyntaxKind.CloseBracketToken: return ts.SyntaxKind.OpenBracketToken;
-                    case ts.SyntaxKind.GreaterThanToken: return ts.SyntaxKind.LessThanToken;
-                }
-
-                return undefined;
-            }
-        }
-
-        function getIndentationAtPosition(fileName: string, position: number, editorOptions: EditorOptions | EditorSettings) {
-            let start = timestamp();
-            const settings = toEditorSettings(editorOptions);
-            const sourceFile = syntaxTreeCache.getCurrentSourceFile(fileName);
-            log("getIndentationAtPosition: getCurrentSourceFile: " + (timestamp() - start));
-
-            start = timestamp();
-
-            const result = formatting.SmartIndenter.getIndentation(position, sourceFile, settings);
-            log("getIndentationAtPosition: computeIndentation  : " + (timestamp() - start));
-
-            return result;
-        }
-
-        function getFormattingEditsForRange(fileName: string, start: number, end: number, options: FormatCodeOptions | FormatCodeSettings): TextChange[] {
-            const sourceFile = syntaxTreeCache.getCurrentSourceFile(fileName);
-            const settings = toEditorSettings(options);
-            return formatting.formatSelection(start, end, sourceFile, getRuleProvider(settings), settings);
-        }
-
-        function getFormattingEditsForDocument(fileName: string, options: FormatCodeOptions | FormatCodeSettings): TextChange[] {
-            const sourceFile = syntaxTreeCache.getCurrentSourceFile(fileName);
-            const settings = toEditorSettings(options);
-            return formatting.formatDocument(sourceFile, getRuleProvider(settings), settings);
-        }
-
-        function getFormattingEditsAfterKeystroke(fileName: string, position: number, key: string, options: FormatCodeOptions | FormatCodeSettings): TextChange[] {
-            const sourceFile = syntaxTreeCache.getCurrentSourceFile(fileName);
-            const settings = toEditorSettings(options);
-
-            if (key === "}") {
-                return formatting.formatOnClosingCurly(position, sourceFile, getRuleProvider(settings), settings);
-            }
-            else if (key === ";") {
-                return formatting.formatOnSemicolon(position, sourceFile, getRuleProvider(settings), settings);
-            }
-            else if (key === "\n") {
-                return formatting.formatOnEnter(position, sourceFile, getRuleProvider(settings), settings);
-            }
-
-            return [];
-        }
-
-        function getCodeFixesAtPosition(fileName: string, start: number, end: number, errorCodes: number[], formatOptions: FormatCodeSettings): CodeAction[] {
-            synchronizeHostData();
-            const sourceFile = getValidSourceFile(fileName);
-            const span = { start, length: end - start };
-            const newLineChar = getNewLineOrDefaultFromHost(host);
-
-            let allFixes: CodeAction[] = [];
-
-            forEach(deduplicate(errorCodes), error => {
-                cancellationToken.throwIfCancellationRequested();
-
-                const context = {
-                    errorCode: error,
-                    sourceFile: sourceFile,
-                    span: span,
-                    program: program,
-                    newLineCharacter: newLineChar,
-                    host: host,
-                    cancellationToken: cancellationToken,
-                    rulesProvider: getRuleProvider(formatOptions)
-                };
-
-                const fixes = codefix.getFixes(context);
-                if (fixes) {
-                    allFixes = allFixes.concat(fixes);
-                }
-            });
-
-            return allFixes;
-        }
-
-        function getDocCommentTemplateAtPosition(fileName: string, position: number): TextInsertion {
-            return JsDoc.getDocCommentTemplateAtPosition(getNewLineOrDefaultFromHost(host), syntaxTreeCache.getCurrentSourceFile(fileName), position);
-        }
-
-        function isValidBraceCompletionAtPosition(fileName: string, position: number, openingBrace: number): boolean {
-            // '<' is currently not supported, figuring out if we're in a Generic Type vs. a comparison is too
-            // expensive to do during typing scenarios
-            // i.e. whether we're dealing with:
-            //      var x = new foo<| ( with class foo<T>{} )
-            // or
-            //      var y = 3 <|
-            if (openingBrace === CharacterCodes.lessThan) {
-                return false;
-            }
-
-            const sourceFile = syntaxTreeCache.getCurrentSourceFile(fileName);
-
-            // Check if in a context where we don't want to perform any insertion
-            if (isInString(sourceFile, position)) {
-                return false;
-            }
-
-            if (isInsideJsxElementOrAttribute(sourceFile, position)) {
-                return openingBrace === CharacterCodes.openBrace;
-            }
-
-            if (isInTemplateString(sourceFile, position)) {
-                return false;
-            }
-
-            return true;
-        }
-
-        function getTodoComments(fileName: string, descriptors: TodoCommentDescriptor[]): TodoComment[] {
-            // Note: while getting todo comments seems like a syntactic operation, we actually
-            // treat it as a semantic operation here.  This is because we expect our host to call
-            // this on every single file.  If we treat this syntactically, then that will cause
-            // us to populate and throw away the tree in our syntax tree cache for each file.  By
-            // treating this as a semantic operation, we can access any tree without throwing
-            // anything away.
-            synchronizeHostData();
-
-            const sourceFile = getValidSourceFile(fileName);
-
-            cancellationToken.throwIfCancellationRequested();
-
-            const fileContents = sourceFile.text;
-            const result: TodoComment[] = [];
-
-            if (descriptors.length > 0) {
-                const regExp = getTodoCommentsRegExp();
-
-                let matchArray: RegExpExecArray;
-                while (matchArray = regExp.exec(fileContents)) {
-                    cancellationToken.throwIfCancellationRequested();
-
-                    // If we got a match, here is what the match array will look like.  Say the source text is:
-                    //
-                    //      "    // hack   1"
-                    //
-                    // The result array with the regexp:    will be:
-                    //
-                    //      ["// hack   1", "// ", "hack   1", undefined, "hack"]
-                    //
-                    // Here are the relevant capture groups:
-                    //  0) The full match for the entire regexp.
-                    //  1) The preamble to the message portion.
-                    //  2) The message portion.
-                    //  3...N) The descriptor that was matched - by index.  'undefined' for each
-                    //         descriptor that didn't match.  an actual value if it did match.
-                    //
-                    //  i.e. 'undefined' in position 3 above means TODO(jason) didn't match.
-                    //       "hack"      in position 4 means HACK did match.
-                    const firstDescriptorCaptureIndex = 3;
-                    Debug.assert(matchArray.length === descriptors.length + firstDescriptorCaptureIndex);
-
-                    const preamble = matchArray[1];
-                    const matchPosition = matchArray.index + preamble.length;
-
-                    // OK, we have found a match in the file.  This is only an acceptable match if
-                    // it is contained within a comment.
-                    const token = getTokenAtPosition(sourceFile, matchPosition);
-                    if (!isInsideComment(sourceFile, token, matchPosition)) {
-                        continue;
-                    }
-
-                    let descriptor: TodoCommentDescriptor = undefined;
-                    for (let i = 0; i < descriptors.length; i++) {
-                        if (matchArray[i + firstDescriptorCaptureIndex]) {
-                            descriptor = descriptors[i];
-                        }
-                    }
-                    Debug.assert(descriptor !== undefined);
-
-                    // We don't want to match something like 'TODOBY', so we make sure a non
-                    // letter/digit follows the match.
-                    if (isLetterOrDigit(fileContents.charCodeAt(matchPosition + descriptor.text.length))) {
-                        continue;
-                    }
-
-                    const message = matchArray[2];
-                    result.push({
-                        descriptor: descriptor,
-                        message: message,
-                        position: matchPosition
-                    });
-                }
-            }
-
-            return result;
-
-            function escapeRegExp(str: string): string {
-                return str.replace(/[\-\[\]\/\{\}\(\)\*\+\?\.\\\^\$\|]/g, "\\$&");
-            }
-
-            function getTodoCommentsRegExp(): RegExp {
-                // NOTE: ?:  means 'non-capture group'.  It allows us to have groups without having to
-                // filter them out later in the final result array.
-
-                // TODO comments can appear in one of the following forms:
-                //
-                //  1)      // TODO     or  /////////// TODO
-                //
-                //  2)      /* TODO     or  /********** TODO
-                //
-                //  3)      /*
-                //           *   TODO
-                //           */
-                //
-                // The following three regexps are used to match the start of the text up to the TODO
-                // comment portion.
-                const singleLineCommentStart = /(?:\/\/+\s*)/.source;
-                const multiLineCommentStart = /(?:\/\*+\s*)/.source;
-                const anyNumberOfSpacesAndAsterisksAtStartOfLine = /(?:^(?:\s|\*)*)/.source;
-
-                // Match any of the above three TODO comment start regexps.
-                // Note that the outermost group *is* a capture group.  We want to capture the preamble
-                // so that we can determine the starting position of the TODO comment match.
-                const preamble = "(" + anyNumberOfSpacesAndAsterisksAtStartOfLine + "|" + singleLineCommentStart + "|" + multiLineCommentStart + ")";
-
-                // Takes the descriptors and forms a regexp that matches them as if they were literals.
-                // For example, if the descriptors are "TODO(jason)" and "HACK", then this will be:
-                //
-                //      (?:(TODO\(jason\))|(HACK))
-                //
-                // Note that the outermost group is *not* a capture group, but the innermost groups
-                // *are* capture groups.  By capturing the inner literals we can determine after
-                // matching which descriptor we are dealing with.
-                const literals = "(?:" + map(descriptors, d => "(" + escapeRegExp(d.text) + ")").join("|") + ")";
-
-                // After matching a descriptor literal, the following regexp matches the rest of the
-                // text up to the end of the line (or */).
-                const endOfLineOrEndOfComment = /(?:$|\*\/)/.source;
-                const messageRemainder = /(?:.*?)/.source;
-
-                // This is the portion of the match we'll return as part of the TODO comment result. We
-                // match the literal portion up to the end of the line or end of comment.
-                const messagePortion = "(" + literals + messageRemainder + ")";
-                const regExpString = preamble + messagePortion + endOfLineOrEndOfComment;
-
-                // The final regexp will look like this:
-                // /((?:\/\/+\s*)|(?:\/\*+\s*)|(?:^(?:\s|\*)*))((?:(TODO\(jason\))|(HACK))(?:.*?))(?:$|\*\/)/gim
-
-                // The flags of the regexp are important here.
-                //  'g' is so that we are doing a global search and can find matches several times
-                //  in the input.
-                //
-                //  'i' is for case insensitivity (We do this to match C# TODO comment code).
-                //
-                //  'm' is so we can find matches in a multi-line input.
-                return new RegExp(regExpString, "gim");
-            }
-
-            function isLetterOrDigit(char: number): boolean {
-                return (char >= CharacterCodes.a && char <= CharacterCodes.z) ||
-                    (char >= CharacterCodes.A && char <= CharacterCodes.Z) ||
-                    (char >= CharacterCodes._0 && char <= CharacterCodes._9);
-            }
-        }
-
-        function getRenameInfo(fileName: string, position: number): RenameInfo {
-            synchronizeHostData();
-            const defaultLibFileName = host.getDefaultLibFileName(host.getCompilationSettings());
-            return Rename.getRenameInfo(program.getTypeChecker(), defaultLibFileName, getCanonicalFileName, getValidSourceFile(fileName), position);
-        }
-
-        return {
-            dispose,
-            cleanupSemanticCache,
-            getSyntacticDiagnostics,
-            getSemanticDiagnostics,
-            getCompilerOptionsDiagnostics,
-            getSyntacticClassifications,
-            getSemanticClassifications,
-            getEncodedSyntacticClassifications,
-            getEncodedSemanticClassifications,
-            getCompletionsAtPosition,
-            getCompletionEntryDetails,
-            getCompletionEntrySymbol,
-            getSignatureHelpItems,
-            getQuickInfoAtPosition,
-            getDefinitionAtPosition,
-            getImplementationAtPosition,
-            getTypeDefinitionAtPosition,
-            getReferencesAtPosition,
-            findReferences,
-            getOccurrencesAtPosition,
-            getDocumentHighlights,
-            getNameOrDottedNameSpan,
-            getBreakpointStatementAtPosition,
-            getNavigateToItems,
-            getRenameInfo,
-            findRenameLocations,
-            getNavigationBarItems,
-            getNavigationTree,
-            getOutliningSpans,
-            getTodoComments,
-            getBraceMatchingAtPosition,
-            getIndentationAtPosition,
-            getFormattingEditsForRange,
-            getFormattingEditsForDocument,
-            getFormattingEditsAfterKeystroke,
-            getDocCommentTemplateAtPosition,
-            isValidBraceCompletionAtPosition,
-            getCodeFixesAtPosition,
-            getEmitOutput,
-            getNonBoundSourceFile,
-            getSourceFile,
-            getProgram
-        };
-    }
-
-    /* @internal */
-    /** Names in the name table are escaped, so an identifier `__foo` will have a name table entry `___foo`. */
-    export function getNameTable(sourceFile: SourceFile): Map<number> {
-        if (!sourceFile.nameTable) {
-            initializeNameTable(sourceFile);
-        }
-
-        return sourceFile.nameTable;
-    }
-
-    function initializeNameTable(sourceFile: SourceFile): void {
-        const nameTable = createMap<number>();
-
-        walk(sourceFile);
-        sourceFile.nameTable = nameTable;
-
-        function walk(node: Node) {
-            switch (node.kind) {
-                case SyntaxKind.Identifier:
-                    setNameTable((<Identifier>node).text, node);
-                    break;
-                case SyntaxKind.StringLiteral:
-                case SyntaxKind.NumericLiteral:
-                    // We want to store any numbers/strings if they were a name that could be
-                    // related to a declaration.  So, if we have 'import x = require("something")'
-                    // then we want 'something' to be in the name table.  Similarly, if we have
-                    // "a['propname']" then we want to store "propname" in the name table.
-                    if (isDeclarationName(node) ||
-                        node.parent.kind === SyntaxKind.ExternalModuleReference ||
-                        isArgumentOfElementAccessExpression(node) ||
-                        isLiteralComputedPropertyDeclarationName(node)) {
-                        setNameTable((<LiteralExpression>node).text, node);
-                    }
-                    break;
-                default:
-                    forEachChild(node, walk);
-                    if (node.jsDoc) {
-                        for (const jsDoc of node.jsDoc) {
-                            forEachChild(jsDoc, walk);
-                        }
-                    }
-            }
-        }
-
-        function setNameTable(text: string, node: ts.Node): void {
-            nameTable.set(text, nameTable.get(text) === undefined ? node.pos : -1);
-        }
-    }
-
-    function isObjectLiteralElement(node: Node): node is ObjectLiteralElement  {
-        switch (node.kind) {
-            case SyntaxKind.JsxAttribute:
-            case SyntaxKind.JsxSpreadAttribute:
-            case SyntaxKind.PropertyAssignment:
-            case SyntaxKind.ShorthandPropertyAssignment:
-            case SyntaxKind.MethodDeclaration:
-            case SyntaxKind.GetAccessor:
-            case SyntaxKind.SetAccessor:
-                return true;
-        }
-        return false;
-    }
-
-    /**
-     * Returns the containing object literal property declaration given a possible name node, e.g. "a" in x = { "a": 1 }
-     */
-    /* @internal */
-    export function getContainingObjectLiteralElement(node: Node): ObjectLiteralElement {
-        switch (node.kind) {
-            case SyntaxKind.StringLiteral:
-            case SyntaxKind.NumericLiteral:
-                if (node.parent.kind === SyntaxKind.ComputedPropertyName) {
-                    return isObjectLiteralElement(node.parent.parent) ? node.parent.parent : undefined;
-                }
-            // intentionally fall through
-            case SyntaxKind.Identifier:
-                return isObjectLiteralElement(node.parent) &&
-                    (node.parent.parent.kind === SyntaxKind.ObjectLiteralExpression || node.parent.parent.kind === SyntaxKind.JsxAttributes) &&
-                    (<ObjectLiteralElement>node.parent).name === node ? node.parent as ObjectLiteralElement : undefined;
-        }
-        return undefined;
-    }
-
-    /* @internal */
-    export function getPropertySymbolsFromContextualType(typeChecker: TypeChecker, node: ObjectLiteralElement): Symbol[] {
-        const objectLiteral = <ObjectLiteralExpression | JsxAttributes>node.parent;
-        const contextualType = typeChecker.getContextualType(objectLiteral);
-        const name = getTextOfPropertyName(node.name);
-        if (name && contextualType) {
-            const result: Symbol[] = [];
-            const symbol = contextualType.getProperty(name);
-            if (contextualType.flags & TypeFlags.Union) {
-                forEach((<UnionType>contextualType).types, t => {
-                    const symbol = t.getProperty(name);
-                    if (symbol) {
-                        result.push(symbol);
-                    }
-                });
-                return result;
-            }
-
-            if (symbol) {
-                result.push(symbol);
-                return result;
-            }
-        }
-        return undefined;
-    }
-
-    function isArgumentOfElementAccessExpression(node: Node) {
-        return node &&
-            node.parent &&
-            node.parent.kind === SyntaxKind.ElementAccessExpression &&
-            (<ElementAccessExpression>node.parent).argumentExpression === node;
-    }
-
-    /// getDefaultLibraryFilePath
-    declare const __dirname: string;
-
-    /**
-     * Get the path of the default library files (lib.d.ts) as distributed with the typescript
-     * node package.
-     * The functionality is not supported if the ts module is consumed outside of a node module.
-     */
-    export function getDefaultLibFilePath(options: CompilerOptions): string {
-        // Check __dirname is defined and that we are on a node.js system.
-        if (typeof __dirname !== "undefined") {
-            return __dirname + directorySeparator + getDefaultLibFileName(options);
-        }
-
-        throw new Error("getDefaultLibFilePath is only supported when consumed as a node module. ");
-    }
-
-    objectAllocator = getServicesObjectAllocator();
-}
+/// <reference path="..\compiler\program.ts"/>
+/// <reference path="..\compiler\commandLineParser.ts"/>
+
+/// <reference path='types.ts' />
+/// <reference path='utilities.ts' />
+/// <reference path='breakpoints.ts' />
+/// <reference path='classifier.ts' />
+/// <reference path='completions.ts' />
+/// <reference path='documentHighlights.ts' />
+/// <reference path='documentRegistry.ts' />
+/// <reference path='findAllReferences.ts' />
+/// <reference path='goToDefinition.ts' />
+/// <reference path='jsDoc.ts' />
+/// <reference path='jsTyping.ts' />
+/// <reference path='navigateTo.ts' />
+/// <reference path='navigationBar.ts' />
+/// <reference path='outliningElementsCollector.ts' />
+/// <reference path='patternMatcher.ts' />
+/// <reference path='preProcess.ts' />
+/// <reference path='rename.ts' />
+/// <reference path='signatureHelp.ts' />
+/// <reference path='symbolDisplay.ts' />
+/// <reference path='transpile.ts' />
+/// <reference path='formatting\formatting.ts' />
+/// <reference path='formatting\smartIndenter.ts' />
+/// <reference path='textChanges.ts' />
+/// <reference path='codeFixProvider.ts' />
+/// <reference path='codefixes\fixes.ts' />
+
+namespace ts {
+    /** The version of the language service API */
+    export const servicesVersion = "0.5";
+
+    function createNode<TKind extends SyntaxKind>(kind: TKind, pos: number, end: number, parent?: Node): NodeObject | TokenObject<TKind> | IdentifierObject {
+        const node = kind >= SyntaxKind.FirstNode ? new NodeObject(kind, pos, end) :
+            kind === SyntaxKind.Identifier ? new IdentifierObject(SyntaxKind.Identifier, pos, end) :
+                new TokenObject(kind, pos, end);
+        node.parent = parent;
+        return node;
+    }
+
+    class NodeObject implements Node {
+        public kind: SyntaxKind;
+        public pos: number;
+        public end: number;
+        public flags: NodeFlags;
+        public parent: Node;
+        public jsDoc: JSDoc[];
+        public original: Node;
+        public transformFlags: TransformFlags;
+        private _children: Node[];
+
+        constructor(kind: SyntaxKind, pos: number, end: number) {
+            this.pos = pos;
+            this.end = end;
+            this.flags = NodeFlags.None;
+            this.transformFlags = undefined;
+            this.parent = undefined;
+            this.kind = kind;
+        }
+
+        public getSourceFile(): SourceFile {
+            return getSourceFileOfNode(this);
+        }
+
+        public getStart(sourceFile?: SourceFileLike, includeJsDocComment?: boolean): number {
+            return getTokenPosOfNode(this, sourceFile, includeJsDocComment);
+        }
+
+        public getFullStart(): number {
+            return this.pos;
+        }
+
+        public getEnd(): number {
+            return this.end;
+        }
+
+        public getWidth(sourceFile?: SourceFile): number {
+            return this.getEnd() - this.getStart(sourceFile);
+        }
+
+        public getFullWidth(): number {
+            return this.end - this.pos;
+        }
+
+        public getLeadingTriviaWidth(sourceFile?: SourceFile): number {
+            return this.getStart(sourceFile) - this.pos;
+        }
+
+        public getFullText(sourceFile?: SourceFile): string {
+            return (sourceFile || this.getSourceFile()).text.substring(this.pos, this.end);
+        }
+
+        public getText(sourceFile?: SourceFile): string {
+            if (!sourceFile) {
+                sourceFile = this.getSourceFile();
+            }
+            return sourceFile.text.substring(this.getStart(sourceFile), this.getEnd());
+        }
+
+        private addSyntheticNodes(nodes: Node[], pos: number, end: number, useJSDocScanner?: boolean): number {
+            scanner.setTextPos(pos);
+            while (pos < end) {
+                const token = useJSDocScanner ? scanner.scanJSDocToken() : scanner.scan();
+                const textPos = scanner.getTextPos();
+                if (textPos <= end) {
+                    nodes.push(createNode(token, pos, textPos, this));
+                }
+                pos = textPos;
+            }
+            return pos;
+        }
+
+        private createSyntaxList(nodes: NodeArray<Node>): Node {
+            const list = <NodeObject>createNode(SyntaxKind.SyntaxList, nodes.pos, nodes.end, this);
+            list._children = [];
+            let pos = nodes.pos;
+
+            for (const node of nodes) {
+                if (pos < node.pos) {
+                    pos = this.addSyntheticNodes(list._children, pos, node.pos);
+                }
+                list._children.push(node);
+                pos = node.end;
+            }
+            if (pos < nodes.end) {
+                this.addSyntheticNodes(list._children, pos, nodes.end);
+            }
+            return list;
+        }
+
+        private createChildren(sourceFile?: SourceFileLike) {
+            let children: Node[];
+            if (this.kind >= SyntaxKind.FirstNode) {
+                scanner.setText((sourceFile || this.getSourceFile()).text);
+                children = [];
+                let pos = this.pos;
+                const useJSDocScanner = this.kind >= SyntaxKind.FirstJSDocTagNode && this.kind <= SyntaxKind.LastJSDocTagNode;
+                const processNode = (node: Node) => {
+                    const isJSDocTagNode = isJSDocTag(node);
+                    if (!isJSDocTagNode && pos < node.pos) {
+                        pos = this.addSyntheticNodes(children, pos, node.pos, useJSDocScanner);
+                    }
+                    children.push(node);
+                    if (!isJSDocTagNode) {
+                        pos = node.end;
+                    }
+                };
+                const processNodes = (nodes: NodeArray<Node>) => {
+                    if (pos < nodes.pos) {
+                        pos = this.addSyntheticNodes(children, pos, nodes.pos, useJSDocScanner);
+                    }
+                    children.push(this.createSyntaxList(<NodeArray<Node>>nodes));
+                    pos = nodes.end;
+                };
+                // jsDocComments need to be the first children
+                if (this.jsDoc) {
+                    for (const jsDocComment of this.jsDoc) {
+                        processNode(jsDocComment);
+                    }
+                }
+                // For syntactic classifications, all trivia are classcified together, including jsdoc comments.
+                // For that to work, the jsdoc comments should still be the leading trivia of the first child.
+                // Restoring the scanner position ensures that.
+                pos = this.pos;
+                forEachChild(this, processNode, processNodes);
+                if (pos < this.end) {
+                    this.addSyntheticNodes(children, pos, this.end);
+                }
+                scanner.setText(undefined);
+            }
+            this._children = children || emptyArray;
+        }
+
+        public getChildCount(sourceFile?: SourceFile): number {
+            if (!this._children) this.createChildren(sourceFile);
+            return this._children.length;
+        }
+
+        public getChildAt(index: number, sourceFile?: SourceFile): Node {
+            if (!this._children) this.createChildren(sourceFile);
+            return this._children[index];
+        }
+
+        public getChildren(sourceFile?: SourceFileLike): Node[] {
+            if (!this._children) this.createChildren(sourceFile);
+            return this._children;
+        }
+
+        public getFirstToken(sourceFile?: SourceFile): Node {
+            const children = this.getChildren(sourceFile);
+            if (!children.length) {
+                return undefined;
+            }
+
+            const child = ts.find(children, kid => kid.kind < SyntaxKind.FirstJSDocNode || kid.kind > SyntaxKind.LastJSDocNode);
+            return child.kind < SyntaxKind.FirstNode ?
+                child :
+                child.getFirstToken(sourceFile);
+        }
+
+        public getLastToken(sourceFile?: SourceFile): Node {
+            const children = this.getChildren(sourceFile);
+
+            const child = lastOrUndefined(children);
+            if (!child) {
+                return undefined;
+            }
+
+            return child.kind < SyntaxKind.FirstNode ? child : child.getLastToken(sourceFile);
+        }
+
+        public forEachChild<T>(cbNode: (node: Node) => T, cbNodeArray?: (nodes: Node[]) => T): T {
+            return forEachChild(this, cbNode, cbNodeArray);
+        }
+    }
+
+    class TokenOrIdentifierObject implements Node {
+        public kind: SyntaxKind;
+        public pos: number;
+        public end: number;
+        public flags: NodeFlags;
+        public parent: Node;
+        public jsDocComments: JSDoc[];
+
+        constructor(pos: number, end: number) {
+            // Set properties in same order as NodeObject
+            this.pos = pos;
+            this.end = end;
+            this.flags = NodeFlags.None;
+            this.parent = undefined;
+        }
+
+        public getSourceFile(): SourceFile {
+            return getSourceFileOfNode(this);
+        }
+
+        public getStart(sourceFile?: SourceFileLike, includeJsDocComment?: boolean): number {
+            return getTokenPosOfNode(this, sourceFile, includeJsDocComment);
+        }
+
+        public getFullStart(): number {
+            return this.pos;
+        }
+
+        public getEnd(): number {
+            return this.end;
+        }
+
+        public getWidth(sourceFile?: SourceFile): number {
+            return this.getEnd() - this.getStart(sourceFile);
+        }
+
+        public getFullWidth(): number {
+            return this.end - this.pos;
+        }
+
+        public getLeadingTriviaWidth(sourceFile?: SourceFile): number {
+            return this.getStart(sourceFile) - this.pos;
+        }
+
+        public getFullText(sourceFile?: SourceFile): string {
+            return (sourceFile || this.getSourceFile()).text.substring(this.pos, this.end);
+        }
+
+        public getText(sourceFile?: SourceFile): string {
+            return (sourceFile || this.getSourceFile()).text.substring(this.getStart(), this.getEnd());
+        }
+
+        public getChildCount(): number {
+            return 0;
+        }
+
+        public getChildAt(): Node {
+            return undefined;
+        }
+
+        public getChildren(): Node[] {
+            return emptyArray;
+        }
+
+        public getFirstToken(): Node {
+            return undefined;
+        }
+
+        public getLastToken(): Node {
+            return undefined;
+        }
+
+        public forEachChild<T>(): T {
+            return undefined;
+        }
+    }
+
+    class SymbolObject implements Symbol {
+        flags: SymbolFlags;
+        name: string;
+        declarations: Declaration[];
+
+        // Undefined is used to indicate the value has not been computed. If, after computing, the
+        // symbol has no doc comment, then the empty string will be returned.
+        documentationComment: SymbolDisplayPart[];
+
+        // Undefined is used to indicate the value has not been computed. If, after computing, the
+        // symbol has no JSDoc tags, then the empty array will be returned.
+        tags: JSDocTagInfo[];
+
+        constructor(flags: SymbolFlags, name: string) {
+            this.flags = flags;
+            this.name = name;
+        }
+
+        getFlags(): SymbolFlags {
+            return this.flags;
+        }
+
+        getName(): string {
+            return this.name;
+        }
+
+        getDeclarations(): Declaration[] {
+            return this.declarations;
+        }
+
+        getDocumentationComment(): SymbolDisplayPart[] {
+            if (this.documentationComment === undefined) {
+                this.documentationComment = JsDoc.getJsDocCommentsFromDeclarations(this.declarations);
+            }
+
+            return this.documentationComment;
+        }
+
+        getJsDocTags(): JSDocTagInfo[] {
+            if (this.tags === undefined) {
+                this.tags = JsDoc.getJsDocTagsFromDeclarations(this.declarations);
+            }
+
+            return this.tags;
+        }
+    }
+
+    class TokenObject<TKind extends SyntaxKind> extends TokenOrIdentifierObject implements Token<TKind> {
+        public kind: TKind;
+
+        constructor(kind: TKind, pos: number, end: number) {
+            super(pos, end);
+            this.kind = kind;
+        }
+    }
+
+    class IdentifierObject extends TokenOrIdentifierObject implements Identifier {
+        public kind: SyntaxKind.Identifier;
+        public text: string;
+        _primaryExpressionBrand: any;
+        _memberExpressionBrand: any;
+        _leftHandSideExpressionBrand: any;
+        _incrementExpressionBrand: any;
+        _unaryExpressionBrand: any;
+        _expressionBrand: any;
+        constructor(_kind: SyntaxKind.Identifier, pos: number, end: number) {
+            super(pos, end);
+        }
+    }
+    IdentifierObject.prototype.kind = SyntaxKind.Identifier;
+
+    class TypeObject implements Type {
+        checker: TypeChecker;
+        flags: TypeFlags;
+        objectFlags?: ObjectFlags;
+        id: number;
+        symbol: Symbol;
+        constructor(checker: TypeChecker, flags: TypeFlags) {
+            this.checker = checker;
+            this.flags = flags;
+        }
+        getFlags(): TypeFlags {
+            return this.flags;
+        }
+        getSymbol(): Symbol {
+            return this.symbol;
+        }
+        getProperties(): Symbol[] {
+            return this.checker.getPropertiesOfType(this);
+        }
+        getProperty(propertyName: string): Symbol {
+            return this.checker.getPropertyOfType(this, propertyName);
+        }
+        getApparentProperties(): Symbol[] {
+            return this.checker.getAugmentedPropertiesOfType(this);
+        }
+        getCallSignatures(): Signature[] {
+            return this.checker.getSignaturesOfType(this, SignatureKind.Call);
+        }
+        getConstructSignatures(): Signature[] {
+            return this.checker.getSignaturesOfType(this, SignatureKind.Construct);
+        }
+        getStringIndexType(): Type {
+            return this.checker.getIndexTypeOfType(this, IndexKind.String);
+        }
+        getNumberIndexType(): Type {
+            return this.checker.getIndexTypeOfType(this, IndexKind.Number);
+        }
+        getBaseTypes(): BaseType[] {
+            return this.flags & TypeFlags.Object && this.objectFlags & (ObjectFlags.Class | ObjectFlags.Interface)
+                ? this.checker.getBaseTypes(<InterfaceType><Type>this)
+                : undefined;
+        }
+        getNonNullableType(): Type {
+            return this.checker.getNonNullableType(this);
+        }
+    }
+
+    class SignatureObject implements Signature {
+        checker: TypeChecker;
+        declaration: SignatureDeclaration;
+        typeParameters: TypeParameter[];
+        parameters: Symbol[];
+        thisParameter: Symbol;
+        resolvedReturnType: Type;
+        minTypeArgumentCount: number;
+        minArgumentCount: number;
+        hasRestParameter: boolean;
+        hasLiteralTypes: boolean;
+
+        // Undefined is used to indicate the value has not been computed. If, after computing, the
+        // symbol has no doc comment, then the empty string will be returned.
+        documentationComment: SymbolDisplayPart[];
+
+        // Undefined is used to indicate the value has not been computed. If, after computing, the
+        // symbol has no doc comment, then the empty array will be returned.
+        jsDocTags: JSDocTagInfo[];
+
+        constructor(checker: TypeChecker) {
+            this.checker = checker;
+        }
+        getDeclaration(): SignatureDeclaration {
+            return this.declaration;
+        }
+        getTypeParameters(): TypeParameter[] {
+            return this.typeParameters;
+        }
+        getParameters(): Symbol[] {
+            return this.parameters;
+        }
+        getReturnType(): Type {
+            return this.checker.getReturnTypeOfSignature(this);
+        }
+
+        getDocumentationComment(): SymbolDisplayPart[] {
+            if (this.documentationComment === undefined) {
+                this.documentationComment = this.declaration ? JsDoc.getJsDocCommentsFromDeclarations([this.declaration]) : [];
+            }
+
+            return this.documentationComment;
+        }
+
+        getJsDocTags(): JSDocTagInfo[] {
+            if (this.jsDocTags === undefined) {
+                this.jsDocTags = this.declaration ? JsDoc.getJsDocTagsFromDeclarations([this.declaration]) : [];
+            }
+
+            return this.jsDocTags;
+        }
+    }
+
+    class SourceFileObject extends NodeObject implements SourceFile {
+        public kind: SyntaxKind.SourceFile;
+        public _declarationBrand: any;
+        public fileName: string;
+        public path: Path;
+        public text: string;
+        public scriptSnapshot: IScriptSnapshot;
+        public lineMap: number[];
+
+        public statements: NodeArray<Statement>;
+        public endOfFileToken: Token<SyntaxKind.EndOfFileToken>;
+
+        public amdDependencies: { name: string; path: string }[];
+        public moduleName: string;
+        public referencedFiles: FileReference[];
+        public typeReferenceDirectives: FileReference[];
+
+        public syntacticDiagnostics: Diagnostic[];
+        public referenceDiagnostics: Diagnostic[];
+        public parseDiagnostics: Diagnostic[];
+        public bindDiagnostics: Diagnostic[];
+
+        public isDeclarationFile: boolean;
+        public isDefaultLib: boolean;
+        public hasNoDefaultLib: boolean;
+        public externalModuleIndicator: Node; // The first node that causes this file to be an external module
+        public commonJsModuleIndicator: Node; // The first node that causes this file to be a CommonJS module
+        public nodeCount: number;
+        public identifierCount: number;
+        public symbolCount: number;
+        public version: string;
+        public scriptKind: ScriptKind;
+        public languageVersion: ScriptTarget;
+        public languageVariant: LanguageVariant;
+        public identifiers: Map<string>;
+        public nameTable: Map<number>;
+        public resolvedModules: Map<ResolvedModuleFull>;
+        public resolvedTypeReferenceDirectiveNames: Map<ResolvedTypeReferenceDirective>;
+        public imports: StringLiteral[];
+        public moduleAugmentations: StringLiteral[];
+        private namedDeclarations: Map<Declaration[]>;
+        public ambientModuleNames: string[];
+        public checkJsDirective: CheckJsDirective | undefined;
+
+        constructor(kind: SyntaxKind, pos: number, end: number) {
+            super(kind, pos, end);
+        }
+
+        public update(newText: string, textChangeRange: TextChangeRange): SourceFile {
+            return updateSourceFile(this, newText, textChangeRange);
+        }
+
+        public getLineAndCharacterOfPosition(position: number): LineAndCharacter {
+            return ts.getLineAndCharacterOfPosition(this, position);
+        }
+
+        public getLineStarts(): number[] {
+            return getLineStarts(this);
+        }
+
+        public getPositionOfLineAndCharacter(line: number, character: number): number {
+            return ts.getPositionOfLineAndCharacter(this, line, character);
+        }
+
+        public getLineEndOfPosition(pos: number): number {
+            const { line } = this.getLineAndCharacterOfPosition(pos);
+            const lineStarts = this.getLineStarts();
+
+            let lastCharPos: number;
+            if (line + 1 >= lineStarts.length) {
+                lastCharPos = this.getEnd();
+            }
+            if (!lastCharPos) {
+                lastCharPos = lineStarts[line + 1] - 1;
+            }
+
+            const fullText = this.getFullText();
+            // if the new line is "\r\n", we should return the last non-new-line-character position
+            return fullText[lastCharPos] === "\n" && fullText[lastCharPos - 1] === "\r" ? lastCharPos - 1 : lastCharPos;
+        }
+
+        public getNamedDeclarations(): Map<Declaration[]> {
+            if (!this.namedDeclarations) {
+                this.namedDeclarations = this.computeNamedDeclarations();
+            }
+
+            return this.namedDeclarations;
+        }
+
+        private computeNamedDeclarations(): Map<Declaration[]> {
+            const result = createMultiMap<Declaration>();
+
+            forEachChild(this, visit);
+
+            return result;
+
+            function addDeclaration(declaration: Declaration) {
+                const name = getDeclarationName(declaration);
+                if (name) {
+                    result.add(name, declaration);
+                }
+            }
+
+            function getDeclarations(name: string) {
+                let declarations = result.get(name);
+                if (!declarations) {
+                    result.set(name, declarations = []);
+                }
+                return declarations;
+            }
+
+            function getDeclarationName(declaration: Declaration) {
+                if (declaration.name) {
+                    const result = getTextOfIdentifierOrLiteral(declaration.name);
+                    if (result !== undefined) {
+                        return result;
+                    }
+
+                    if (declaration.name.kind === SyntaxKind.ComputedPropertyName) {
+                        const expr = (<ComputedPropertyName>declaration.name).expression;
+                        if (expr.kind === SyntaxKind.PropertyAccessExpression) {
+                            return (<PropertyAccessExpression>expr).name.text;
+                        }
+
+                        return getTextOfIdentifierOrLiteral(expr);
+                    }
+                }
+
+                return undefined;
+            }
+
+            function getTextOfIdentifierOrLiteral(node: Node) {
+                if (node) {
+                    if (node.kind === SyntaxKind.Identifier ||
+                        node.kind === SyntaxKind.StringLiteral ||
+                        node.kind === SyntaxKind.NumericLiteral) {
+
+                        return (<Identifier | LiteralExpression>node).text;
+                    }
+                }
+
+                return undefined;
+            }
+
+            function visit(node: Node): void {
+                switch (node.kind) {
+                    case SyntaxKind.FunctionDeclaration:
+                    case SyntaxKind.FunctionExpression:
+                    case SyntaxKind.MethodDeclaration:
+                    case SyntaxKind.MethodSignature:
+                        const functionDeclaration = <FunctionLikeDeclaration>node;
+                        const declarationName = getDeclarationName(functionDeclaration);
+
+                        if (declarationName) {
+                            const declarations = getDeclarations(declarationName);
+                            const lastDeclaration = lastOrUndefined(declarations);
+
+                            // Check whether this declaration belongs to an "overload group".
+                            if (lastDeclaration && functionDeclaration.parent === lastDeclaration.parent && functionDeclaration.symbol === lastDeclaration.symbol) {
+                                // Overwrite the last declaration if it was an overload
+                                // and this one is an implementation.
+                                if (functionDeclaration.body && !(<FunctionLikeDeclaration>lastDeclaration).body) {
+                                    declarations[declarations.length - 1] = functionDeclaration;
+                                }
+                            }
+                            else {
+                                declarations.push(functionDeclaration);
+                            }
+                        }
+                        forEachChild(node, visit);
+                        break;
+
+                    case SyntaxKind.ClassDeclaration:
+                    case SyntaxKind.ClassExpression:
+                    case SyntaxKind.InterfaceDeclaration:
+                    case SyntaxKind.TypeAliasDeclaration:
+                    case SyntaxKind.EnumDeclaration:
+                    case SyntaxKind.ModuleDeclaration:
+                    case SyntaxKind.ImportEqualsDeclaration:
+                    case SyntaxKind.ExportSpecifier:
+                    case SyntaxKind.ImportSpecifier:
+                    case SyntaxKind.ImportEqualsDeclaration:
+                    case SyntaxKind.ImportClause:
+                    case SyntaxKind.NamespaceImport:
+                    case SyntaxKind.GetAccessor:
+                    case SyntaxKind.SetAccessor:
+                    case SyntaxKind.TypeLiteral:
+                        addDeclaration(<Declaration>node);
+                        forEachChild(node, visit);
+                        break;
+
+                    case SyntaxKind.Parameter:
+                        // Only consider parameter properties
+                        if (!hasModifier(node, ModifierFlags.ParameterPropertyModifier)) {
+                            break;
+                        }
+                    // fall through
+                    case SyntaxKind.VariableDeclaration:
+                    case SyntaxKind.BindingElement: {
+                        const decl = <VariableDeclaration>node;
+                        if (isBindingPattern(decl.name)) {
+                            forEachChild(decl.name, visit);
+                            break;
+                        }
+                        if (decl.initializer)
+                            visit(decl.initializer);
+                    }
+                    case SyntaxKind.EnumMember:
+                    case SyntaxKind.PropertyDeclaration:
+                    case SyntaxKind.PropertySignature:
+                        addDeclaration(<Declaration>node);
+                        break;
+
+                    case SyntaxKind.ExportDeclaration:
+                        // Handle named exports case e.g.:
+                        //    export {a, b as B} from "mod";
+                        if ((<ExportDeclaration>node).exportClause) {
+                            forEach((<ExportDeclaration>node).exportClause.elements, visit);
+                        }
+                        break;
+
+                    case SyntaxKind.ImportDeclaration:
+                        const importClause = (<ImportDeclaration>node).importClause;
+                        if (importClause) {
+                            // Handle default import case e.g.:
+                            //    import d from "mod";
+                            if (importClause.name) {
+                                addDeclaration(importClause);
+                            }
+
+                            // Handle named bindings in imports e.g.:
+                            //    import * as NS from "mod";
+                            //    import {a, b as B} from "mod";
+                            if (importClause.namedBindings) {
+                                if (importClause.namedBindings.kind === SyntaxKind.NamespaceImport) {
+                                    addDeclaration(<NamespaceImport>importClause.namedBindings);
+                                }
+                                else {
+                                    forEach((<NamedImports>importClause.namedBindings).elements, visit);
+                                }
+                            }
+                        }
+                        break;
+
+                    default:
+                        forEachChild(node, visit);
+                }
+            }
+        }
+    }
+
+    function getServicesObjectAllocator(): ObjectAllocator {
+        return {
+            getNodeConstructor: () => NodeObject,
+            getTokenConstructor: () => TokenObject,
+
+            getIdentifierConstructor: () => IdentifierObject,
+            getSourceFileConstructor: () => SourceFileObject,
+            getSymbolConstructor: () => SymbolObject,
+            getTypeConstructor: () => TypeObject,
+            getSignatureConstructor: () => SignatureObject,
+        };
+    }
+
+    /// Language Service
+
+    // Information about a specific host file.
+    interface HostFileInformation {
+        hostFileName: string;
+        version: string;
+        scriptSnapshot: IScriptSnapshot;
+        scriptKind: ScriptKind;
+    }
+
+    export interface DisplayPartsSymbolWriter extends SymbolWriter {
+        displayParts(): SymbolDisplayPart[];
+    }
+
+    /* @internal */
+    export function toEditorSettings(options: FormatCodeOptions | FormatCodeSettings): FormatCodeSettings;
+    export function toEditorSettings(options: EditorOptions | EditorSettings): EditorSettings;
+    export function toEditorSettings(optionsAsMap: MapLike<any>): MapLike<any> {
+        let allPropertiesAreCamelCased = true;
+        for (const key in optionsAsMap) {
+            if (hasProperty(optionsAsMap, key) && !isCamelCase(key)) {
+                allPropertiesAreCamelCased = false;
+                break;
+            }
+        }
+        if (allPropertiesAreCamelCased) {
+            return optionsAsMap;
+        }
+        const settings: MapLike<any> = {};
+        for (const key in optionsAsMap) {
+            if (hasProperty(optionsAsMap, key)) {
+                const newKey = isCamelCase(key) ? key : key.charAt(0).toLowerCase() + key.substr(1);
+                settings[newKey] = optionsAsMap[key];
+            }
+        }
+        return settings;
+    }
+
+    function isCamelCase(s: string) {
+        return !s.length || s.charAt(0) === s.charAt(0).toLowerCase();
+    }
+
+    export function displayPartsToString(displayParts: SymbolDisplayPart[]) {
+        if (displayParts) {
+            return map(displayParts, displayPart => displayPart.text).join("");
+        }
+
+        return "";
+    }
+
+    export function getDefaultCompilerOptions(): CompilerOptions {
+        // Always default to "ScriptTarget.ES5" for the language service
+        return {
+            target: ScriptTarget.ES5,
+            jsx: JsxEmit.Preserve
+        };
+    }
+
+    export function getSupportedCodeFixes() {
+        return codefix.getSupportedErrorCodes();
+    }
+
+    // Cache host information about script Should be refreshed
+    // at each language service public entry point, since we don't know when
+    // the set of scripts handled by the host changes.
+    class HostCache {
+        private fileNameToEntry: FileMap<HostFileInformation>;
+        private _compilationSettings: CompilerOptions;
+        private currentDirectory: string;
+
+        constructor(private host: LanguageServiceHost, private getCanonicalFileName: (fileName: string) => string) {
+            // script id => script index
+            this.currentDirectory = host.getCurrentDirectory();
+            this.fileNameToEntry = createFileMap<HostFileInformation>();
+
+            // Initialize the list with the root file names
+            const rootFileNames = host.getScriptFileNames();
+            for (const fileName of rootFileNames) {
+                this.createEntry(fileName, toPath(fileName, this.currentDirectory, getCanonicalFileName));
+            }
+
+            // store the compilation settings
+            this._compilationSettings = host.getCompilationSettings() || getDefaultCompilerOptions();
+        }
+
+        public compilationSettings() {
+            return this._compilationSettings;
+        }
+
+        private createEntry(fileName: string, path: Path) {
+            let entry: HostFileInformation;
+            const scriptSnapshot = this.host.getScriptSnapshot(fileName);
+            if (scriptSnapshot) {
+                entry = {
+                    hostFileName: fileName,
+                    version: this.host.getScriptVersion(fileName),
+                    scriptSnapshot: scriptSnapshot,
+                    scriptKind: getScriptKind(fileName, this.host)
+                };
+            }
+
+            this.fileNameToEntry.set(path, entry);
+            return entry;
+        }
+
+        private getEntry(path: Path): HostFileInformation {
+            return this.fileNameToEntry.get(path);
+        }
+
+        private contains(path: Path): boolean {
+            return this.fileNameToEntry.contains(path);
+        }
+
+        public getOrCreateEntry(fileName: string): HostFileInformation {
+            const path = toPath(fileName, this.currentDirectory, this.getCanonicalFileName);
+            return this.getOrCreateEntryByPath(fileName, path);
+        }
+
+        public getOrCreateEntryByPath(fileName: string, path: Path): HostFileInformation {
+            return this.contains(path)
+                ? this.getEntry(path)
+                : this.createEntry(fileName, path);
+        }
+
+        public getRootFileNames(): string[] {
+            const fileNames: string[] = [];
+
+            this.fileNameToEntry.forEachValue((_path, value) => {
+                if (value) {
+                    fileNames.push(value.hostFileName);
+                }
+            });
+
+            return fileNames;
+        }
+
+        public getVersion(path: Path): string {
+            const file = this.getEntry(path);
+            return file && file.version;
+        }
+
+        public getScriptSnapshot(path: Path): IScriptSnapshot {
+            const file = this.getEntry(path);
+            return file && file.scriptSnapshot;
+        }
+    }
+
+    class SyntaxTreeCache {
+        // For our syntactic only features, we also keep a cache of the syntax tree for the
+        // currently edited file.
+        private currentFileName: string;
+        private currentFileVersion: string;
+        private currentFileScriptSnapshot: IScriptSnapshot;
+        private currentSourceFile: SourceFile;
+
+        constructor(private host: LanguageServiceHost) {
+        }
+
+        public getCurrentSourceFile(fileName: string): SourceFile {
+            const scriptSnapshot = this.host.getScriptSnapshot(fileName);
+            if (!scriptSnapshot) {
+                // The host does not know about this file.
+                throw new Error("Could not find file: '" + fileName + "'.");
+            }
+
+            const scriptKind = getScriptKind(fileName, this.host);
+            const version = this.host.getScriptVersion(fileName);
+            let sourceFile: SourceFile;
+
+            if (this.currentFileName !== fileName) {
+                // This is a new file, just parse it
+                sourceFile = createLanguageServiceSourceFile(fileName, scriptSnapshot, ScriptTarget.Latest, version, /*setNodeParents*/ true, scriptKind);
+            }
+            else if (this.currentFileVersion !== version) {
+                // This is the same file, just a newer version. Incrementally parse the file.
+                const editRange = scriptSnapshot.getChangeRange(this.currentFileScriptSnapshot);
+                sourceFile = updateLanguageServiceSourceFile(this.currentSourceFile, scriptSnapshot, version, editRange);
+            }
+
+            if (sourceFile) {
+                // All done, ensure state is up to date
+                this.currentFileVersion = version;
+                this.currentFileName = fileName;
+                this.currentFileScriptSnapshot = scriptSnapshot;
+                this.currentSourceFile = sourceFile;
+            }
+
+            return this.currentSourceFile;
+        }
+    }
+
+    function setSourceFileFields(sourceFile: SourceFile, scriptSnapshot: IScriptSnapshot, version: string) {
+        sourceFile.version = version;
+        sourceFile.scriptSnapshot = scriptSnapshot;
+    }
+
+    export function createLanguageServiceSourceFile(fileName: string, scriptSnapshot: IScriptSnapshot, scriptTarget: ScriptTarget, version: string, setNodeParents: boolean, scriptKind?: ScriptKind): SourceFile {
+        const text = scriptSnapshot.getText(0, scriptSnapshot.getLength());
+        const sourceFile = createSourceFile(fileName, text, scriptTarget, setNodeParents, scriptKind);
+        setSourceFileFields(sourceFile, scriptSnapshot, version);
+        return sourceFile;
+    }
+
+    export let disableIncrementalParsing = false;
+
+    export function updateLanguageServiceSourceFile(sourceFile: SourceFile, scriptSnapshot: IScriptSnapshot, version: string, textChangeRange: TextChangeRange, aggressiveChecks?: boolean): SourceFile {
+        // If we were given a text change range, and our version or open-ness changed, then
+        // incrementally parse this file.
+        if (textChangeRange) {
+            if (version !== sourceFile.version) {
+                // Once incremental parsing is ready, then just call into this function.
+                if (!disableIncrementalParsing) {
+                    let newText: string;
+
+                    // grab the fragment from the beginning of the original text to the beginning of the span
+                    const prefix = textChangeRange.span.start !== 0
+                        ? sourceFile.text.substr(0, textChangeRange.span.start)
+                        : "";
+
+                    // grab the fragment from the end of the span till the end of the original text
+                    const suffix = textSpanEnd(textChangeRange.span) !== sourceFile.text.length
+                        ? sourceFile.text.substr(textSpanEnd(textChangeRange.span))
+                        : "";
+
+                    if (textChangeRange.newLength === 0) {
+                        // edit was a deletion - just combine prefix and suffix
+                        newText = prefix && suffix ? prefix + suffix : prefix || suffix;
+                    }
+                    else {
+                        // it was actual edit, fetch the fragment of new text that correspond to new span
+                        const changedText = scriptSnapshot.getText(textChangeRange.span.start, textChangeRange.span.start + textChangeRange.newLength);
+                        // combine prefix, changed text and suffix
+                        newText = prefix && suffix
+                            ? prefix + changedText + suffix
+                            : prefix
+                                ? (prefix + changedText)
+                                : (changedText + suffix);
+                    }
+
+                    const newSourceFile = updateSourceFile(sourceFile, newText, textChangeRange, aggressiveChecks);
+                    setSourceFileFields(newSourceFile, scriptSnapshot, version);
+                    // after incremental parsing nameTable might not be up-to-date
+                    // drop it so it can be lazily recreated later
+                    newSourceFile.nameTable = undefined;
+
+                    // dispose all resources held by old script snapshot
+                    if (sourceFile !== newSourceFile && sourceFile.scriptSnapshot) {
+                        if (sourceFile.scriptSnapshot.dispose) {
+                            sourceFile.scriptSnapshot.dispose();
+                        }
+
+                        sourceFile.scriptSnapshot = undefined;
+                    }
+
+                    return newSourceFile;
+                }
+            }
+        }
+
+        // Otherwise, just create a new source file.
+        return createLanguageServiceSourceFile(sourceFile.fileName, scriptSnapshot, sourceFile.languageVersion, version, /*setNodeParents*/ true, sourceFile.scriptKind);
+    }
+
+    class CancellationTokenObject implements CancellationToken {
+        constructor(private cancellationToken: HostCancellationToken) {
+        }
+
+        public isCancellationRequested() {
+            return this.cancellationToken && this.cancellationToken.isCancellationRequested();
+        }
+
+        public throwIfCancellationRequested(): void {
+            if (this.isCancellationRequested()) {
+                throw new OperationCanceledException();
+            }
+        }
+    }
+
+    /* @internal */
+    /** A cancellation that throttles calls to the host */
+    export class ThrottledCancellationToken implements CancellationToken {
+        // Store when we last tried to cancel.  Checking cancellation can be expensive (as we have
+        // to marshall over to the host layer).  So we only bother actually checking once enough
+        // time has passed.
+        private lastCancellationCheckTime = 0;
+
+        constructor(private hostCancellationToken: HostCancellationToken, private readonly throttleWaitMilliseconds = 20) {
+        }
+
+        public isCancellationRequested(): boolean {
+            const time = timestamp();
+            const duration = Math.abs(time - this.lastCancellationCheckTime);
+            if (duration >= this.throttleWaitMilliseconds) {
+                // Check no more than once every throttle wait milliseconds
+                this.lastCancellationCheckTime = time;
+                return this.hostCancellationToken.isCancellationRequested();
+            }
+
+            return false;
+        }
+
+        public throwIfCancellationRequested(): void {
+            if (this.isCancellationRequested()) {
+                throw new OperationCanceledException();
+            }
+        }
+    }
+
+    export function createLanguageService(host: LanguageServiceHost,
+        documentRegistry: DocumentRegistry = createDocumentRegistry(host.useCaseSensitiveFileNames && host.useCaseSensitiveFileNames(), host.getCurrentDirectory())): LanguageService {
+
+        const syntaxTreeCache: SyntaxTreeCache = new SyntaxTreeCache(host);
+        let ruleProvider: formatting.RulesProvider;
+        let program: Program;
+        let lastProjectVersion: string;
+
+        let lastTypesRootVersion = 0;
+
+        const useCaseSensitivefileNames = host.useCaseSensitiveFileNames && host.useCaseSensitiveFileNames();
+        const cancellationToken = new CancellationTokenObject(host.getCancellationToken && host.getCancellationToken());
+
+        const currentDirectory = host.getCurrentDirectory();
+        // Check if the localized messages json is set, otherwise query the host for it
+        if (!localizedDiagnosticMessages && host.getLocalizedDiagnosticMessages) {
+            localizedDiagnosticMessages = host.getLocalizedDiagnosticMessages();
+        }
+
+        function log(message: string) {
+            if (host.log) {
+                host.log(message);
+            }
+        }
+
+        const getCanonicalFileName = createGetCanonicalFileName(useCaseSensitivefileNames);
+
+        function getValidSourceFile(fileName: string): SourceFile {
+            const sourceFile = program.getSourceFile(fileName);
+            if (!sourceFile) {
+                throw new Error("Could not find file: '" + fileName + "'.");
+            }
+            return sourceFile;
+        }
+
+        function getRuleProvider(options: FormatCodeSettings) {
+            // Ensure rules are initialized and up to date wrt to formatting options
+            if (!ruleProvider) {
+                ruleProvider = new formatting.RulesProvider();
+            }
+
+            ruleProvider.ensureUpToDate(options);
+            return ruleProvider;
+        }
+
+        function synchronizeHostData(): void {
+            // perform fast check if host supports it
+            if (host.getProjectVersion) {
+                const hostProjectVersion = host.getProjectVersion();
+                if (hostProjectVersion) {
+                    if (lastProjectVersion === hostProjectVersion) {
+                        return;
+                    }
+
+                    lastProjectVersion = hostProjectVersion;
+                }
+            }
+
+            const typeRootsVersion = host.getTypeRootsVersion ? host.getTypeRootsVersion() : 0;
+            if (lastTypesRootVersion !== typeRootsVersion) {
+                log("TypeRoots version has changed; provide new program");
+                program = undefined;
+                lastTypesRootVersion = typeRootsVersion;
+            }
+
+            // Get a fresh cache of the host information
+            let hostCache = new HostCache(host, getCanonicalFileName);
+
+            // If the program is already up-to-date, we can reuse it
+            if (programUpToDate()) {
+                return;
+            }
+
+            // IMPORTANT - It is critical from this moment onward that we do not check
+            // cancellation tokens.  We are about to mutate source files from a previous program
+            // instance.  If we cancel midway through, we may end up in an inconsistent state where
+            // the program points to old source files that have been invalidated because of
+            // incremental parsing.
+
+            const oldSettings = program && program.getCompilerOptions();
+            const newSettings = hostCache.compilationSettings();
+            const shouldCreateNewSourceFiles = oldSettings &&
+                (oldSettings.target !== newSettings.target ||
+                 oldSettings.module !== newSettings.module ||
+                 oldSettings.moduleResolution !== newSettings.moduleResolution ||
+                 oldSettings.noResolve !== newSettings.noResolve ||
+                 oldSettings.jsx !== newSettings.jsx ||
+                 oldSettings.allowJs !== newSettings.allowJs ||
+                 oldSettings.disableSizeLimit !== oldSettings.disableSizeLimit ||
+                 oldSettings.baseUrl !== newSettings.baseUrl ||
+                 !equalOwnProperties(oldSettings.paths, newSettings.paths));
+
+            // Now create a new compiler
+            const compilerHost: CompilerHost = {
+                getSourceFile: getOrCreateSourceFile,
+                getSourceFileByPath: getOrCreateSourceFileByPath,
+                getCancellationToken: () => cancellationToken,
+                getCanonicalFileName,
+                useCaseSensitiveFileNames: () => useCaseSensitivefileNames,
+                getNewLine: () => getNewLineOrDefaultFromHost(host),
+                getDefaultLibFileName: (options) => host.getDefaultLibFileName(options),
+                writeFile: noop,
+                getCurrentDirectory: () => currentDirectory,
+                fileExists: (fileName): boolean => {
+                    // stub missing host functionality
+                    return hostCache.getOrCreateEntry(fileName) !== undefined;
+                },
+                readFile: (fileName): string => {
+                    // stub missing host functionality
+                    const entry = hostCache.getOrCreateEntry(fileName);
+                    return entry && entry.scriptSnapshot.getText(0, entry.scriptSnapshot.getLength());
+                },
+                directoryExists: directoryName => {
+                    return directoryProbablyExists(directoryName, host);
+                },
+                getDirectories: path => {
+                    return host.getDirectories ? host.getDirectories(path) : [];
+                }
+            };
+            if (host.trace) {
+                compilerHost.trace = message => host.trace(message);
+            }
+
+            if (host.resolveModuleNames) {
+                compilerHost.resolveModuleNames = (moduleNames, containingFile) => host.resolveModuleNames(moduleNames, containingFile);
+            }
+            if (host.resolveTypeReferenceDirectives) {
+                compilerHost.resolveTypeReferenceDirectives = (typeReferenceDirectiveNames, containingFile) => {
+                    return host.resolveTypeReferenceDirectives(typeReferenceDirectiveNames, containingFile);
+                };
+            }
+
+            const documentRegistryBucketKey = documentRegistry.getKeyForCompilationSettings(newSettings);
+            const newProgram = createProgram(hostCache.getRootFileNames(), newSettings, compilerHost, program);
+
+            // Release any files we have acquired in the old program but are
+            // not part of the new program.
+            if (program) {
+                const oldSourceFiles = program.getSourceFiles();
+                const oldSettingsKey = documentRegistry.getKeyForCompilationSettings(oldSettings);
+                for (const oldSourceFile of oldSourceFiles) {
+                    if (!newProgram.getSourceFile(oldSourceFile.fileName) || shouldCreateNewSourceFiles) {
+                        documentRegistry.releaseDocumentWithKey(oldSourceFile.path, oldSettingsKey);
+                    }
+                }
+            }
+
+            // hostCache is captured in the closure for 'getOrCreateSourceFile' but it should not be used past this point.
+            // It needs to be cleared to allow all collected snapshots to be released
+            hostCache = undefined;
+
+            program = newProgram;
+
+            // Make sure all the nodes in the program are both bound, and have their parent
+            // pointers set property.
+            program.getTypeChecker();
+            return;
+
+            function getOrCreateSourceFile(fileName: string): SourceFile {
+                return getOrCreateSourceFileByPath(fileName, toPath(fileName, currentDirectory, getCanonicalFileName));
+            }
+
+            function getOrCreateSourceFileByPath(fileName: string, path: Path): SourceFile {
+                Debug.assert(hostCache !== undefined);
+                // The program is asking for this file, check first if the host can locate it.
+                // If the host can not locate the file, then it does not exist. return undefined
+                // to the program to allow reporting of errors for missing files.
+                const hostFileInformation = hostCache.getOrCreateEntryByPath(fileName, path);
+                if (!hostFileInformation) {
+                    return undefined;
+                }
+
+                // Check if the language version has changed since we last created a program; if they are the same,
+                // it is safe to reuse the sourceFiles; if not, then the shape of the AST can change, and the oldSourceFile
+                // can not be reused. we have to dump all syntax trees and create new ones.
+                if (!shouldCreateNewSourceFiles) {
+                    // Check if the old program had this file already
+                    const oldSourceFile = program && program.getSourceFileByPath(path);
+                    if (oldSourceFile) {
+                        // We already had a source file for this file name.  Go to the registry to
+                        // ensure that we get the right up to date version of it.  We need this to
+                        // address the following race-condition.  Specifically, say we have the following:
+                        //
+                        //      LS1
+                        //          \
+                        //           DocumentRegistry
+                        //          /
+                        //      LS2
+                        //
+                        // Each LS has a reference to file 'foo.ts' at version 1.  LS2 then updates
+                        // it's version of 'foo.ts' to version 2.  This will cause LS2 and the
+                        // DocumentRegistry to have version 2 of the document.  HOwever, LS1 will
+                        // have version 1.  And *importantly* this source file will be *corrupt*.
+                        // The act of creating version 2 of the file irrevocably damages the version
+                        // 1 file.
+                        //
+                        // So, later when we call into LS1, we need to make sure that it doesn't use
+                        // it's source file any more, and instead defers to DocumentRegistry to get
+                        // either version 1, version 2 (or some other version) depending on what the
+                        // host says should be used.
+
+                        // We do not support the scenario where a host can modify a registered
+                        // file's script kind, i.e. in one project some file is treated as ".ts"
+                        // and in another as ".js"
+                        Debug.assert(hostFileInformation.scriptKind === oldSourceFile.scriptKind, "Registered script kind (" + oldSourceFile.scriptKind + ") should match new script kind (" + hostFileInformation.scriptKind + ") for file: " + path);
+
+                        return documentRegistry.updateDocumentWithKey(fileName, path, newSettings, documentRegistryBucketKey, hostFileInformation.scriptSnapshot, hostFileInformation.version, hostFileInformation.scriptKind);
+                    }
+
+                    // We didn't already have the file.  Fall through and acquire it from the registry.
+                }
+
+                // Could not find this file in the old program, create a new SourceFile for it.
+                return documentRegistry.acquireDocumentWithKey(fileName, path, newSettings, documentRegistryBucketKey, hostFileInformation.scriptSnapshot, hostFileInformation.version, hostFileInformation.scriptKind);
+            }
+
+            function sourceFileUpToDate(sourceFile: SourceFile): boolean {
+                if (!sourceFile) {
+                    return false;
+                }
+                const path = sourceFile.path || toPath(sourceFile.fileName, currentDirectory, getCanonicalFileName);
+                return sourceFile.version === hostCache.getVersion(path);
+            }
+
+            function programUpToDate(): boolean {
+                // If we haven't create a program yet, then it is not up-to-date
+                if (!program) {
+                    return false;
+                }
+
+                // If number of files in the program do not match, it is not up-to-date
+                const rootFileNames = hostCache.getRootFileNames();
+                if (program.getSourceFiles().length !== rootFileNames.length) {
+                    return false;
+                }
+
+                // If any file is not up-to-date, then the whole program is not up-to-date
+                for (const fileName of rootFileNames) {
+                    if (!sourceFileUpToDate(program.getSourceFile(fileName))) {
+                        return false;
+                    }
+                }
+
+                // If the compilation settings do no match, then the program is not up-to-date
+                return compareDataObjects(program.getCompilerOptions(), hostCache.compilationSettings());
+            }
+        }
+
+        function getProgram(): Program {
+            synchronizeHostData();
+
+            return program;
+        }
+
+        function cleanupSemanticCache(): void {
+            program = undefined;
+        }
+
+        function dispose(): void {
+            if (program) {
+                forEach(program.getSourceFiles(), f =>
+                    documentRegistry.releaseDocument(f.fileName, program.getCompilerOptions()));
+            }
+        }
+
+        /// Diagnostics
+        function getSyntacticDiagnostics(fileName: string) {
+            synchronizeHostData();
+
+            return program.getSyntacticDiagnostics(getValidSourceFile(fileName), cancellationToken);
+        }
+
+        /**
+         * getSemanticDiagnostics return array of Diagnostics. If '-d' is not enabled, only report semantic errors
+         * If '-d' enabled, report both semantic and emitter errors
+         */
+        function getSemanticDiagnostics(fileName: string): Diagnostic[] {
+            synchronizeHostData();
+
+            const targetSourceFile = getValidSourceFile(fileName);
+
+            // Only perform the action per file regardless of '-out' flag as LanguageServiceHost is expected to call this function per file.
+            // Therefore only get diagnostics for given file.
+
+            const semanticDiagnostics = program.getSemanticDiagnostics(targetSourceFile, cancellationToken);
+            if (!program.getCompilerOptions().declaration) {
+                return semanticDiagnostics;
+            }
+
+            // If '-d' is enabled, check for emitter error. One example of emitter error is export class implements non-export interface
+            const declarationDiagnostics = program.getDeclarationDiagnostics(targetSourceFile, cancellationToken);
+            return concatenate(semanticDiagnostics, declarationDiagnostics);
+        }
+
+        function getCompilerOptionsDiagnostics() {
+            synchronizeHostData();
+            return program.getOptionsDiagnostics(cancellationToken).concat(
+                   program.getGlobalDiagnostics(cancellationToken));
+        }
+
+        function getCompletionsAtPosition(fileName: string, position: number): CompletionInfo {
+            synchronizeHostData();
+            return Completions.getCompletionsAtPosition(host, program.getTypeChecker(), log, program.getCompilerOptions(), getValidSourceFile(fileName), position);
+        }
+
+        function getCompletionEntryDetails(fileName: string, position: number, entryName: string): CompletionEntryDetails {
+            synchronizeHostData();
+            return Completions.getCompletionEntryDetails(program.getTypeChecker(), log, program.getCompilerOptions(), getValidSourceFile(fileName), position, entryName);
+        }
+
+        function getCompletionEntrySymbol(fileName: string, position: number, entryName: string): Symbol {
+            synchronizeHostData();
+            return Completions.getCompletionEntrySymbol(program.getTypeChecker(), log, program.getCompilerOptions(), getValidSourceFile(fileName), position, entryName);
+        }
+
+        function getQuickInfoAtPosition(fileName: string, position: number): QuickInfo {
+            synchronizeHostData();
+
+            const sourceFile = getValidSourceFile(fileName);
+            const node = getTouchingPropertyName(sourceFile, position);
+            if (node === sourceFile) {
+                return undefined;
+            }
+
+            if (isLabelName(node)) {
+                return undefined;
+            }
+
+            const typeChecker = program.getTypeChecker();
+            const symbol = typeChecker.getSymbolAtLocation(node);
+
+            if (!symbol || typeChecker.isUnknownSymbol(symbol)) {
+                // Try getting just type at this position and show
+                switch (node.kind) {
+                    case SyntaxKind.Identifier:
+                    case SyntaxKind.PropertyAccessExpression:
+                    case SyntaxKind.QualifiedName:
+                    case SyntaxKind.ThisKeyword:
+                    case SyntaxKind.ThisType:
+                    case SyntaxKind.SuperKeyword:
+                        // For the identifiers/this/super etc get the type at position
+                        const type = typeChecker.getTypeAtLocation(node);
+                        if (type) {
+                            return {
+                                kind: ScriptElementKind.unknown,
+                                kindModifiers: ScriptElementKindModifier.none,
+                                textSpan: createTextSpan(node.getStart(), node.getWidth()),
+                                displayParts: typeToDisplayParts(typeChecker, type, getContainerNode(node)),
+                                documentation: type.symbol ? type.symbol.getDocumentationComment() : undefined,
+                                tags: type.symbol ? type.symbol.getJsDocTags() : undefined
+                            };
+                        }
+                }
+
+                return undefined;
+            }
+
+            const displayPartsDocumentationsAndKind = SymbolDisplay.getSymbolDisplayPartsDocumentationAndSymbolKind(typeChecker, symbol, sourceFile, getContainerNode(node), node);
+            return {
+                kind: displayPartsDocumentationsAndKind.symbolKind,
+                kindModifiers: SymbolDisplay.getSymbolModifiers(symbol),
+                textSpan: createTextSpan(node.getStart(), node.getWidth()),
+                displayParts: displayPartsDocumentationsAndKind.displayParts,
+                documentation: displayPartsDocumentationsAndKind.documentation,
+                tags: displayPartsDocumentationsAndKind.tags
+            };
+        }
+
+        /// Goto definition
+        function getDefinitionAtPosition(fileName: string, position: number): DefinitionInfo[] {
+            synchronizeHostData();
+            return GoToDefinition.getDefinitionAtPosition(program, getValidSourceFile(fileName), position);
+        }
+
+        function getTypeDefinitionAtPosition(fileName: string, position: number): DefinitionInfo[] {
+            synchronizeHostData();
+            return GoToDefinition.getTypeDefinitionAtPosition(program.getTypeChecker(), getValidSourceFile(fileName), position);
+        }
+
+        /// Goto implementation
+        function getImplementationAtPosition(fileName: string, position: number): ImplementationLocation[] {
+            synchronizeHostData();
+            return FindAllReferences.getImplementationsAtPosition(program.getTypeChecker(), cancellationToken, program.getSourceFiles(), getValidSourceFile(fileName), position);
+        }
+
+        /// References and Occurrences
+        function getOccurrencesAtPosition(fileName: string, position: number): ReferenceEntry[] {
+            let results = getOccurrencesAtPositionCore(fileName, position);
+
+            if (results) {
+                const sourceFile = getCanonicalFileName(normalizeSlashes(fileName));
+
+                // Get occurrences only supports reporting occurrences for the file queried.  So
+                // filter down to that list.
+                results = filter(results, r => getCanonicalFileName(ts.normalizeSlashes(r.fileName)) === sourceFile);
+            }
+
+            return results;
+        }
+
+        function getDocumentHighlights(fileName: string, position: number, filesToSearch: string[]): DocumentHighlights[] {
+            synchronizeHostData();
+            const sourceFilesToSearch = map(filesToSearch, f => program.getSourceFile(f));
+            const sourceFile = getValidSourceFile(fileName);
+            return DocumentHighlights.getDocumentHighlights(program.getTypeChecker(), cancellationToken, sourceFile, position, sourceFilesToSearch);
+        }
+
+        function getOccurrencesAtPositionCore(fileName: string, position: number): ReferenceEntry[] {
+            return convertDocumentHighlights(getDocumentHighlights(fileName, position, [fileName]));
+
+            function convertDocumentHighlights(documentHighlights: DocumentHighlights[]): ReferenceEntry[] {
+                if (!documentHighlights) {
+                    return undefined;
+                }
+
+                const result: ReferenceEntry[] = [];
+                for (const entry of documentHighlights) {
+                    for (const highlightSpan of entry.highlightSpans) {
+                        result.push({
+                            fileName: entry.fileName,
+                            textSpan: highlightSpan.textSpan,
+                            isWriteAccess: highlightSpan.kind === HighlightSpanKind.writtenReference,
+                            isDefinition: false,
+                            isInString: highlightSpan.isInString,
+                        });
+                    }
+                }
+
+                return result;
+            }
+        }
+
+        function findRenameLocations(fileName: string, position: number, findInStrings: boolean, findInComments: boolean): RenameLocation[] {
+            return getReferences(fileName, position, { findInStrings, findInComments, isForRename: true });
+        }
+
+        function getReferencesAtPosition(fileName: string, position: number): ReferenceEntry[] {
+            return getReferences(fileName, position);
+        }
+
+        function getReferences(fileName: string, position: number, options?: FindAllReferences.Options) {
+            synchronizeHostData();
+            return FindAllReferences.findReferencedEntries(program.getTypeChecker(), cancellationToken, program.getSourceFiles(), getValidSourceFile(fileName), position, options);
+        }
+
+        function findReferences(fileName: string, position: number): ReferencedSymbol[] {
+            synchronizeHostData();
+            return FindAllReferences.findReferencedSymbols(program.getTypeChecker(), cancellationToken, program.getSourceFiles(), getValidSourceFile(fileName), position);
+        }
+
+        /// NavigateTo
+        function getNavigateToItems(searchValue: string, maxResultCount?: number, fileName?: string, excludeDtsFiles?: boolean): NavigateToItem[] {
+            synchronizeHostData();
+
+            const sourceFiles = fileName ? [getValidSourceFile(fileName)] : program.getSourceFiles();
+            return ts.NavigateTo.getNavigateToItems(sourceFiles, program.getTypeChecker(), cancellationToken, searchValue, maxResultCount, excludeDtsFiles);
+        }
+
+        function getEmitOutput(fileName: string, emitOnlyDtsFiles?: boolean): EmitOutput {
+            synchronizeHostData();
+
+            const sourceFile = getValidSourceFile(fileName);
+            const outputFiles: OutputFile[] = [];
+
+            function writeFile(fileName: string, data: string, writeByteOrderMark: boolean) {
+                outputFiles.push({
+                    name: fileName,
+                    writeByteOrderMark: writeByteOrderMark,
+                    text: data
+                });
+            }
+
+            const customTransformers = host.getCustomTransformers && host.getCustomTransformers();
+            const emitOutput = program.emit(sourceFile, writeFile, cancellationToken, emitOnlyDtsFiles, customTransformers);
+
+            return {
+                outputFiles,
+                emitSkipped: emitOutput.emitSkipped
+            };
+        }
+
+        // Signature help
+        /**
+         * This is a semantic operation.
+         */
+        function getSignatureHelpItems(fileName: string, position: number): SignatureHelpItems {
+            synchronizeHostData();
+
+            const sourceFile = getValidSourceFile(fileName);
+
+            return SignatureHelp.getSignatureHelpItems(program, sourceFile, position, cancellationToken);
+        }
+
+        /// Syntactic features
+        function getNonBoundSourceFile(fileName: string): SourceFile {
+            return syntaxTreeCache.getCurrentSourceFile(fileName);
+        }
+
+        function getSourceFile(fileName: string): SourceFile {
+            return getNonBoundSourceFile(fileName);
+        }
+
+        function getNameOrDottedNameSpan(fileName: string, startPos: number, _endPos: number): TextSpan {
+            const sourceFile = syntaxTreeCache.getCurrentSourceFile(fileName);
+
+            // Get node at the location
+            const node = getTouchingPropertyName(sourceFile, startPos);
+
+            if (node === sourceFile) {
+                return;
+            }
+
+            switch (node.kind) {
+                case SyntaxKind.PropertyAccessExpression:
+                case SyntaxKind.QualifiedName:
+                case SyntaxKind.StringLiteral:
+                case SyntaxKind.FalseKeyword:
+                case SyntaxKind.TrueKeyword:
+                case SyntaxKind.NullKeyword:
+                case SyntaxKind.SuperKeyword:
+                case SyntaxKind.ThisKeyword:
+                case SyntaxKind.ThisType:
+                case SyntaxKind.Identifier:
+                    break;
+
+                // Cant create the text span
+                default:
+                    return;
+            }
+
+            let nodeForStartPos = node;
+            while (true) {
+                if (isRightSideOfPropertyAccess(nodeForStartPos) || isRightSideOfQualifiedName(nodeForStartPos)) {
+                    // If on the span is in right side of the the property or qualified name, return the span from the qualified name pos to end of this node
+                    nodeForStartPos = nodeForStartPos.parent;
+                }
+                else if (isNameOfModuleDeclaration(nodeForStartPos)) {
+                    // If this is name of a module declarations, check if this is right side of dotted module name
+                    // If parent of the module declaration which is parent of this node is module declaration and its body is the module declaration that this node is name of
+                    // Then this name is name from dotted module
+                    if (nodeForStartPos.parent.parent.kind === SyntaxKind.ModuleDeclaration &&
+                        (<ModuleDeclaration>nodeForStartPos.parent.parent).body === nodeForStartPos.parent) {
+                        // Use parent module declarations name for start pos
+                        nodeForStartPos = (<ModuleDeclaration>nodeForStartPos.parent.parent).name;
+                    }
+                    else {
+                        // We have to use this name for start pos
+                        break;
+                    }
+                }
+                else {
+                    // Is not a member expression so we have found the node for start pos
+                    break;
+                }
+            }
+
+            return createTextSpanFromBounds(nodeForStartPos.getStart(), node.getEnd());
+        }
+
+        function getBreakpointStatementAtPosition(fileName: string, position: number) {
+            // doesn't use compiler - no need to synchronize with host
+            const sourceFile = syntaxTreeCache.getCurrentSourceFile(fileName);
+
+            return BreakpointResolver.spanInSourceFileAtLocation(sourceFile, position);
+        }
+
+        function getNavigationBarItems(fileName: string): NavigationBarItem[] {
+            return NavigationBar.getNavigationBarItems(syntaxTreeCache.getCurrentSourceFile(fileName), cancellationToken);
+        }
+
+        function getNavigationTree(fileName: string): NavigationTree {
+            return NavigationBar.getNavigationTree(syntaxTreeCache.getCurrentSourceFile(fileName), cancellationToken);
+        }
+
+        function isTsOrTsxFile(fileName: string): boolean {
+            const kind = getScriptKind(fileName, host);
+            return kind === ScriptKind.TS || kind === ScriptKind.TSX;
+        }
+
+        function getSemanticClassifications(fileName: string, span: TextSpan): ClassifiedSpan[] {
+            if (!isTsOrTsxFile(fileName)) {
+                // do not run semantic classification on non-ts-or-tsx files
+                return [];
+            }
+            synchronizeHostData();
+            return ts.getSemanticClassifications(program.getTypeChecker(), cancellationToken, getValidSourceFile(fileName), program.getClassifiableNames(), span);
+        }
+
+        function getEncodedSemanticClassifications(fileName: string, span: TextSpan): Classifications {
+            if (!isTsOrTsxFile(fileName)) {
+                // do not run semantic classification on non-ts-or-tsx files
+                return { spans: [], endOfLineState: EndOfLineState.None };
+            }
+            synchronizeHostData();
+            return ts.getEncodedSemanticClassifications(program.getTypeChecker(), cancellationToken, getValidSourceFile(fileName), program.getClassifiableNames(), span);
+        }
+
+        function getSyntacticClassifications(fileName: string, span: TextSpan): ClassifiedSpan[] {
+            // doesn't use compiler - no need to synchronize with host
+            return ts.getSyntacticClassifications(cancellationToken, syntaxTreeCache.getCurrentSourceFile(fileName), span);
+        }
+
+        function getEncodedSyntacticClassifications(fileName: string, span: TextSpan): Classifications {
+            // doesn't use compiler - no need to synchronize with host
+            return ts.getEncodedSyntacticClassifications(cancellationToken, syntaxTreeCache.getCurrentSourceFile(fileName), span);
+        }
+
+        function getOutliningSpans(fileName: string): OutliningSpan[] {
+            // doesn't use compiler - no need to synchronize with host
+            const sourceFile = syntaxTreeCache.getCurrentSourceFile(fileName);
+            return OutliningElementsCollector.collectElements(sourceFile, cancellationToken);
+        }
+
+        function getBraceMatchingAtPosition(fileName: string, position: number) {
+            const sourceFile = syntaxTreeCache.getCurrentSourceFile(fileName);
+            const result: TextSpan[] = [];
+
+            const token = getTouchingToken(sourceFile, position);
+
+            if (token.getStart(sourceFile) === position) {
+                const matchKind = getMatchingTokenKind(token);
+
+                // Ensure that there is a corresponding token to match ours.
+                if (matchKind) {
+                    const parentElement = token.parent;
+
+                    const childNodes = parentElement.getChildren(sourceFile);
+                    for (const current of childNodes) {
+                        if (current.kind === matchKind) {
+                            const range1 = createTextSpan(token.getStart(sourceFile), token.getWidth(sourceFile));
+                            const range2 = createTextSpan(current.getStart(sourceFile), current.getWidth(sourceFile));
+
+                            // We want to order the braces when we return the result.
+                            if (range1.start < range2.start) {
+                                result.push(range1, range2);
+                            }
+                            else {
+                                result.push(range2, range1);
+                            }
+
+                            break;
+                        }
+                    }
+                }
+            }
+
+            return result;
+
+            function getMatchingTokenKind(token: Node): ts.SyntaxKind {
+                switch (token.kind) {
+                    case ts.SyntaxKind.OpenBraceToken: return ts.SyntaxKind.CloseBraceToken;
+                    case ts.SyntaxKind.OpenParenToken: return ts.SyntaxKind.CloseParenToken;
+                    case ts.SyntaxKind.OpenBracketToken: return ts.SyntaxKind.CloseBracketToken;
+                    case ts.SyntaxKind.LessThanToken: return ts.SyntaxKind.GreaterThanToken;
+                    case ts.SyntaxKind.CloseBraceToken: return ts.SyntaxKind.OpenBraceToken;
+                    case ts.SyntaxKind.CloseParenToken: return ts.SyntaxKind.OpenParenToken;
+                    case ts.SyntaxKind.CloseBracketToken: return ts.SyntaxKind.OpenBracketToken;
+                    case ts.SyntaxKind.GreaterThanToken: return ts.SyntaxKind.LessThanToken;
+                }
+
+                return undefined;
+            }
+        }
+
+        function getIndentationAtPosition(fileName: string, position: number, editorOptions: EditorOptions | EditorSettings) {
+            let start = timestamp();
+            const settings = toEditorSettings(editorOptions);
+            const sourceFile = syntaxTreeCache.getCurrentSourceFile(fileName);
+            log("getIndentationAtPosition: getCurrentSourceFile: " + (timestamp() - start));
+
+            start = timestamp();
+
+            const result = formatting.SmartIndenter.getIndentation(position, sourceFile, settings);
+            log("getIndentationAtPosition: computeIndentation  : " + (timestamp() - start));
+
+            return result;
+        }
+
+        function getFormattingEditsForRange(fileName: string, start: number, end: number, options: FormatCodeOptions | FormatCodeSettings): TextChange[] {
+            const sourceFile = syntaxTreeCache.getCurrentSourceFile(fileName);
+            const settings = toEditorSettings(options);
+            return formatting.formatSelection(start, end, sourceFile, getRuleProvider(settings), settings);
+        }
+
+        function getFormattingEditsForDocument(fileName: string, options: FormatCodeOptions | FormatCodeSettings): TextChange[] {
+            const sourceFile = syntaxTreeCache.getCurrentSourceFile(fileName);
+            const settings = toEditorSettings(options);
+            return formatting.formatDocument(sourceFile, getRuleProvider(settings), settings);
+        }
+
+        function getFormattingEditsAfterKeystroke(fileName: string, position: number, key: string, options: FormatCodeOptions | FormatCodeSettings): TextChange[] {
+            const sourceFile = syntaxTreeCache.getCurrentSourceFile(fileName);
+            const settings = toEditorSettings(options);
+
+            if (key === "}") {
+                return formatting.formatOnClosingCurly(position, sourceFile, getRuleProvider(settings), settings);
+            }
+            else if (key === ";") {
+                return formatting.formatOnSemicolon(position, sourceFile, getRuleProvider(settings), settings);
+            }
+            else if (key === "\n") {
+                return formatting.formatOnEnter(position, sourceFile, getRuleProvider(settings), settings);
+            }
+
+            return [];
+        }
+
+        function getCodeFixesAtPosition(fileName: string, start: number, end: number, errorCodes: number[], formatOptions: FormatCodeSettings): CodeAction[] {
+            synchronizeHostData();
+            const sourceFile = getValidSourceFile(fileName);
+            const span = { start, length: end - start };
+            const newLineChar = getNewLineOrDefaultFromHost(host);
+
+            let allFixes: CodeAction[] = [];
+
+            forEach(deduplicate(errorCodes), error => {
+                cancellationToken.throwIfCancellationRequested();
+
+                const context = {
+                    errorCode: error,
+                    sourceFile: sourceFile,
+                    span: span,
+                    program: program,
+                    newLineCharacter: newLineChar,
+                    host: host,
+                    cancellationToken: cancellationToken,
+                    rulesProvider: getRuleProvider(formatOptions)
+                };
+
+                const fixes = codefix.getFixes(context);
+                if (fixes) {
+                    allFixes = allFixes.concat(fixes);
+                }
+            });
+
+            return allFixes;
+        }
+
+        function getDocCommentTemplateAtPosition(fileName: string, position: number): TextInsertion {
+            return JsDoc.getDocCommentTemplateAtPosition(getNewLineOrDefaultFromHost(host), syntaxTreeCache.getCurrentSourceFile(fileName), position);
+        }
+
+        function isValidBraceCompletionAtPosition(fileName: string, position: number, openingBrace: number): boolean {
+            // '<' is currently not supported, figuring out if we're in a Generic Type vs. a comparison is too
+            // expensive to do during typing scenarios
+            // i.e. whether we're dealing with:
+            //      var x = new foo<| ( with class foo<T>{} )
+            // or
+            //      var y = 3 <|
+            if (openingBrace === CharacterCodes.lessThan) {
+                return false;
+            }
+
+            const sourceFile = syntaxTreeCache.getCurrentSourceFile(fileName);
+
+            // Check if in a context where we don't want to perform any insertion
+            if (isInString(sourceFile, position)) {
+                return false;
+            }
+
+            if (isInsideJsxElementOrAttribute(sourceFile, position)) {
+                return openingBrace === CharacterCodes.openBrace;
+            }
+
+            if (isInTemplateString(sourceFile, position)) {
+                return false;
+            }
+
+            return true;
+        }
+
+        function getTodoComments(fileName: string, descriptors: TodoCommentDescriptor[]): TodoComment[] {
+            // Note: while getting todo comments seems like a syntactic operation, we actually
+            // treat it as a semantic operation here.  This is because we expect our host to call
+            // this on every single file.  If we treat this syntactically, then that will cause
+            // us to populate and throw away the tree in our syntax tree cache for each file.  By
+            // treating this as a semantic operation, we can access any tree without throwing
+            // anything away.
+            synchronizeHostData();
+
+            const sourceFile = getValidSourceFile(fileName);
+
+            cancellationToken.throwIfCancellationRequested();
+
+            const fileContents = sourceFile.text;
+            const result: TodoComment[] = [];
+
+            if (descriptors.length > 0) {
+                const regExp = getTodoCommentsRegExp();
+
+                let matchArray: RegExpExecArray;
+                while (matchArray = regExp.exec(fileContents)) {
+                    cancellationToken.throwIfCancellationRequested();
+
+                    // If we got a match, here is what the match array will look like.  Say the source text is:
+                    //
+                    //      "    // hack   1"
+                    //
+                    // The result array with the regexp:    will be:
+                    //
+                    //      ["// hack   1", "// ", "hack   1", undefined, "hack"]
+                    //
+                    // Here are the relevant capture groups:
+                    //  0) The full match for the entire regexp.
+                    //  1) The preamble to the message portion.
+                    //  2) The message portion.
+                    //  3...N) The descriptor that was matched - by index.  'undefined' for each
+                    //         descriptor that didn't match.  an actual value if it did match.
+                    //
+                    //  i.e. 'undefined' in position 3 above means TODO(jason) didn't match.
+                    //       "hack"      in position 4 means HACK did match.
+                    const firstDescriptorCaptureIndex = 3;
+                    Debug.assert(matchArray.length === descriptors.length + firstDescriptorCaptureIndex);
+
+                    const preamble = matchArray[1];
+                    const matchPosition = matchArray.index + preamble.length;
+
+                    // OK, we have found a match in the file.  This is only an acceptable match if
+                    // it is contained within a comment.
+                    const token = getTokenAtPosition(sourceFile, matchPosition);
+                    if (!isInsideComment(sourceFile, token, matchPosition)) {
+                        continue;
+                    }
+
+                    let descriptor: TodoCommentDescriptor = undefined;
+                    for (let i = 0; i < descriptors.length; i++) {
+                        if (matchArray[i + firstDescriptorCaptureIndex]) {
+                            descriptor = descriptors[i];
+                        }
+                    }
+                    Debug.assert(descriptor !== undefined);
+
+                    // We don't want to match something like 'TODOBY', so we make sure a non
+                    // letter/digit follows the match.
+                    if (isLetterOrDigit(fileContents.charCodeAt(matchPosition + descriptor.text.length))) {
+                        continue;
+                    }
+
+                    const message = matchArray[2];
+                    result.push({
+                        descriptor: descriptor,
+                        message: message,
+                        position: matchPosition
+                    });
+                }
+            }
+
+            return result;
+
+            function escapeRegExp(str: string): string {
+                return str.replace(/[\-\[\]\/\{\}\(\)\*\+\?\.\\\^\$\|]/g, "\\$&");
+            }
+
+            function getTodoCommentsRegExp(): RegExp {
+                // NOTE: ?:  means 'non-capture group'.  It allows us to have groups without having to
+                // filter them out later in the final result array.
+
+                // TODO comments can appear in one of the following forms:
+                //
+                //  1)      // TODO     or  /////////// TODO
+                //
+                //  2)      /* TODO     or  /********** TODO
+                //
+                //  3)      /*
+                //           *   TODO
+                //           */
+                //
+                // The following three regexps are used to match the start of the text up to the TODO
+                // comment portion.
+                const singleLineCommentStart = /(?:\/\/+\s*)/.source;
+                const multiLineCommentStart = /(?:\/\*+\s*)/.source;
+                const anyNumberOfSpacesAndAsterisksAtStartOfLine = /(?:^(?:\s|\*)*)/.source;
+
+                // Match any of the above three TODO comment start regexps.
+                // Note that the outermost group *is* a capture group.  We want to capture the preamble
+                // so that we can determine the starting position of the TODO comment match.
+                const preamble = "(" + anyNumberOfSpacesAndAsterisksAtStartOfLine + "|" + singleLineCommentStart + "|" + multiLineCommentStart + ")";
+
+                // Takes the descriptors and forms a regexp that matches them as if they were literals.
+                // For example, if the descriptors are "TODO(jason)" and "HACK", then this will be:
+                //
+                //      (?:(TODO\(jason\))|(HACK))
+                //
+                // Note that the outermost group is *not* a capture group, but the innermost groups
+                // *are* capture groups.  By capturing the inner literals we can determine after
+                // matching which descriptor we are dealing with.
+                const literals = "(?:" + map(descriptors, d => "(" + escapeRegExp(d.text) + ")").join("|") + ")";
+
+                // After matching a descriptor literal, the following regexp matches the rest of the
+                // text up to the end of the line (or */).
+                const endOfLineOrEndOfComment = /(?:$|\*\/)/.source;
+                const messageRemainder = /(?:.*?)/.source;
+
+                // This is the portion of the match we'll return as part of the TODO comment result. We
+                // match the literal portion up to the end of the line or end of comment.
+                const messagePortion = "(" + literals + messageRemainder + ")";
+                const regExpString = preamble + messagePortion + endOfLineOrEndOfComment;
+
+                // The final regexp will look like this:
+                // /((?:\/\/+\s*)|(?:\/\*+\s*)|(?:^(?:\s|\*)*))((?:(TODO\(jason\))|(HACK))(?:.*?))(?:$|\*\/)/gim
+
+                // The flags of the regexp are important here.
+                //  'g' is so that we are doing a global search and can find matches several times
+                //  in the input.
+                //
+                //  'i' is for case insensitivity (We do this to match C# TODO comment code).
+                //
+                //  'm' is so we can find matches in a multi-line input.
+                return new RegExp(regExpString, "gim");
+            }
+
+            function isLetterOrDigit(char: number): boolean {
+                return (char >= CharacterCodes.a && char <= CharacterCodes.z) ||
+                    (char >= CharacterCodes.A && char <= CharacterCodes.Z) ||
+                    (char >= CharacterCodes._0 && char <= CharacterCodes._9);
+            }
+        }
+
+        function getRenameInfo(fileName: string, position: number): RenameInfo {
+            synchronizeHostData();
+            const defaultLibFileName = host.getDefaultLibFileName(host.getCompilationSettings());
+            return Rename.getRenameInfo(program.getTypeChecker(), defaultLibFileName, getCanonicalFileName, getValidSourceFile(fileName), position);
+        }
+
+        return {
+            dispose,
+            cleanupSemanticCache,
+            getSyntacticDiagnostics,
+            getSemanticDiagnostics,
+            getCompilerOptionsDiagnostics,
+            getSyntacticClassifications,
+            getSemanticClassifications,
+            getEncodedSyntacticClassifications,
+            getEncodedSemanticClassifications,
+            getCompletionsAtPosition,
+            getCompletionEntryDetails,
+            getCompletionEntrySymbol,
+            getSignatureHelpItems,
+            getQuickInfoAtPosition,
+            getDefinitionAtPosition,
+            getImplementationAtPosition,
+            getTypeDefinitionAtPosition,
+            getReferencesAtPosition,
+            findReferences,
+            getOccurrencesAtPosition,
+            getDocumentHighlights,
+            getNameOrDottedNameSpan,
+            getBreakpointStatementAtPosition,
+            getNavigateToItems,
+            getRenameInfo,
+            findRenameLocations,
+            getNavigationBarItems,
+            getNavigationTree,
+            getOutliningSpans,
+            getTodoComments,
+            getBraceMatchingAtPosition,
+            getIndentationAtPosition,
+            getFormattingEditsForRange,
+            getFormattingEditsForDocument,
+            getFormattingEditsAfterKeystroke,
+            getDocCommentTemplateAtPosition,
+            isValidBraceCompletionAtPosition,
+            getCodeFixesAtPosition,
+            getEmitOutput,
+            getNonBoundSourceFile,
+            getSourceFile,
+            getProgram
+        };
+    }
+
+    /* @internal */
+    /** Names in the name table are escaped, so an identifier `__foo` will have a name table entry `___foo`. */
+    export function getNameTable(sourceFile: SourceFile): Map<number> {
+        if (!sourceFile.nameTable) {
+            initializeNameTable(sourceFile);
+        }
+
+        return sourceFile.nameTable;
+    }
+
+    function initializeNameTable(sourceFile: SourceFile): void {
+        const nameTable = createMap<number>();
+
+        walk(sourceFile);
+        sourceFile.nameTable = nameTable;
+
+        function walk(node: Node) {
+            switch (node.kind) {
+                case SyntaxKind.Identifier:
+                    setNameTable((<Identifier>node).text, node);
+                    break;
+                case SyntaxKind.StringLiteral:
+                case SyntaxKind.NumericLiteral:
+                    // We want to store any numbers/strings if they were a name that could be
+                    // related to a declaration.  So, if we have 'import x = require("something")'
+                    // then we want 'something' to be in the name table.  Similarly, if we have
+                    // "a['propname']" then we want to store "propname" in the name table.
+                    if (isDeclarationName(node) ||
+                        node.parent.kind === SyntaxKind.ExternalModuleReference ||
+                        isArgumentOfElementAccessExpression(node) ||
+                        isLiteralComputedPropertyDeclarationName(node)) {
+                        setNameTable((<LiteralExpression>node).text, node);
+                    }
+                    break;
+                default:
+                    forEachChild(node, walk);
+                    if (node.jsDoc) {
+                        for (const jsDoc of node.jsDoc) {
+                            forEachChild(jsDoc, walk);
+                        }
+                    }
+            }
+        }
+
+        function setNameTable(text: string, node: ts.Node): void {
+            nameTable.set(text, nameTable.get(text) === undefined ? node.pos : -1);
+        }
+    }
+
+    function isObjectLiteralElement(node: Node): node is ObjectLiteralElement  {
+        switch (node.kind) {
+            case SyntaxKind.JsxAttribute:
+            case SyntaxKind.JsxSpreadAttribute:
+            case SyntaxKind.PropertyAssignment:
+            case SyntaxKind.ShorthandPropertyAssignment:
+            case SyntaxKind.MethodDeclaration:
+            case SyntaxKind.GetAccessor:
+            case SyntaxKind.SetAccessor:
+                return true;
+        }
+        return false;
+    }
+
+    /**
+     * Returns the containing object literal property declaration given a possible name node, e.g. "a" in x = { "a": 1 }
+     */
+    /* @internal */
+    export function getContainingObjectLiteralElement(node: Node): ObjectLiteralElement {
+        switch (node.kind) {
+            case SyntaxKind.StringLiteral:
+            case SyntaxKind.NumericLiteral:
+                if (node.parent.kind === SyntaxKind.ComputedPropertyName) {
+                    return isObjectLiteralElement(node.parent.parent) ? node.parent.parent : undefined;
+                }
+            // intentionally fall through
+            case SyntaxKind.Identifier:
+                return isObjectLiteralElement(node.parent) &&
+                    (node.parent.parent.kind === SyntaxKind.ObjectLiteralExpression || node.parent.parent.kind === SyntaxKind.JsxAttributes) &&
+                    (<ObjectLiteralElement>node.parent).name === node ? node.parent as ObjectLiteralElement : undefined;
+        }
+        return undefined;
+    }
+
+    /* @internal */
+    export function getPropertySymbolsFromContextualType(typeChecker: TypeChecker, node: ObjectLiteralElement): Symbol[] {
+        const objectLiteral = <ObjectLiteralExpression | JsxAttributes>node.parent;
+        const contextualType = typeChecker.getContextualType(objectLiteral);
+        const name = getTextOfPropertyName(node.name);
+        if (name && contextualType) {
+            const result: Symbol[] = [];
+            const symbol = contextualType.getProperty(name);
+            if (contextualType.flags & TypeFlags.Union) {
+                forEach((<UnionType>contextualType).types, t => {
+                    const symbol = t.getProperty(name);
+                    if (symbol) {
+                        result.push(symbol);
+                    }
+                });
+                return result;
+            }
+
+            if (symbol) {
+                result.push(symbol);
+                return result;
+            }
+        }
+        return undefined;
+    }
+
+    function isArgumentOfElementAccessExpression(node: Node) {
+        return node &&
+            node.parent &&
+            node.parent.kind === SyntaxKind.ElementAccessExpression &&
+            (<ElementAccessExpression>node.parent).argumentExpression === node;
+    }
+
+    /// getDefaultLibraryFilePath
+    declare const __dirname: string;
+
+    /**
+     * Get the path of the default library files (lib.d.ts) as distributed with the typescript
+     * node package.
+     * The functionality is not supported if the ts module is consumed outside of a node module.
+     */
+    export function getDefaultLibFilePath(options: CompilerOptions): string {
+        // Check __dirname is defined and that we are on a node.js system.
+        if (typeof __dirname !== "undefined") {
+            return __dirname + directorySeparator + getDefaultLibFileName(options);
+        }
+
+        throw new Error("getDefaultLibFilePath is only supported when consumed as a node module. ");
+    }
+
+    objectAllocator = getServicesObjectAllocator();
+}