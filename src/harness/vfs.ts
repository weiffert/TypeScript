--- conflicted
+++ resolved
@@ -1,1615 +1,1608 @@
-namespace vfs {
-    /**
-     * Posix-style path to the TypeScript compiler build outputs (including tsc.js, lib.d.ts, etc.)
-     */
-    export const builtFolder = "/.ts";
-
-    /**
-     * Posix-style path to additional mountable folders (./tests/projects in this repo)
-     */
-    export const projectsFolder = "/.projects";
-
-    /**
-     * Posix-style path to additional test libraries
-     */
-    export const testLibFolder = "/.lib";
-
-    /**
-     * Posix-style path to sources under test
-     */
-    export const srcFolder = "/.src";
-
-    // file type
-    const S_IFMT            = 0o170000; // file type
-    const S_IFSOCK          = 0o140000; // socket
-    const S_IFLNK           = 0o120000; // symbolic link
-    const S_IFREG           = 0o100000; // regular file
-    const S_IFBLK           = 0o060000; // block device
-    const S_IFDIR           = 0o040000; // directory
-    const S_IFCHR           = 0o020000; // character device
-    const S_IFIFO           = 0o010000; // FIFO
-
-    let devCount = 0; // A monotonically increasing count of device ids
-    let inoCount = 0; // A monotonically increasing count of inodes
-
-    export interface DiffOptions {
-        includeChangedFileWithSameContent?: boolean;
-    }
-
-    /**
-     * Represents a virtual POSIX-like file system.
-     */
-    export class FileSystem {
-        /** Indicates whether the file system is case-sensitive (`false`) or case-insensitive (`true`). */
-        public readonly ignoreCase: boolean;
-
-        /** Gets the comparison function used to compare two paths. */
-        public readonly stringComparer: (a: string, b: string) => number;
-
-        // lazy-initialized state that should be mutable even if the FileSystem is frozen.
-        private _lazy: {
-            links?: collections.SortedMap<string, Inode>;
-            shadows?: Map<number, Inode>;
-            meta?: collections.Metadata;
-        } = {};
-
-        private _cwd: string; // current working directory
-        private _time: number | Date | (() => number | Date);
-        private _shadowRoot: FileSystem | undefined;
-        private _dirStack: string[] | undefined;
-
-        constructor(ignoreCase: boolean, options: FileSystemOptions = {}) {
-            const { time = -1, files, meta } = options;
-            this.ignoreCase = ignoreCase;
-            this.stringComparer = this.ignoreCase ? vpath.compareCaseInsensitive : vpath.compareCaseSensitive;
-            this._time = time;
-
-            if (meta) {
-                for (const key of Object.keys(meta)) {
-                    this.meta.set(key, meta[key]);
-                }
-            }
-
-            if (files) {
-                this._applyFiles(files, /*dirname*/ "");
-            }
-
-            let cwd = options.cwd;
-            if ((!cwd || !vpath.isRoot(cwd)) && this._lazy.links) {
-                const iterator = collections.getIterator(this._lazy.links.keys());
-                try {
-                    for (let i = collections.nextResult(iterator); i; i = collections.nextResult(iterator)) {
-                        const name = i.value;
-                        cwd = cwd ? vpath.resolve(name, cwd) : name;
-                        break;
-                    }
-                }
-                finally {
-                    collections.closeIterator(iterator);
-                }
-            }
-
-            if (cwd) {
-                vpath.validate(cwd, vpath.ValidationFlags.Absolute);
-                this.mkdirpSync(cwd);
-            }
-
-            this._cwd = cwd || "";
-        }
-
-        /**
-         * Gets metadata for this `FileSystem`.
-         */
-        public get meta(): collections.Metadata {
-            if (!this._lazy.meta) {
-                this._lazy.meta = new collections.Metadata(this._shadowRoot ? this._shadowRoot.meta : undefined);
-            }
-            return this._lazy.meta;
-        }
-
-        /**
-         * Gets a value indicating whether the file system is read-only.
-         */
-        public get isReadonly() {
-            return Object.isFrozen(this);
-        }
-
-        /**
-         * Makes the file system read-only.
-         */
-        public makeReadonly() {
-            Object.freeze(this);
-            return this;
-        }
-
-        /**
-         * Gets the file system shadowed by this file system.
-         */
-        public get shadowRoot() {
-            return this._shadowRoot;
-        }
-
-        /**
-         * Snapshots the current file system, effectively shadowing itself. This is useful for
-         * generating file system patches using `.diff()` from one snapshot to the next. Performs
-         * no action if this file system is read-only.
-         */
-        public snapshot() {
-            if (this.isReadonly) return;
-            const fs = new FileSystem(this.ignoreCase, { time: this._time });
-            fs._lazy = this._lazy;
-            fs._cwd = this._cwd;
-            fs._time = this._time;
-            fs._shadowRoot = this._shadowRoot;
-            fs._dirStack = this._dirStack;
-            fs.makeReadonly();
-            this._lazy = {};
-            this._shadowRoot = fs;
-        }
-
-        /**
-         * Gets a shadow copy of this file system. Changes to the shadow copy do not affect the
-         * original, allowing multiple copies of the same core file system without multiple copies
-         * of the same data.
-         */
-        public shadow(ignoreCase = this.ignoreCase) {
-            if (!this.isReadonly) throw new Error("Cannot shadow a mutable file system.");
-            if (ignoreCase && !this.ignoreCase) throw new Error("Cannot create a case-insensitive file system from a case-sensitive one.");
-            const fs = new FileSystem(ignoreCase, { time: this._time });
-            fs._shadowRoot = this;
-            fs._cwd = this._cwd;
-            return fs;
-        }
-
-        /**
-         * Gets or sets the timestamp (in milliseconds) used for file status, returning the previous timestamp.
-         *
-         * @link http://pubs.opengroup.org/onlinepubs/9699919799/functions/time.html
-         */
-        public time(value?: number | Date | (() => number | Date)): number {
-            if (value !== undefined && this.isReadonly) throw createIOError("EPERM");
-            let result = this._time;
-            if (typeof result === "function") result = result();
-            if (typeof result === "object") result = result.getTime();
-            if (result === -1) result = Date.now();
-            if (value !== undefined) {
-                this._time = value;
-            }
-            return result;
-        }
-
-        /**
-         * Gets the metadata object for a path.
-         * @param path
-         */
-        public filemeta(path: string): collections.Metadata {
-            const { node } = this._walk(this._resolve(path));
-            if (!node) throw createIOError("ENOENT");
-            return this._filemeta(node);
-        }
-
-        private _filemeta(node: Inode): collections.Metadata {
-            if (!node.meta) {
-                const parentMeta = node.shadowRoot && this._shadowRoot && this._shadowRoot._filemeta(node.shadowRoot);
-                node.meta = new collections.Metadata(parentMeta);
-            }
-            return node.meta;
-        }
-
-        /**
-         * Get the pathname of the current working directory.
-         *
-         * @link - http://pubs.opengroup.org/onlinepubs/9699919799/functions/getcwd.html
-         */
-        public cwd() {
-            if (!this._cwd) throw new Error("The current working directory has not been set.");
-            const { node } = this._walk(this._cwd);
-            if (!node) throw createIOError("ENOENT");
-            if (!isDirectory(node)) throw createIOError("ENOTDIR");
-            return this._cwd;
-        }
-
-        /**
-         * Changes the current working directory.
-         *
-         * @link http://pubs.opengroup.org/onlinepubs/9699919799/functions/chdir.html
-         */
-        public chdir(path: string) {
-            if (this.isReadonly) throw createIOError("EPERM");
-            path = this._resolve(path);
-            const { node } = this._walk(path);
-            if (!node) throw createIOError("ENOENT");
-            if (!isDirectory(node)) throw createIOError("ENOTDIR");
-            this._cwd = path;
-        }
-
-        /**
-         * Pushes the current directory onto the directory stack and changes the current working directory to the supplied path.
-         */
-        public pushd(path?: string) {
-            if (this.isReadonly) throw createIOError("EPERM");
-            if (path) path = this._resolve(path);
-            if (this._cwd) {
-                if (!this._dirStack) this._dirStack = [];
-                this._dirStack.push(this._cwd);
-            }
-            if (path && path !== this._cwd) {
-                this.chdir(path);
-            }
-        }
-
-        /**
-         * Pops the previous directory from the location stack and changes the current directory to that directory.
-         */
-        public popd() {
-            if (this.isReadonly) throw createIOError("EPERM");
-            const path = this._dirStack && this._dirStack.pop();
-            if (path) {
-                this.chdir(path);
-            }
-        }
-
-        /**
-         * Update the file system with a set of files.
-         */
-        public apply(files: FileSet) {
-            this._applyFiles(files, this._cwd);
-        }
-
-        /**
-         * Scan file system entries along a path. If `path` is a symbolic link, it is dereferenced.
-         * @param path The path at which to start the scan.
-         * @param axis The axis along which to traverse.
-         * @param traversal The traversal scheme to use.
-         */
-        public scanSync(path: string, axis: Axis, traversal: Traversal) {
-            path = this._resolve(path);
-            const results: string[] = [];
-            this._scan(path, this._stat(this._walk(path)), axis, traversal, /*noFollow*/ false, results);
-            return results;
-        }
-
-        /**
-         * Scan file system entries along a path.
-         * @param path The path at which to start the scan.
-         * @param axis The axis along which to traverse.
-         * @param traversal The traversal scheme to use.
-         */
-        public lscanSync(path: string, axis: Axis, traversal: Traversal) {
-            path = this._resolve(path);
-            const results: string[] = [];
-            this._scan(path, this._stat(this._walk(path, /*noFollow*/ true)), axis, traversal, /*noFollow*/ true, results);
-            return results;
-        }
-
-        private _scan(path: string, stats: Stats, axis: Axis, traversal: Traversal, noFollow: boolean, results: string[]) {
-            if (axis === "ancestors-or-self" || axis === "self" || axis === "descendants-or-self") {
-                if (!traversal.accept || traversal.accept(path, stats)) {
-                    results.push(path);
-                }
-            }
-            if (axis === "ancestors-or-self" || axis === "ancestors") {
-                const dirname = vpath.dirname(path);
-                if (dirname !== path) {
-                    try {
-                        const stats = this._stat(this._walk(dirname, noFollow));
-                        if (!traversal.traverse || traversal.traverse(dirname, stats)) {
-                            this._scan(dirname, stats, "ancestors-or-self", traversal, noFollow, results);
-                        }
-                    }
-                    catch { /*ignored*/ }
-                }
-            }
-            if (axis === "descendants-or-self" || axis === "descendants") {
-                if (stats.isDirectory() && (!traversal.traverse || traversal.traverse(path, stats))) {
-                    for (const file of this.readdirSync(path)) {
-                        try {
-                            const childpath = vpath.combine(path, file);
-                            const stats = this._stat(this._walk(childpath, noFollow));
-                            this._scan(childpath, stats, "descendants-or-self", traversal, noFollow, results);
-                        }
-                        catch { /*ignored*/ }
-                    }
-                }
-            }
-        }
-
-        /**
-         * Mounts a physical or virtual file system at a location in this virtual file system.
-         *
-         * @param source The path in the physical (or other virtual) file system.
-         * @param target The path in this virtual file system.
-         * @param resolver An object used to resolve files in `source`.
-         */
-        public mountSync(source: string, target: string, resolver: FileSystemResolver) {
-            if (this.isReadonly) throw createIOError("EROFS");
-
-            source = vpath.validate(source, vpath.ValidationFlags.Absolute);
-
-            const { parent, links, node: existingNode, basename } = this._walk(this._resolve(target), /*noFollow*/ true);
-            if (existingNode) throw createIOError("EEXIST");
-
-            const time = this.time();
-            const node = this._mknod(parent ? parent.dev : ++devCount, S_IFDIR, /*mode*/ 0o777, time);
-            node.source = source;
-            node.resolver = resolver;
-            this._addLink(parent, links, basename, node, time);
-        }
-
-        /**
-         * Recursively remove all files and directories underneath the provided path.
-         */
-        public rimrafSync(path: string) {
-            try {
-                const stats = this.lstatSync(path);
-                if (stats.isFile() || stats.isSymbolicLink()) {
-                    this.unlinkSync(path);
-                }
-                else if (stats.isDirectory()) {
-                    for (const file of this.readdirSync(path)) {
-                        this.rimrafSync(vpath.combine(path, file));
-                    }
-                    this.rmdirSync(path);
-                }
-            }
-            catch (e) {
-                if (e.code === "ENOENT") return;
-                throw e;
-            }
-        }
-
-        /**
-         * Make a directory and all of its parent paths (if they don't exist).
-         */
-        public mkdirpSync(path: string) {
-            path = this._resolve(path);
-            const result = this._walk(path, /*noFollow*/ true, (error, result) => {
-                if (error.code === "ENOENT") {
-                    this._mkdir(result);
-                    return "retry";
-                }
-                return "throw";
-            });
-
-            if (!result.node) this._mkdir(result);
-        }
-
-        public getFileListing(): string {
-            let result = "";
-            const printLinks = (dirname: string | undefined, links: collections.SortedMap<string, Inode>) => {
-                const iterator = collections.getIterator(links);
-                try {
-                    for (let i = collections.nextResult(iterator); i; i = collections.nextResult(iterator)) {
-                        const [name, node] = i.value;
-                        const path = dirname ? vpath.combine(dirname, name) : name;
-                        const marker = vpath.compare(this._cwd, path, this.ignoreCase) === 0 ? "*" : " ";
-                        if (result) result += "\n";
-                        result += marker;
-                        if (isDirectory(node)) {
-                            result += vpath.addTrailingSeparator(path);
-                            printLinks(path, this._getLinks(node));
-                        }
-                        else if (isFile(node)) {
-                            result += path;
-                        }
-                        else if (isSymlink(node)) {
-                            result += path + " -> " + node.symlink;
-                        }
-                    }
-                }
-                finally {
-                    collections.closeIterator(iterator);
-                }
-            };
-            printLinks(/*dirname*/ undefined, this._getRootLinks());
-            return result;
-        }
-
-        /**
-         * Print diagnostic information about the structure of the file system to the console.
-         */
-        public debugPrint(): void {
-            console.log(this.getFileListing());
-        }
-
-        // POSIX API (aligns with NodeJS "fs" module API)
-
-        /**
-         * Determines whether a path exists.
-         */
-        public existsSync(path: string) {
-            const result = this._walk(this._resolve(path), /*noFollow*/ true, () => "stop");
-            return result !== undefined && result.node !== undefined;
-        }
-
-        /**
-         * Get file status. If `path` is a symbolic link, it is dereferenced.
-         *
-         * @link http://pubs.opengroup.org/onlinepubs/9699919799/functions/stat.html
-         *
-         * NOTE: do not rename this method as it is intended to align with the same named export of the "fs" module.
-         */
-        public statSync(path: string) {
-            return this._stat(this._walk(this._resolve(path)));
-        }
-
-        /**
-         * Change file access times
-         *
-         * NOTE: do not rename this method as it is intended to align with the same named export of the "fs" module.
-         */
-        public utimesSync(path: string, atime: Date, mtime: Date) {
-            if (this.isReadonly) throw createIOError("EROFS");
-            if (!isFinite(+atime) || !isFinite(+mtime)) throw createIOError("EINVAL");
-
-            const entry = this._walk(this._resolve(path));
-            if (!entry || !entry.node) {
-                throw createIOError("ENOENT");
-            }
-            entry.node.atimeMs = +atime;
-            entry.node.mtimeMs = +mtime;
-            entry.node.ctimeMs = this.time();
-        }
-
-        /**
-         * Get file status. If `path` is a symbolic link, it is dereferenced.
-         *
-         * @link http://pubs.opengroup.org/onlinepubs/9699919799/functions/lstat.html
-         *
-         * NOTE: do not rename this method as it is intended to align with the same named export of the "fs" module.
-         */
-        public lstatSync(path: string) {
-            return this._stat(this._walk(this._resolve(path), /*noFollow*/ true));
-        }
-
-
-        private _stat(entry: WalkResult) {
-            const node = entry.node;
-            if (!node) throw createIOError(`ENOENT`, entry.realpath);
-            return new Stats(
-                node.dev,
-                node.ino,
-                node.mode,
-                node.nlink,
-                /*rdev*/ 0,
-                /*size*/ isFile(node) ? this._getSize(node) : isSymlink(node) ? node.symlink.length : 0,
-                /*blksize*/ 4096,
-                /*blocks*/ 0,
-                node.atimeMs,
-                node.mtimeMs,
-                node.ctimeMs,
-                node.birthtimeMs,
-            );
-        }
-
-        /**
-         * Read a directory. If `path` is a symbolic link, it is dereferenced.
-         *
-         * @link http://pubs.opengroup.org/onlinepubs/9699919799/functions/readdir.html
-         *
-         * NOTE: do not rename this method as it is intended to align with the same named export of the "fs" module.
-         */
-        public readdirSync(path: string) {
-            const { node } = this._walk(this._resolve(path));
-            if (!node) throw createIOError("ENOENT");
-            if (!isDirectory(node)) throw createIOError("ENOTDIR");
-            return Array.from(this._getLinks(node).keys());
-        }
-
-        /**
-         * Make a directory.
-         *
-         * @link http://pubs.opengroup.org/onlinepubs/9699919799/functions/mkdir.html
-         *
-         * NOTE: do not rename this method as it is intended to align with the same named export of the "fs" module.
-         */
-        public mkdirSync(path: string) {
-            if (this.isReadonly) throw createIOError("EROFS");
-
-            this._mkdir(this._walk(this._resolve(path), /*noFollow*/ true));
-        }
-
-        private _mkdir({ parent, links, node: existingNode, basename }: WalkResult) {
-            if (existingNode) throw createIOError("EEXIST");
-            const time = this.time();
-            const node = this._mknod(parent ? parent.dev : ++devCount, S_IFDIR, /*mode*/ 0o777, time);
-            this._addLink(parent, links, basename, node, time);
-        }
-
-        /**
-         * Remove a directory.
-         *
-         * @link http://pubs.opengroup.org/onlinepubs/9699919799/functions/rmdir.html
-         *
-         * NOTE: do not rename this method as it is intended to align with the same named export of the "fs" module.
-         */
-        public rmdirSync(path: string) {
-            if (this.isReadonly) throw createIOError("EROFS");
-            path = this._resolve(path);
-
-            const { parent, links, node, basename } = this._walk(path, /*noFollow*/ true);
-            if (!parent) throw createIOError("EPERM");
-            if (!isDirectory(node)) throw createIOError("ENOTDIR");
-            if (this._getLinks(node).size !== 0) throw createIOError("ENOTEMPTY");
-
-            this._removeLink(parent, links, basename, node);
-        }
-
-        /**
-         * Link one file to another file (also known as a "hard link").
-         *
-         * @link http://pubs.opengroup.org/onlinepubs/9699919799/functions/link.html
-         *
-         * NOTE: do not rename this method as it is intended to align with the same named export of the "fs" module.
-         */
-        public linkSync(oldpath: string, newpath: string) {
-            if (this.isReadonly) throw createIOError("EROFS");
-
-            const { node } = this._walk(this._resolve(oldpath));
-            if (!node) throw createIOError("ENOENT");
-            if (isDirectory(node)) throw createIOError("EPERM");
-
-            const { parent, links, basename, node: existingNode } = this._walk(this._resolve(newpath), /*noFollow*/ true);
-            if (!parent) throw createIOError("EPERM");
-            if (existingNode) throw createIOError("EEXIST");
-
-            this._addLink(parent, links, basename, node);
-        }
-
-        /**
-         * Remove a directory entry.
-         *
-         * @link http://pubs.opengroup.org/onlinepubs/9699919799/functions/unlink.html
-         *
-         * NOTE: do not rename this method as it is intended to align with the same named export of the "fs" module.
-         */
-        public unlinkSync(path: string) {
-            if (this.isReadonly) throw createIOError("EROFS");
-
-            const { parent, links, node, basename } = this._walk(this._resolve(path), /*noFollow*/ true);
-            if (!parent) throw createIOError("EPERM");
-            if (!node) throw createIOError("ENOENT");
-            if (isDirectory(node)) throw createIOError("EISDIR");
-
-            this._removeLink(parent, links, basename, node);
-        }
-
-        /**
-         * Rename a file.
-         *
-         * @link http://pubs.opengroup.org/onlinepubs/9699919799/functions/rename.html
-         *
-         * NOTE: do not rename this method as it is intended to align with the same named export of the "fs" module.
-         */
-        public renameSync(oldpath: string, newpath: string) {
-            if (this.isReadonly) throw createIOError("EROFS");
-
-            const { parent: oldParent, links: oldParentLinks, node, basename: oldBasename } = this._walk(this._resolve(oldpath), /*noFollow*/ true);
-            if (!oldParent) throw createIOError("EPERM");
-            if (!node) throw createIOError("ENOENT");
-
-            const { parent: newParent, links: newParentLinks, node: existingNode, basename: newBasename } = this._walk(this._resolve(newpath), /*noFollow*/ true);
-            if (!newParent) throw createIOError("EPERM");
-
-            const time = this.time();
-            if (existingNode) {
-                if (isDirectory(node)) {
-                    if (!isDirectory(existingNode)) throw createIOError("ENOTDIR");
-                    if (this._getLinks(existingNode).size > 0) throw createIOError("ENOTEMPTY");
-                }
-                else {
-                    if (isDirectory(existingNode)) throw createIOError("EISDIR");
-                }
-                this._removeLink(newParent, newParentLinks, newBasename, existingNode, time);
-            }
-
-            this._replaceLink(oldParent, oldParentLinks, oldBasename, newParent, newParentLinks, newBasename, node, time);
-        }
-
-        /**
-         * Make a symbolic link.
-         *
-         * @link http://pubs.opengroup.org/onlinepubs/9699919799/functions/symlink.html
-         *
-         * NOTE: do not rename this method as it is intended to align with the same named export of the "fs" module.
-         */
-        public symlinkSync(target: string, linkpath: string) {
-            if (this.isReadonly) throw createIOError("EROFS");
-
-            const { parent, links, node: existingNode, basename } = this._walk(this._resolve(linkpath), /*noFollow*/ true);
-            if (!parent) throw createIOError("EPERM");
-            if (existingNode) throw createIOError("EEXIST");
-
-            const time = this.time();
-            const node = this._mknod(parent.dev, S_IFLNK, /*mode*/ 0o666, time);
-            node.symlink = vpath.validate(target, vpath.ValidationFlags.RelativeOrAbsolute);
-            this._addLink(parent, links, basename, node, time);
-        }
-
-        /**
-         * Resolve a pathname.
-         *
-         * @link http://pubs.opengroup.org/onlinepubs/9699919799/functions/realpath.html
-         *
-         * NOTE: do not rename this method as it is intended to align with the same named export of the "fs" module.
-         */
-        public realpathSync(path: string) {
-            const { realpath } = this._walk(this._resolve(path));
-            return realpath;
-        }
-
-        /**
-         * Read from a file.
-         *
-         * NOTE: do not rename this method as it is intended to align with the same named export of the "fs" module.
-         */
-        public readFileSync(path: string, encoding?: null): Buffer;
-        /**
-         * Read from a file.
-         *
-         * NOTE: do not rename this method as it is intended to align with the same named export of the "fs" module.
-         */
-        public readFileSync(path: string, encoding: string): string;
-        /**
-         * Read from a file.
-         *
-         * NOTE: do not rename this method as it is intended to align with the same named export of the "fs" module.
-         */
-        public readFileSync(path: string, encoding?: string | null): string | Buffer;
-        public readFileSync(path: string, encoding: string | null = null) { // eslint-disable-line no-null/no-null
-            const { node } = this._walk(this._resolve(path));
-            if (!node) throw createIOError("ENOENT");
-            if (isDirectory(node)) throw createIOError("EISDIR");
-            if (!isFile(node)) throw createIOError("EBADF");
-
-            const buffer = this._getBuffer(node).slice();
-            return encoding ? buffer.toString(encoding) : buffer;
-        }
-
-        /**
-         * Write to a file.
-         *
-         * NOTE: do not rename this method as it is intended to align with the same named export of the "fs" module.
-         */
-        // eslint-disable-next-line no-null/no-null
-        public writeFileSync(path: string, data: string | Buffer, encoding: string | null = null) {
-            if (this.isReadonly) throw createIOError("EROFS");
-
-            const { parent, links, node: existingNode, basename } = this._walk(this._resolve(path), /*noFollow*/ false);
-            if (!parent) throw createIOError("EPERM");
-
-            const time = this.time();
-            let node = existingNode;
-            if (!node) {
-                node = this._mknod(parent.dev, S_IFREG, 0o666, time);
-                this._addLink(parent, links, basename, node, time);
-            }
-
-            if (isDirectory(node)) throw createIOError("EISDIR");
-            if (!isFile(node)) throw createIOError("EBADF");
-            node.buffer = Buffer.isBuffer(data) ? data.slice() : ts.sys.bufferFrom!("" + data, encoding || "utf8") as Buffer;
-            node.size = node.buffer.byteLength;
-            node.mtimeMs = time;
-            node.ctimeMs = time;
-        }
-
-        /**
-         * Generates a `FileSet` patch containing all the entries in this `FileSystem` that are not in `base`.
-         * @param base The base file system. If not provided, this file system's `shadowRoot` is used (if present).
-         */
-        public diff(base = this.shadowRoot, options: DiffOptions = {}) {
-            const differences: FileSet = {};
-            const hasDifferences = base ?
-                FileSystem.rootDiff(differences, this, base, options) :
-                FileSystem.trackCreatedInodes(differences, this, this._getRootLinks());
-            return hasDifferences ? differences : undefined;
-        }
-
-        /**
-         * Generates a `FileSet` patch containing all the entries in `changed` that are not in `base`.
-         */
-        public static diff(changed: FileSystem, base: FileSystem, options: DiffOptions = {}) {
-            const differences: FileSet = {};
-            return FileSystem.rootDiff(differences, changed, base, options) ?
-                differences :
-                undefined;
-        }
-
-        private static diffWorker(container: FileSet, changed: FileSystem, changedLinks: ReadonlyMap<string, Inode> | undefined, base: FileSystem, baseLinks: ReadonlyMap<string, Inode> | undefined, options: DiffOptions) {
-            if (changedLinks && !baseLinks) return FileSystem.trackCreatedInodes(container, changed, changedLinks);
-            if (baseLinks && !changedLinks) return FileSystem.trackDeletedInodes(container, baseLinks);
-            if (changedLinks && baseLinks) {
-                let hasChanges = false;
-                // track base items missing in changed
-                baseLinks.forEach((node, basename) => {
-                    if (!changedLinks.has(basename)) {
-                        container[basename] = isDirectory(node) ? new Rmdir() : new Unlink();
-                        hasChanges = true;
-                    }
-                });
-                // track changed items missing or differing in base
-                changedLinks.forEach((changedNode, basename) => {
-                    const baseNode = baseLinks.get(basename);
-                    if (baseNode) {
-                        if (isDirectory(changedNode) && isDirectory(baseNode)) {
-                            return hasChanges = FileSystem.directoryDiff(container, basename, changed, changedNode, base, baseNode, options) || hasChanges;
-                        }
-                        if (isFile(changedNode) && isFile(baseNode)) {
-                            return hasChanges = FileSystem.fileDiff(container, basename, changed, changedNode, base, baseNode, options) || hasChanges;
-                        }
-                        if (isSymlink(changedNode) && isSymlink(baseNode)) {
-                            return hasChanges = FileSystem.symlinkDiff(container, basename, changedNode, baseNode) || hasChanges;
-                        }
-                    }
-                    return hasChanges = FileSystem.trackCreatedInode(container, basename, changed, changedNode) || hasChanges;
-                });
-                return hasChanges;
-            }
-            return false;
-        }
-
-        private static rootDiff(container: FileSet, changed: FileSystem, base: FileSystem, options: DiffOptions) {
-            while (!changed._lazy.links && changed._shadowRoot) changed = changed._shadowRoot;
-            while (!base._lazy.links && base._shadowRoot) base = base._shadowRoot;
-
-            // no difference if the file systems are the same reference
-            if (changed === base) return false;
-
-            // no difference if the root links are empty and unshadowed
-            if (!changed._lazy.links && !changed._shadowRoot && !base._lazy.links && !base._shadowRoot) return false;
-
-            return FileSystem.diffWorker(container, changed, changed._getRootLinks(), base, base._getRootLinks(), options);
-        }
-
-        private static directoryDiff(container: FileSet, basename: string, changed: FileSystem, changedNode: DirectoryInode, base: FileSystem, baseNode: DirectoryInode, options: DiffOptions) {
-            while (!changedNode.links && changedNode.shadowRoot) changedNode = changedNode.shadowRoot;
-            while (!baseNode.links && baseNode.shadowRoot) baseNode = baseNode.shadowRoot;
-
-            // no difference if the nodes are the same reference
-            if (changedNode === baseNode) return false;
-
-            // no difference if both nodes are non shadowed and have no entries
-            if (isEmptyNonShadowedDirectory(changedNode) && isEmptyNonShadowedDirectory(baseNode)) return false;
-
-            // no difference if both nodes are unpopulated and point to the same mounted file system
-            if (!changedNode.links && !baseNode.links &&
-                changedNode.resolver && changedNode.source !== undefined &&
-                baseNode.resolver === changedNode.resolver && baseNode.source === changedNode.source) return false;
-
-            // no difference if both nodes have identical children
-            const children: FileSet = {};
-            if (!FileSystem.diffWorker(children, changed, changed._getLinks(changedNode), base, base._getLinks(baseNode), options)) {
-                return false;
-            }
-
-            container[basename] = new Directory(children);
-            return true;
-        }
-
-        private static fileDiff(container: FileSet, basename: string, changed: FileSystem, changedNode: FileInode, base: FileSystem, baseNode: FileInode, options: DiffOptions) {
-            while (!changedNode.buffer && changedNode.shadowRoot) changedNode = changedNode.shadowRoot;
-            while (!baseNode.buffer && baseNode.shadowRoot) baseNode = baseNode.shadowRoot;
-
-            // no difference if the nodes are the same reference
-            if (changedNode === baseNode) return false;
-
-            // no difference if both nodes are non shadowed and have no entries
-            if (isEmptyNonShadowedFile(changedNode) && isEmptyNonShadowedFile(baseNode)) return false;
-
-            // no difference if both nodes are unpopulated and point to the same mounted file system
-            if (!changedNode.buffer && !baseNode.buffer &&
-                changedNode.resolver && changedNode.source !== undefined &&
-                baseNode.resolver === changedNode.resolver && baseNode.source === changedNode.source) return false;
-
-            const changedBuffer = changed._getBuffer(changedNode);
-            const baseBuffer = base._getBuffer(baseNode);
-
-            // no difference if both buffers are the same reference
-            if (changedBuffer === baseBuffer) return false;
-
-            // no difference if both buffers are identical
-            if (Buffer.compare(changedBuffer, baseBuffer) === 0) {
-                if (!options.includeChangedFileWithSameContent) return false;
-                container[basename] = new SameFileContentFile(changedBuffer);
-                return true;
-            }
-
-            container[basename] = new File(changedBuffer);
-            return true;
-        }
-
-        private static symlinkDiff(container: FileSet, basename: string, changedNode: SymlinkInode, baseNode: SymlinkInode) {
-            // no difference if the nodes are the same reference
-            if (changedNode.symlink === baseNode.symlink) return false;
-            container[basename] = new Symlink(changedNode.symlink);
-            return true;
-        }
-
-        private static trackCreatedInode(container: FileSet, basename: string, changed: FileSystem, node: Inode) {
-            if (isDirectory(node)) {
-                const children: FileSet = {};
-                FileSystem.trackCreatedInodes(children, changed, changed._getLinks(node));
-                container[basename] = new Directory(children);
-            }
-            else if (isSymlink(node)) {
-                container[basename] = new Symlink(node.symlink);
-            }
-            else {
-                container[basename] = new File(node.buffer || "");
-            }
-            return true;
-        }
-
-        private static trackCreatedInodes(container: FileSet, changed: FileSystem, changedLinks: ReadonlyMap<string, Inode>) {
-            // no difference if links are empty
-            if (!changedLinks.size) return false;
-
-            changedLinks.forEach((node, basename) => { FileSystem.trackCreatedInode(container, basename, changed, node); });
-            return true;
-        }
-
-        private static trackDeletedInodes(container: FileSet, baseLinks: ReadonlyMap<string, Inode>) {
-            // no difference if links are empty
-            if (!baseLinks.size) return false;
-            baseLinks.forEach((node, basename) => { container[basename] = isDirectory(node) ? new Rmdir() : new Unlink(); });
-            return true;
-        }
-
-        private _mknod(dev: number, type: typeof S_IFREG, mode: number, time?: number): FileInode;
-        private _mknod(dev: number, type: typeof S_IFDIR, mode: number, time?: number): DirectoryInode;
-        private _mknod(dev: number, type: typeof S_IFLNK, mode: number, time?: number): SymlinkInode;
-        private _mknod(dev: number, type: number, mode: number, time = this.time()) {
-            return <Inode>{
-                dev,
-                ino: ++inoCount,
-                mode: (mode & ~S_IFMT & ~0o022 & 0o7777) | (type & S_IFMT),
-                atimeMs: time,
-                mtimeMs: time,
-                ctimeMs: time,
-                birthtimeMs: time,
-                nlink: 0
-            };
-        }
-
-        private _addLink(parent: DirectoryInode | undefined, links: collections.SortedMap<string, Inode>, name: string, node: Inode, time = this.time()) {
-            links.set(name, node);
-            node.nlink++;
-            node.ctimeMs = time;
-            if (parent) parent.mtimeMs = time;
-            if (!parent && !this._cwd) this._cwd = name;
-        }
-
-        private _removeLink(parent: DirectoryInode | undefined, links: collections.SortedMap<string, Inode>, name: string, node: Inode, time = this.time()) {
-            links.delete(name);
-            node.nlink--;
-            node.ctimeMs = time;
-            if (parent) parent.mtimeMs = time;
-        }
-
-        private _replaceLink(oldParent: DirectoryInode, oldLinks: collections.SortedMap<string, Inode>, oldName: string, newParent: DirectoryInode, newLinks: collections.SortedMap<string, Inode>, newName: string, node: Inode, time: number) {
-            if (oldParent !== newParent) {
-                this._removeLink(oldParent, oldLinks, oldName, node, time);
-                this._addLink(newParent, newLinks, newName, node, time);
-            }
-            else {
-                oldLinks.delete(oldName);
-                oldLinks.set(newName, node);
-                oldParent.mtimeMs = time;
-                newParent.mtimeMs = time;
-            }
-        }
-
-        private _getRootLinks() {
-            if (!this._lazy.links) {
-                this._lazy.links = new collections.SortedMap<string, Inode>(this.stringComparer);
-                if (this._shadowRoot) {
-                    this._copyShadowLinks(this._shadowRoot._getRootLinks(), this._lazy.links);
-                }
-                this._lazy.links = this._lazy.links;
-            }
-            return this._lazy.links;
-        }
-
-        private _getLinks(node: DirectoryInode) {
-            if (!node.links) {
-                const links = new collections.SortedMap<string, Inode>(this.stringComparer);
-                const { source, resolver } = node;
-                if (source && resolver) {
-                    node.source = undefined;
-                    node.resolver = undefined;
-                    for (const name of resolver.readdirSync(source)) {
-                        const path = vpath.combine(source, name);
-                        const stats = resolver.statSync(path);
-                        switch (stats.mode & S_IFMT) {
-                            case S_IFDIR:
-                                const dir = this._mknod(node.dev, S_IFDIR, 0o777);
-                                dir.source = vpath.combine(source, name);
-                                dir.resolver = resolver;
-                                this._addLink(node, links, name, dir);
-                                break;
-                            case S_IFREG:
-                                const file = this._mknod(node.dev, S_IFREG, 0o666);
-                                file.source = vpath.combine(source, name);
-                                file.resolver = resolver;
-                                file.size = stats.size;
-                                this._addLink(node, links, name, file);
-                                break;
-                        }
-                    }
-                }
-                else if (this._shadowRoot && node.shadowRoot) {
-                    this._copyShadowLinks(this._shadowRoot._getLinks(node.shadowRoot), links);
-                }
-                node.links = links;
-            }
-            return node.links;
-        }
-
-        private _getShadow(root: DirectoryInode): DirectoryInode;
-        private _getShadow(root: Inode): Inode;
-        private _getShadow(root: Inode) {
-            const shadows = this._lazy.shadows || (this._lazy.shadows = new Map<number, Inode>());
-
-            let shadow = shadows.get(root.ino);
-            if (!shadow) {
-                shadow = <Inode>{
-                    dev: root.dev,
-                    ino: root.ino,
-                    mode: root.mode,
-                    atimeMs: root.atimeMs,
-                    mtimeMs: root.mtimeMs,
-                    ctimeMs: root.ctimeMs,
-                    birthtimeMs: root.birthtimeMs,
-                    nlink: root.nlink,
-                    shadowRoot: root
-                };
-
-                if (isSymlink(root)) (<SymlinkInode>shadow).symlink = root.symlink;
-                shadows.set(shadow.ino, shadow);
-            }
-
-            return shadow;
-        }
-
-        private _copyShadowLinks(source: ReadonlyMap<string, Inode>, target: collections.SortedMap<string, Inode>) {
-            const iterator = collections.getIterator(source);
-            try {
-                for (let i = collections.nextResult(iterator); i; i = collections.nextResult(iterator)) {
-                    const [name, root] = i.value;
-                    target.set(name, this._getShadow(root));
-                }
-            }
-            finally {
-                collections.closeIterator(iterator);
-            }
-        }
-
-        private _getSize(node: FileInode): number {
-            if (node.buffer) return node.buffer.byteLength;
-            if (node.size !== undefined) return node.size;
-            if (node.source && node.resolver) return node.size = node.resolver.statSync(node.source).size;
-            if (this._shadowRoot && node.shadowRoot) return node.size = this._shadowRoot._getSize(node.shadowRoot);
-            return 0;
-        }
-
-        private _getBuffer(node: FileInode): Buffer {
-            if (!node.buffer) {
-                const { source, resolver } = node;
-                if (source && resolver) {
-                    node.source = undefined;
-                    node.resolver = undefined;
-                    node.size = undefined;
-                    node.buffer = resolver.readFileSync(source);
-                }
-                else if (this._shadowRoot && node.shadowRoot) {
-                    node.buffer = this._shadowRoot._getBuffer(node.shadowRoot);
-                }
-                else {
-                    node.buffer = Buffer.allocUnsafe(0);
-                }
-            }
-            return node.buffer;
-        }
-
-        /**
-         * Walk a path to its end.
-         *
-         * @param path The path to follow.
-         * @param noFollow A value indicating whether to *not* dereference a symbolic link at the
-         * end of a path.
-         *
-         * @link http://man7.org/linux/man-pages/man7/path_resolution.7.html
-         */
-        private _walk(path: string, noFollow?: boolean, onError?: (error: NodeJS.ErrnoException, fragment: WalkResult) => "retry" | "throw"): WalkResult;
-        private _walk(path: string, noFollow?: boolean, onError?: (error: NodeJS.ErrnoException, fragment: WalkResult) => "stop" | "retry" | "throw"): WalkResult | undefined;
-        private _walk(path: string, noFollow?: boolean, onError?: (error: NodeJS.ErrnoException, fragment: WalkResult) => "stop" | "retry" | "throw"): WalkResult | undefined {
-            let links = this._getRootLinks();
-            let parent: DirectoryInode | undefined;
-            let components = vpath.parse(path);
-            let step = 0;
-            let depth = 0;
-            let retry = false;
-            while (true) {
-                if (depth >= 40) throw createIOError("ELOOP");
-                const lastStep = step === components.length - 1;
-                const basename = components[step];
-                const node = links.get(basename);
-                if (lastStep && (noFollow || !isSymlink(node))) {
-                    return { realpath: vpath.format(components), basename, parent, links, node };
-                }
-                if (node === undefined) {
-                    if (trapError(createIOError("ENOENT"), node)) continue;
-                    return undefined;
-                }
-                if (isSymlink(node)) {
-                    const dirname = vpath.format(components.slice(0, step));
-                    const symlink = vpath.resolve(dirname, node.symlink);
-                    links = this._getRootLinks();
-                    parent = undefined;
-                    components = vpath.parse(symlink).concat(components.slice(step + 1));
-                    step = 0;
-                    depth++;
-                    retry = false;
-                    continue;
-                }
-                if (isDirectory(node)) {
-                    links = this._getLinks(node);
-                    parent = node;
-                    step++;
-                    retry = false;
-                    continue;
-                }
-                if (trapError(createIOError("ENOTDIR"), node)) continue;
-                return undefined;
-            }
-
-            function trapError(error: NodeJS.ErrnoException, node?: Inode) {
-                const realpath = vpath.format(components.slice(0, step + 1));
-                const basename = components[step];
-                const result = !retry && onError ? onError(error, { realpath, basename, parent, links, node }) : "throw";
-                if (result === "stop") return false;
-                if (result === "retry") {
-                    retry = true;
-                    return true;
-                }
-                throw error;
-            }
-        }
-
-        /**
-         * Resolve a path relative to the current working directory.
-         */
-        private _resolve(path: string) {
-            return this._cwd
-                ? vpath.resolve(this._cwd, vpath.validate(path, vpath.ValidationFlags.RelativeOrAbsolute | vpath.ValidationFlags.AllowWildcard))
-                : vpath.validate(path, vpath.ValidationFlags.Absolute | vpath.ValidationFlags.AllowWildcard);
-        }
-
-        private _applyFiles(files: FileSet, dirname: string) {
-            const deferred: [Symlink | Link | Mount, string][] = [];
-            this._applyFilesWorker(files, dirname, deferred);
-            for (const [entry, path] of deferred) {
-                this.mkdirpSync(vpath.dirname(path));
-                this.pushd(vpath.dirname(path));
-                if (entry instanceof Symlink) {
-                    if (this.stringComparer(vpath.dirname(path), path) === 0) {
-                        throw new TypeError("Roots cannot be symbolic links.");
-                    }
-                    this.symlinkSync(vpath.resolve(dirname, entry.symlink), path);
-                    this._applyFileExtendedOptions(path, entry);
-                }
-                else if (entry instanceof Link) {
-                    if (this.stringComparer(vpath.dirname(path), path) === 0) {
-                        throw new TypeError("Roots cannot be hard links.");
-                    }
-                    this.linkSync(entry.path, path);
-                }
-                else {
-                    this.mountSync(entry.source, path, entry.resolver);
-                    this._applyFileExtendedOptions(path, entry);
-                }
-                this.popd();
-            }
-        }
-
-        private _applyFileExtendedOptions(path: string, entry: Directory | File | Symlink | Mount) {
-            const { meta } = entry;
-            if (meta !== undefined) {
-                const filemeta = this.filemeta(path);
-                for (const key of Object.keys(meta)) {
-                    filemeta.set(key, meta[key]);
-                }
-            }
-        }
-
-        private _applyFilesWorker(files: FileSet, dirname: string, deferred: [Symlink | Link | Mount, string][]) {
-            for (const key of Object.keys(files)) {
-                const value = normalizeFileSetEntry(files[key]);
-                const path = dirname ? vpath.resolve(dirname, key) : key;
-                vpath.validate(path, vpath.ValidationFlags.Absolute);
-
-                // eslint-disable-next-line no-null/no-null
-                if (value === null || value === undefined || value instanceof Rmdir || value instanceof Unlink) {
-                    if (this.stringComparer(vpath.dirname(path), path) === 0) {
-                        throw new TypeError("Roots cannot be deleted.");
-                    }
-                    this.rimrafSync(path);
-                }
-                else if (value instanceof File) {
-                    if (this.stringComparer(vpath.dirname(path), path) === 0) {
-                        throw new TypeError("Roots cannot be files.");
-                    }
-                    this.mkdirpSync(vpath.dirname(path));
-                    this.writeFileSync(path, value.data, value.encoding);
-                    this._applyFileExtendedOptions(path, value);
-                }
-                else if (value instanceof Directory) {
-                    this.mkdirpSync(path);
-                    this._applyFileExtendedOptions(path, value);
-                    this._applyFilesWorker(value.files, path, deferred);
-                }
-                else {
-                    deferred.push([value, path]);
-                }
-            }
-        }
-    }
-
-    export interface FileSystemOptions {
-        // Sets the initial timestamp for new files and directories, or the function used
-        // to calculate timestamps.
-        time?: number | Date | (() => number | Date);
-
-        // A set of file system entries to initially add to the file system.
-        files?: FileSet;
-
-        // Sets the initial working directory for the file system.
-        cwd?: string;
-
-        // Sets initial metadata attached to the file system.
-        meta?: Record<string, any>;
-    }
-
-    export interface FileSystemCreateOptions extends FileSystemOptions {
-        // Sets the documents to add to the file system.
-        documents?: readonly documents.TextDocument[];
-    }
-
-    export type Axis = "ancestors" | "ancestors-or-self" | "self" | "descendants-or-self" | "descendants";
-
-    export interface Traversal {
-        /** A function called to choose whether to continue to traverse to either ancestors or descendants. */
-        traverse?(path: string, stats: Stats): boolean;
-        /** A function called to choose whether to accept a path as part of the result. */
-        accept?(path: string, stats: Stats): boolean;
-    }
-
-    export interface FileSystemResolver {
-        statSync(path: string): { mode: number; size: number; };
-        readdirSync(path: string): string[];
-        readFileSync(path: string): Buffer;
-    }
-
-    export interface FileSystemResolverHost {
-        useCaseSensitiveFileNames(): boolean;
-        getAccessibleFileSystemEntries(path: string): ts.FileSystemEntries;
-        directoryExists(path: string): boolean;
-        fileExists(path: string): boolean;
-        getFileSize(path: string): number;
-        readFile(path: string): string | undefined;
-        getWorkspaceRoot(): string;
-    }
-
-    export function createResolver(host: FileSystemResolverHost): FileSystemResolver {
-        return {
-            readdirSync(path: string): string[] {
-                const { files, directories } = host.getAccessibleFileSystemEntries(path);
-                return directories.concat(files);
-            },
-            statSync(path: string): { mode: number; size: number; } {
-                if (host.directoryExists(path)) {
-                    return { mode: S_IFDIR | 0o777, size: 0 };
-                }
-                else if (host.fileExists(path)) {
-                    return { mode: S_IFREG | 0o666, size: host.getFileSize(path) };
-                }
-                else {
-                    throw new Error("ENOENT: path does not exist");
-                }
-            },
-            readFileSync(path: string): Buffer {
-                return ts.sys.bufferFrom!(host.readFile(path)!, "utf8") as Buffer; // TODO: GH#18217
-            }
-        };
-    }
-
-    /**
-     * Create a virtual file system from a physical file system using the following path mappings:
-     *
-     *  - `/.ts` is a directory mapped to `${workspaceRoot}/built/local`
-     *  - `/.lib` is a directory mapped to `${workspaceRoot}/tests/lib`
-     *  - `/.src` is a virtual directory to be used for tests.
-     *
-     * Unless overridden, `/.src` will be the current working directory for the virtual file system.
-     */
-    export function createFromFileSystem(host: FileSystemResolverHost, ignoreCase: boolean, { documents, files, cwd, time, meta }: FileSystemCreateOptions = {}) {
-        const fs = getBuiltLocal(host, ignoreCase).shadow();
-        if (meta) {
-            for (const key of Object.keys(meta)) {
-                fs.meta.set(key, meta[key]);
-            }
-        }
-        if (time) {
-            fs.time(time);
-        }
-        if (cwd) {
-            fs.mkdirpSync(cwd);
-            fs.chdir(cwd);
-        }
-        if (documents) {
-            for (const document of documents) {
-                fs.mkdirpSync(vpath.dirname(document.file));
-                fs.writeFileSync(document.file, document.text, "utf8");
-                fs.filemeta(document.file).set("document", document);
-                // Add symlinks
-                const symlink = document.meta.get("symlink");
-                if (symlink) {
-                    for (const link of symlink.split(",").map(link => link.trim())) {
-                        fs.mkdirpSync(vpath.dirname(link));
-                        fs.symlinkSync(vpath.resolve(fs.cwd(), document.file), link);
-                    }
-                }
-            }
-        }
-        if (files) {
-            fs.apply(files);
-        }
-        return fs;
-    }
-
-    export class Stats {
-        public dev: number;
-        public ino: number;
-        public mode: number;
-        public nlink: number;
-        public uid: number;
-        public gid: number;
-        public rdev: number;
-        public size: number;
-        public blksize: number;
-        public blocks: number;
-        public atimeMs: number;
-        public mtimeMs: number;
-        public ctimeMs: number;
-        public birthtimeMs: number;
-        public atime: Date;
-        public mtime: Date;
-        public ctime: Date;
-        public birthtime: Date;
-
-        constructor();
-        constructor(dev: number, ino: number, mode: number, nlink: number, rdev: number, size: number, blksize: number, blocks: number, atimeMs: number, mtimeMs: number, ctimeMs: number, birthtimeMs: number);
-        constructor(dev = 0, ino = 0, mode = 0, nlink = 0, rdev = 0, size = 0, blksize = 0, blocks = 0, atimeMs = 0, mtimeMs = 0, ctimeMs = 0, birthtimeMs = 0) {
-            this.dev = dev;
-            this.ino = ino;
-            this.mode = mode;
-            this.nlink = nlink;
-            this.uid = 0;
-            this.gid = 0;
-            this.rdev = rdev;
-            this.size = size;
-            this.blksize = blksize;
-            this.blocks = blocks;
-            this.atimeMs = atimeMs;
-            this.mtimeMs = mtimeMs;
-            this.ctimeMs = ctimeMs;
-            this.birthtimeMs = birthtimeMs;
-            this.atime = new Date(this.atimeMs);
-            this.mtime = new Date(this.mtimeMs);
-            this.ctime = new Date(this.ctimeMs);
-            this.birthtime = new Date(this.birthtimeMs);
-        }
-
-        public isFile() { return (this.mode & S_IFMT) === S_IFREG; }
-        public isDirectory() { return (this.mode & S_IFMT) === S_IFDIR; }
-        public isSymbolicLink() { return (this.mode & S_IFMT) === S_IFLNK; }
-        public isBlockDevice() { return (this.mode & S_IFMT) === S_IFBLK; }
-        public isCharacterDevice() { return (this.mode & S_IFMT) === S_IFCHR; }
-        public isFIFO() { return (this.mode & S_IFMT) === S_IFIFO; }
-        public isSocket() { return (this.mode & S_IFMT) === S_IFSOCK; }
-    }
-
-    export const IOErrorMessages = Object.freeze({
-        EACCES: "access denied",
-        EIO: "an I/O error occurred",
-        ENOENT: "no such file or directory",
-        EEXIST: "file already exists",
-        ELOOP: "too many symbolic links encountered",
-        ENOTDIR: "no such directory",
-        EISDIR: "path is a directory",
-        EBADF: "invalid file descriptor",
-        EINVAL: "invalid value",
-        ENOTEMPTY: "directory not empty",
-        EPERM: "operation not permitted",
-        EROFS: "file system is read-only"
-    });
-
-    export function createIOError(code: keyof typeof IOErrorMessages, details = "") {
-        const err: NodeJS.ErrnoException = new Error(`${code}: ${IOErrorMessages[code]} ${details}`);
-        err.code = code;
-        if (Error.captureStackTrace) Error.captureStackTrace(err, createIOError);
-        return err;
-    }
-
-    /**
-     * A template used to populate files, directories, links, etc. in a virtual file system.
-     */
-    export interface FileSet {
-        [name: string]: DirectoryLike | FileLike | Link | Symlink | Mount | Rmdir | Unlink | null | undefined;
-    }
-
-    export type DirectoryLike = FileSet | Directory;
-    export type FileLike = File | Buffer | string;
-
-    /** Extended options for a directory in a `FileSet` */
-    export class Directory {
-        public readonly files: FileSet;
-        public readonly meta: Record<string, any> | undefined;
-        constructor(files: FileSet, { meta }: { meta?: Record<string, any> } = {}) {
-            this.files = files;
-            this.meta = meta;
-        }
-    }
-
-    /** Extended options for a file in a `FileSet` */
-    export class File {
-        public readonly data: Buffer | string;
-        public readonly encoding: string | undefined;
-        public readonly meta: Record<string, any> | undefined;
-        constructor(data: Buffer | string, { meta, encoding }: { encoding?: string, meta?: Record<string, any> } = {}) {
-            this.data = data;
-            this.encoding = encoding;
-            this.meta = meta;
-        }
-    }
-
-    export class SameFileContentFile extends File {
-        constructor(data: Buffer | string, metaAndEncoding?: { encoding?: string, meta?: Record<string, any> }) {
-            super(data, metaAndEncoding);
-        }
-    }
-
-    /** Extended options for a hard link in a `FileSet` */
-    export class Link {
-        public readonly path: string;
-        constructor(path: string) {
-            this.path = path;
-        }
-    }
-
-    /** Removes a directory in a `FileSet` */
-    export class Rmdir {
-        public _rmdirBrand?: never; // brand necessary for proper type guards
-    }
-
-    /** Unlinks a file in a `FileSet` */
-    export class Unlink {
-        public _unlinkBrand?: never; // brand necessary for proper type guards
-    }
-
-    /** Extended options for a symbolic link in a `FileSet` */
-    export class Symlink {
-        public readonly symlink: string;
-        public readonly meta: Record<string, any> | undefined;
-        constructor(symlink: string, { meta }: { meta?: Record<string, any> } = {}) {
-            this.symlink = symlink;
-            this.meta = meta;
-        }
-    }
-
-    /** Extended options for mounting a virtual copy of an external file system via a `FileSet` */
-    export class Mount {
-        public readonly source: string;
-        public readonly resolver: FileSystemResolver;
-        public readonly meta: Record<string, any> | undefined;
-        constructor(source: string, resolver: FileSystemResolver, { meta }: { meta?: Record<string, any> } = {}) {
-            this.source = source;
-            this.resolver = resolver;
-            this.meta = meta;
-        }
-    }
-
-    // a generic POSIX inode
-    type Inode = FileInode | DirectoryInode | SymlinkInode;
-
-    interface FileInode {
-        dev: number; // device id
-        ino: number; // inode id
-        mode: number; // file mode
-        atimeMs: number; // access time
-        mtimeMs: number; // modified time
-        ctimeMs: number; // status change time
-        birthtimeMs: number; // creation time
-        nlink: number; // number of hard links
-        size?: number;
-        buffer?: Buffer;
-        source?: string;
-        resolver?: FileSystemResolver;
-        shadowRoot?: FileInode;
-        meta?: collections.Metadata;
-    }
-
-    interface DirectoryInode {
-        dev: number; // device id
-        ino: number; // inode id
-        mode: number; // file mode
-        atimeMs: number; // access time
-        mtimeMs: number; // modified time
-        ctimeMs: number; // status change time
-        birthtimeMs: number; // creation time
-        nlink: number; // number of hard links
-        links?: collections.SortedMap<string, Inode>;
-        source?: string;
-        resolver?: FileSystemResolver;
-        shadowRoot?: DirectoryInode;
-        meta?: collections.Metadata;
-    }
-
-    interface SymlinkInode {
-        dev: number; // device id
-        ino: number; // inode id
-        mode: number; // file mode
-        atimeMs: number; // access time
-        mtimeMs: number; // modified time
-        ctimeMs: number; // status change time
-        birthtimeMs: number; // creation time
-        nlink: number; // number of hard links
-        symlink: string;
-        shadowRoot?: SymlinkInode;
-        meta?: collections.Metadata;
-    }
-
-    function isEmptyNonShadowedDirectory(node: DirectoryInode) {
-        return !node.links && !node.shadowRoot && !node.resolver && !node.source;
-    }
-
-    function isEmptyNonShadowedFile(node: FileInode) {
-        return !node.buffer && !node.shadowRoot && !node.resolver && !node.source;
-    }
-
-    function isFile(node: Inode | undefined): node is FileInode {
-        return node !== undefined && (node.mode & S_IFMT) === S_IFREG;
-    }
-
-    function isDirectory(node: Inode | undefined): node is DirectoryInode {
-        return node !== undefined && (node.mode & S_IFMT) === S_IFDIR;
-    }
-
-    function isSymlink(node: Inode | undefined): node is SymlinkInode {
-        return node !== undefined && (node.mode & S_IFMT) === S_IFLNK;
-    }
-
-    interface WalkResult {
-        realpath: string;
-        basename: string;
-        parent: DirectoryInode | undefined;
-        links: collections.SortedMap<string, Inode>;
-        node: Inode | undefined;
-    }
-
-    let builtLocalHost: FileSystemResolverHost | undefined;
-    let builtLocalCI: FileSystem | undefined;
-    let builtLocalCS: FileSystem | undefined;
-
-    function getBuiltLocal(host: FileSystemResolverHost, ignoreCase: boolean): FileSystem {
-        if (builtLocalHost !== host) {
-            builtLocalCI = undefined;
-            builtLocalCS = undefined;
-            builtLocalHost = host;
-        }
-        if (!builtLocalCI) {
-            const resolver = createResolver(host);
-            builtLocalCI = new FileSystem(/*ignoreCase*/ true, {
-                files: {
-                    [builtFolder]: new Mount(vpath.resolve(host.getWorkspaceRoot(), "built/local"), resolver),
-                    [testLibFolder]: new Mount(vpath.resolve(host.getWorkspaceRoot(), "tests/lib"), resolver),
-                    [projectsFolder]: new Mount(vpath.resolve(host.getWorkspaceRoot(), "tests/projects"), resolver),
-                    [srcFolder]: {}
-                },
-                cwd: srcFolder,
-                meta: { defaultLibLocation: builtFolder }
-            });
-            builtLocalCI.makeReadonly();
-        }
-        if (ignoreCase) return builtLocalCI;
-        if (!builtLocalCS) {
-            builtLocalCS = builtLocalCI.shadow(/*ignoreCase*/ false);
-            builtLocalCS.makeReadonly();
-        }
-        return builtLocalCS;
-    }
-
-    /* eslint-disable no-null/no-null */
-    function normalizeFileSetEntry(value: FileSet[string]) {
-        if (value === undefined ||
-            value === null ||
-            value instanceof Directory ||
-            value instanceof File ||
-            value instanceof Link ||
-            value instanceof Symlink ||
-            value instanceof Mount ||
-            value instanceof Rmdir ||
-            value instanceof Unlink) {
-            return value;
-        }
-        return typeof value === "string" || Buffer.isBuffer(value) ? new File(value) : new Directory(value);
-    }
-
-    export function formatPatch(patch: FileSet): string;
-    export function formatPatch(patch: FileSet | undefined): string | null;
-    export function formatPatch(patch: FileSet | undefined) {
-        return patch ? formatPatchWorker("", patch) : null;
-    }
-    /* eslint-enable no-null/no-null */
-
-    function formatPatchWorker(dirname: string, container: FileSet): string {
-        let text = "";
-        for (const name of Object.keys(container)) {
-            const entry = normalizeFileSetEntry(container[name]);
-            const file = dirname ? vpath.combine(dirname, name) : name;
-            // eslint-disable-next-line no-null/no-null
-            if (entry === null || entry === undefined || entry instanceof Unlink || entry instanceof Rmdir) {
-                text += `//// [${file}] unlink\r\n`;
-            }
-            else if (entry instanceof Rmdir) {
-                text += `//// [${vpath.addTrailingSeparator(file)}] rmdir\r\n`;
-            }
-            else if (entry instanceof Directory) {
-                text += formatPatchWorker(file, entry.files);
-            }
-            else if (entry instanceof SameFileContentFile) {
-                text += `//// [${file}] file written with same contents\r\n`;
-            }
-            else if (entry instanceof File) {
-                const content = typeof entry.data === "string" ? entry.data : entry.data.toString("utf8");
-                text += `//// [${file}]\r\n${content}\r\n\r\n`;
-            }
-            else if (entry instanceof Link) {
-                text += `//// [${file}] link(${entry.path})\r\n`;
-            }
-            else if (entry instanceof Symlink) {
-                text += `//// [${file}] symlink(${entry.symlink})\r\n`;
-            }
-            else if (entry instanceof Mount) {
-                text += `//// [${file}] mount(${entry.source})\r\n`;
-            }
-        }
-        return text;
-    }
-
-    export function iteratePatch(patch: FileSet | undefined): IterableIterator<[string, string]> | null {
-        // eslint-disable-next-line no-null/no-null
-        return patch ? Harness.Compiler.iterateOutputs(iteratePatchWorker("", patch)) : null;
-    }
-
-    function* iteratePatchWorker(dirname: string, container: FileSet): IterableIterator<documents.TextDocument> {
-        for (const name of Object.keys(container)) {
-            const entry = normalizeFileSetEntry(container[name]);
-            const file = dirname ? vpath.combine(dirname, name) : name;
-            if (entry instanceof Directory) {
-                yield* ts.arrayFrom(iteratePatchWorker(file, entry.files));
-            }
-            else if (entry instanceof File) {
-                const content = typeof entry.data === "string" ? entry.data : entry.data.toString("utf8");
-                yield new documents.TextDocument(file, content);
-            }
-        }
-    }
-<<<<<<< HEAD
-}
-// tslint:enable:no-null-keyword
-
-=======
-}
-
->>>>>>> 74354258
+namespace vfs {
+    /**
+     * Posix-style path to the TypeScript compiler build outputs (including tsc.js, lib.d.ts, etc.)
+     */
+    export const builtFolder = "/.ts";
+
+    /**
+     * Posix-style path to additional mountable folders (./tests/projects in this repo)
+     */
+    export const projectsFolder = "/.projects";
+
+    /**
+     * Posix-style path to additional test libraries
+     */
+    export const testLibFolder = "/.lib";
+
+    /**
+     * Posix-style path to sources under test
+     */
+    export const srcFolder = "/.src";
+
+    // file type
+    const S_IFMT            = 0o170000; // file type
+    const S_IFSOCK          = 0o140000; // socket
+    const S_IFLNK           = 0o120000; // symbolic link
+    const S_IFREG           = 0o100000; // regular file
+    const S_IFBLK           = 0o060000; // block device
+    const S_IFDIR           = 0o040000; // directory
+    const S_IFCHR           = 0o020000; // character device
+    const S_IFIFO           = 0o010000; // FIFO
+
+    let devCount = 0; // A monotonically increasing count of device ids
+    let inoCount = 0; // A monotonically increasing count of inodes
+
+    export interface DiffOptions {
+        includeChangedFileWithSameContent?: boolean;
+    }
+
+    /**
+     * Represents a virtual POSIX-like file system.
+     */
+    export class FileSystem {
+        /** Indicates whether the file system is case-sensitive (`false`) or case-insensitive (`true`). */
+        public readonly ignoreCase: boolean;
+
+        /** Gets the comparison function used to compare two paths. */
+        public readonly stringComparer: (a: string, b: string) => number;
+
+        // lazy-initialized state that should be mutable even if the FileSystem is frozen.
+        private _lazy: {
+            links?: collections.SortedMap<string, Inode>;
+            shadows?: Map<number, Inode>;
+            meta?: collections.Metadata;
+        } = {};
+
+        private _cwd: string; // current working directory
+        private _time: number | Date | (() => number | Date);
+        private _shadowRoot: FileSystem | undefined;
+        private _dirStack: string[] | undefined;
+
+        constructor(ignoreCase: boolean, options: FileSystemOptions = {}) {
+            const { time = -1, files, meta } = options;
+            this.ignoreCase = ignoreCase;
+            this.stringComparer = this.ignoreCase ? vpath.compareCaseInsensitive : vpath.compareCaseSensitive;
+            this._time = time;
+
+            if (meta) {
+                for (const key of Object.keys(meta)) {
+                    this.meta.set(key, meta[key]);
+                }
+            }
+
+            if (files) {
+                this._applyFiles(files, /*dirname*/ "");
+            }
+
+            let cwd = options.cwd;
+            if ((!cwd || !vpath.isRoot(cwd)) && this._lazy.links) {
+                const iterator = collections.getIterator(this._lazy.links.keys());
+                try {
+                    for (let i = collections.nextResult(iterator); i; i = collections.nextResult(iterator)) {
+                        const name = i.value;
+                        cwd = cwd ? vpath.resolve(name, cwd) : name;
+                        break;
+                    }
+                }
+                finally {
+                    collections.closeIterator(iterator);
+                }
+            }
+
+            if (cwd) {
+                vpath.validate(cwd, vpath.ValidationFlags.Absolute);
+                this.mkdirpSync(cwd);
+            }
+
+            this._cwd = cwd || "";
+        }
+
+        /**
+         * Gets metadata for this `FileSystem`.
+         */
+        public get meta(): collections.Metadata {
+            if (!this._lazy.meta) {
+                this._lazy.meta = new collections.Metadata(this._shadowRoot ? this._shadowRoot.meta : undefined);
+            }
+            return this._lazy.meta;
+        }
+
+        /**
+         * Gets a value indicating whether the file system is read-only.
+         */
+        public get isReadonly() {
+            return Object.isFrozen(this);
+        }
+
+        /**
+         * Makes the file system read-only.
+         */
+        public makeReadonly() {
+            Object.freeze(this);
+            return this;
+        }
+
+        /**
+         * Gets the file system shadowed by this file system.
+         */
+        public get shadowRoot() {
+            return this._shadowRoot;
+        }
+
+        /**
+         * Snapshots the current file system, effectively shadowing itself. This is useful for
+         * generating file system patches using `.diff()` from one snapshot to the next. Performs
+         * no action if this file system is read-only.
+         */
+        public snapshot() {
+            if (this.isReadonly) return;
+            const fs = new FileSystem(this.ignoreCase, { time: this._time });
+            fs._lazy = this._lazy;
+            fs._cwd = this._cwd;
+            fs._time = this._time;
+            fs._shadowRoot = this._shadowRoot;
+            fs._dirStack = this._dirStack;
+            fs.makeReadonly();
+            this._lazy = {};
+            this._shadowRoot = fs;
+        }
+
+        /**
+         * Gets a shadow copy of this file system. Changes to the shadow copy do not affect the
+         * original, allowing multiple copies of the same core file system without multiple copies
+         * of the same data.
+         */
+        public shadow(ignoreCase = this.ignoreCase) {
+            if (!this.isReadonly) throw new Error("Cannot shadow a mutable file system.");
+            if (ignoreCase && !this.ignoreCase) throw new Error("Cannot create a case-insensitive file system from a case-sensitive one.");
+            const fs = new FileSystem(ignoreCase, { time: this._time });
+            fs._shadowRoot = this;
+            fs._cwd = this._cwd;
+            return fs;
+        }
+
+        /**
+         * Gets or sets the timestamp (in milliseconds) used for file status, returning the previous timestamp.
+         *
+         * @link http://pubs.opengroup.org/onlinepubs/9699919799/functions/time.html
+         */
+        public time(value?: number | Date | (() => number | Date)): number {
+            if (value !== undefined && this.isReadonly) throw createIOError("EPERM");
+            let result = this._time;
+            if (typeof result === "function") result = result();
+            if (typeof result === "object") result = result.getTime();
+            if (result === -1) result = Date.now();
+            if (value !== undefined) {
+                this._time = value;
+            }
+            return result;
+        }
+
+        /**
+         * Gets the metadata object for a path.
+         * @param path
+         */
+        public filemeta(path: string): collections.Metadata {
+            const { node } = this._walk(this._resolve(path));
+            if (!node) throw createIOError("ENOENT");
+            return this._filemeta(node);
+        }
+
+        private _filemeta(node: Inode): collections.Metadata {
+            if (!node.meta) {
+                const parentMeta = node.shadowRoot && this._shadowRoot && this._shadowRoot._filemeta(node.shadowRoot);
+                node.meta = new collections.Metadata(parentMeta);
+            }
+            return node.meta;
+        }
+
+        /**
+         * Get the pathname of the current working directory.
+         *
+         * @link - http://pubs.opengroup.org/onlinepubs/9699919799/functions/getcwd.html
+         */
+        public cwd() {
+            if (!this._cwd) throw new Error("The current working directory has not been set.");
+            const { node } = this._walk(this._cwd);
+            if (!node) throw createIOError("ENOENT");
+            if (!isDirectory(node)) throw createIOError("ENOTDIR");
+            return this._cwd;
+        }
+
+        /**
+         * Changes the current working directory.
+         *
+         * @link http://pubs.opengroup.org/onlinepubs/9699919799/functions/chdir.html
+         */
+        public chdir(path: string) {
+            if (this.isReadonly) throw createIOError("EPERM");
+            path = this._resolve(path);
+            const { node } = this._walk(path);
+            if (!node) throw createIOError("ENOENT");
+            if (!isDirectory(node)) throw createIOError("ENOTDIR");
+            this._cwd = path;
+        }
+
+        /**
+         * Pushes the current directory onto the directory stack and changes the current working directory to the supplied path.
+         */
+        public pushd(path?: string) {
+            if (this.isReadonly) throw createIOError("EPERM");
+            if (path) path = this._resolve(path);
+            if (this._cwd) {
+                if (!this._dirStack) this._dirStack = [];
+                this._dirStack.push(this._cwd);
+            }
+            if (path && path !== this._cwd) {
+                this.chdir(path);
+            }
+        }
+
+        /**
+         * Pops the previous directory from the location stack and changes the current directory to that directory.
+         */
+        public popd() {
+            if (this.isReadonly) throw createIOError("EPERM");
+            const path = this._dirStack && this._dirStack.pop();
+            if (path) {
+                this.chdir(path);
+            }
+        }
+
+        /**
+         * Update the file system with a set of files.
+         */
+        public apply(files: FileSet) {
+            this._applyFiles(files, this._cwd);
+        }
+
+        /**
+         * Scan file system entries along a path. If `path` is a symbolic link, it is dereferenced.
+         * @param path The path at which to start the scan.
+         * @param axis The axis along which to traverse.
+         * @param traversal The traversal scheme to use.
+         */
+        public scanSync(path: string, axis: Axis, traversal: Traversal) {
+            path = this._resolve(path);
+            const results: string[] = [];
+            this._scan(path, this._stat(this._walk(path)), axis, traversal, /*noFollow*/ false, results);
+            return results;
+        }
+
+        /**
+         * Scan file system entries along a path.
+         * @param path The path at which to start the scan.
+         * @param axis The axis along which to traverse.
+         * @param traversal The traversal scheme to use.
+         */
+        public lscanSync(path: string, axis: Axis, traversal: Traversal) {
+            path = this._resolve(path);
+            const results: string[] = [];
+            this._scan(path, this._stat(this._walk(path, /*noFollow*/ true)), axis, traversal, /*noFollow*/ true, results);
+            return results;
+        }
+
+        private _scan(path: string, stats: Stats, axis: Axis, traversal: Traversal, noFollow: boolean, results: string[]) {
+            if (axis === "ancestors-or-self" || axis === "self" || axis === "descendants-or-self") {
+                if (!traversal.accept || traversal.accept(path, stats)) {
+                    results.push(path);
+                }
+            }
+            if (axis === "ancestors-or-self" || axis === "ancestors") {
+                const dirname = vpath.dirname(path);
+                if (dirname !== path) {
+                    try {
+                        const stats = this._stat(this._walk(dirname, noFollow));
+                        if (!traversal.traverse || traversal.traverse(dirname, stats)) {
+                            this._scan(dirname, stats, "ancestors-or-self", traversal, noFollow, results);
+                        }
+                    }
+                    catch { /*ignored*/ }
+                }
+            }
+            if (axis === "descendants-or-self" || axis === "descendants") {
+                if (stats.isDirectory() && (!traversal.traverse || traversal.traverse(path, stats))) {
+                    for (const file of this.readdirSync(path)) {
+                        try {
+                            const childpath = vpath.combine(path, file);
+                            const stats = this._stat(this._walk(childpath, noFollow));
+                            this._scan(childpath, stats, "descendants-or-self", traversal, noFollow, results);
+                        }
+                        catch { /*ignored*/ }
+                    }
+                }
+            }
+        }
+
+        /**
+         * Mounts a physical or virtual file system at a location in this virtual file system.
+         *
+         * @param source The path in the physical (or other virtual) file system.
+         * @param target The path in this virtual file system.
+         * @param resolver An object used to resolve files in `source`.
+         */
+        public mountSync(source: string, target: string, resolver: FileSystemResolver) {
+            if (this.isReadonly) throw createIOError("EROFS");
+
+            source = vpath.validate(source, vpath.ValidationFlags.Absolute);
+
+            const { parent, links, node: existingNode, basename } = this._walk(this._resolve(target), /*noFollow*/ true);
+            if (existingNode) throw createIOError("EEXIST");
+
+            const time = this.time();
+            const node = this._mknod(parent ? parent.dev : ++devCount, S_IFDIR, /*mode*/ 0o777, time);
+            node.source = source;
+            node.resolver = resolver;
+            this._addLink(parent, links, basename, node, time);
+        }
+
+        /**
+         * Recursively remove all files and directories underneath the provided path.
+         */
+        public rimrafSync(path: string) {
+            try {
+                const stats = this.lstatSync(path);
+                if (stats.isFile() || stats.isSymbolicLink()) {
+                    this.unlinkSync(path);
+                }
+                else if (stats.isDirectory()) {
+                    for (const file of this.readdirSync(path)) {
+                        this.rimrafSync(vpath.combine(path, file));
+                    }
+                    this.rmdirSync(path);
+                }
+            }
+            catch (e) {
+                if (e.code === "ENOENT") return;
+                throw e;
+            }
+        }
+
+        /**
+         * Make a directory and all of its parent paths (if they don't exist).
+         */
+        public mkdirpSync(path: string) {
+            path = this._resolve(path);
+            const result = this._walk(path, /*noFollow*/ true, (error, result) => {
+                if (error.code === "ENOENT") {
+                    this._mkdir(result);
+                    return "retry";
+                }
+                return "throw";
+            });
+
+            if (!result.node) this._mkdir(result);
+        }
+
+        public getFileListing(): string {
+            let result = "";
+            const printLinks = (dirname: string | undefined, links: collections.SortedMap<string, Inode>) => {
+                const iterator = collections.getIterator(links);
+                try {
+                    for (let i = collections.nextResult(iterator); i; i = collections.nextResult(iterator)) {
+                        const [name, node] = i.value;
+                        const path = dirname ? vpath.combine(dirname, name) : name;
+                        const marker = vpath.compare(this._cwd, path, this.ignoreCase) === 0 ? "*" : " ";
+                        if (result) result += "\n";
+                        result += marker;
+                        if (isDirectory(node)) {
+                            result += vpath.addTrailingSeparator(path);
+                            printLinks(path, this._getLinks(node));
+                        }
+                        else if (isFile(node)) {
+                            result += path;
+                        }
+                        else if (isSymlink(node)) {
+                            result += path + " -> " + node.symlink;
+                        }
+                    }
+                }
+                finally {
+                    collections.closeIterator(iterator);
+                }
+            };
+            printLinks(/*dirname*/ undefined, this._getRootLinks());
+            return result;
+        }
+
+        /**
+         * Print diagnostic information about the structure of the file system to the console.
+         */
+        public debugPrint(): void {
+            console.log(this.getFileListing());
+        }
+
+        // POSIX API (aligns with NodeJS "fs" module API)
+
+        /**
+         * Determines whether a path exists.
+         */
+        public existsSync(path: string) {
+            const result = this._walk(this._resolve(path), /*noFollow*/ true, () => "stop");
+            return result !== undefined && result.node !== undefined;
+        }
+
+        /**
+         * Get file status. If `path` is a symbolic link, it is dereferenced.
+         *
+         * @link http://pubs.opengroup.org/onlinepubs/9699919799/functions/stat.html
+         *
+         * NOTE: do not rename this method as it is intended to align with the same named export of the "fs" module.
+         */
+        public statSync(path: string) {
+            return this._stat(this._walk(this._resolve(path)));
+        }
+
+        /**
+         * Change file access times
+         *
+         * NOTE: do not rename this method as it is intended to align with the same named export of the "fs" module.
+         */
+        public utimesSync(path: string, atime: Date, mtime: Date) {
+            if (this.isReadonly) throw createIOError("EROFS");
+            if (!isFinite(+atime) || !isFinite(+mtime)) throw createIOError("EINVAL");
+
+            const entry = this._walk(this._resolve(path));
+            if (!entry || !entry.node) {
+                throw createIOError("ENOENT");
+            }
+            entry.node.atimeMs = +atime;
+            entry.node.mtimeMs = +mtime;
+            entry.node.ctimeMs = this.time();
+        }
+
+        /**
+         * Get file status. If `path` is a symbolic link, it is dereferenced.
+         *
+         * @link http://pubs.opengroup.org/onlinepubs/9699919799/functions/lstat.html
+         *
+         * NOTE: do not rename this method as it is intended to align with the same named export of the "fs" module.
+         */
+        public lstatSync(path: string) {
+            return this._stat(this._walk(this._resolve(path), /*noFollow*/ true));
+        }
+
+
+        private _stat(entry: WalkResult) {
+            const node = entry.node;
+            if (!node) throw createIOError(`ENOENT`, entry.realpath);
+            return new Stats(
+                node.dev,
+                node.ino,
+                node.mode,
+                node.nlink,
+                /*rdev*/ 0,
+                /*size*/ isFile(node) ? this._getSize(node) : isSymlink(node) ? node.symlink.length : 0,
+                /*blksize*/ 4096,
+                /*blocks*/ 0,
+                node.atimeMs,
+                node.mtimeMs,
+                node.ctimeMs,
+                node.birthtimeMs,
+            );
+        }
+
+        /**
+         * Read a directory. If `path` is a symbolic link, it is dereferenced.
+         *
+         * @link http://pubs.opengroup.org/onlinepubs/9699919799/functions/readdir.html
+         *
+         * NOTE: do not rename this method as it is intended to align with the same named export of the "fs" module.
+         */
+        public readdirSync(path: string) {
+            const { node } = this._walk(this._resolve(path));
+            if (!node) throw createIOError("ENOENT");
+            if (!isDirectory(node)) throw createIOError("ENOTDIR");
+            return Array.from(this._getLinks(node).keys());
+        }
+
+        /**
+         * Make a directory.
+         *
+         * @link http://pubs.opengroup.org/onlinepubs/9699919799/functions/mkdir.html
+         *
+         * NOTE: do not rename this method as it is intended to align with the same named export of the "fs" module.
+         */
+        public mkdirSync(path: string) {
+            if (this.isReadonly) throw createIOError("EROFS");
+
+            this._mkdir(this._walk(this._resolve(path), /*noFollow*/ true));
+        }
+
+        private _mkdir({ parent, links, node: existingNode, basename }: WalkResult) {
+            if (existingNode) throw createIOError("EEXIST");
+            const time = this.time();
+            const node = this._mknod(parent ? parent.dev : ++devCount, S_IFDIR, /*mode*/ 0o777, time);
+            this._addLink(parent, links, basename, node, time);
+        }
+
+        /**
+         * Remove a directory.
+         *
+         * @link http://pubs.opengroup.org/onlinepubs/9699919799/functions/rmdir.html
+         *
+         * NOTE: do not rename this method as it is intended to align with the same named export of the "fs" module.
+         */
+        public rmdirSync(path: string) {
+            if (this.isReadonly) throw createIOError("EROFS");
+            path = this._resolve(path);
+
+            const { parent, links, node, basename } = this._walk(path, /*noFollow*/ true);
+            if (!parent) throw createIOError("EPERM");
+            if (!isDirectory(node)) throw createIOError("ENOTDIR");
+            if (this._getLinks(node).size !== 0) throw createIOError("ENOTEMPTY");
+
+            this._removeLink(parent, links, basename, node);
+        }
+
+        /**
+         * Link one file to another file (also known as a "hard link").
+         *
+         * @link http://pubs.opengroup.org/onlinepubs/9699919799/functions/link.html
+         *
+         * NOTE: do not rename this method as it is intended to align with the same named export of the "fs" module.
+         */
+        public linkSync(oldpath: string, newpath: string) {
+            if (this.isReadonly) throw createIOError("EROFS");
+
+            const { node } = this._walk(this._resolve(oldpath));
+            if (!node) throw createIOError("ENOENT");
+            if (isDirectory(node)) throw createIOError("EPERM");
+
+            const { parent, links, basename, node: existingNode } = this._walk(this._resolve(newpath), /*noFollow*/ true);
+            if (!parent) throw createIOError("EPERM");
+            if (existingNode) throw createIOError("EEXIST");
+
+            this._addLink(parent, links, basename, node);
+        }
+
+        /**
+         * Remove a directory entry.
+         *
+         * @link http://pubs.opengroup.org/onlinepubs/9699919799/functions/unlink.html
+         *
+         * NOTE: do not rename this method as it is intended to align with the same named export of the "fs" module.
+         */
+        public unlinkSync(path: string) {
+            if (this.isReadonly) throw createIOError("EROFS");
+
+            const { parent, links, node, basename } = this._walk(this._resolve(path), /*noFollow*/ true);
+            if (!parent) throw createIOError("EPERM");
+            if (!node) throw createIOError("ENOENT");
+            if (isDirectory(node)) throw createIOError("EISDIR");
+
+            this._removeLink(parent, links, basename, node);
+        }
+
+        /**
+         * Rename a file.
+         *
+         * @link http://pubs.opengroup.org/onlinepubs/9699919799/functions/rename.html
+         *
+         * NOTE: do not rename this method as it is intended to align with the same named export of the "fs" module.
+         */
+        public renameSync(oldpath: string, newpath: string) {
+            if (this.isReadonly) throw createIOError("EROFS");
+
+            const { parent: oldParent, links: oldParentLinks, node, basename: oldBasename } = this._walk(this._resolve(oldpath), /*noFollow*/ true);
+            if (!oldParent) throw createIOError("EPERM");
+            if (!node) throw createIOError("ENOENT");
+
+            const { parent: newParent, links: newParentLinks, node: existingNode, basename: newBasename } = this._walk(this._resolve(newpath), /*noFollow*/ true);
+            if (!newParent) throw createIOError("EPERM");
+
+            const time = this.time();
+            if (existingNode) {
+                if (isDirectory(node)) {
+                    if (!isDirectory(existingNode)) throw createIOError("ENOTDIR");
+                    if (this._getLinks(existingNode).size > 0) throw createIOError("ENOTEMPTY");
+                }
+                else {
+                    if (isDirectory(existingNode)) throw createIOError("EISDIR");
+                }
+                this._removeLink(newParent, newParentLinks, newBasename, existingNode, time);
+            }
+
+            this._replaceLink(oldParent, oldParentLinks, oldBasename, newParent, newParentLinks, newBasename, node, time);
+        }
+
+        /**
+         * Make a symbolic link.
+         *
+         * @link http://pubs.opengroup.org/onlinepubs/9699919799/functions/symlink.html
+         *
+         * NOTE: do not rename this method as it is intended to align with the same named export of the "fs" module.
+         */
+        public symlinkSync(target: string, linkpath: string) {
+            if (this.isReadonly) throw createIOError("EROFS");
+
+            const { parent, links, node: existingNode, basename } = this._walk(this._resolve(linkpath), /*noFollow*/ true);
+            if (!parent) throw createIOError("EPERM");
+            if (existingNode) throw createIOError("EEXIST");
+
+            const time = this.time();
+            const node = this._mknod(parent.dev, S_IFLNK, /*mode*/ 0o666, time);
+            node.symlink = vpath.validate(target, vpath.ValidationFlags.RelativeOrAbsolute);
+            this._addLink(parent, links, basename, node, time);
+        }
+
+        /**
+         * Resolve a pathname.
+         *
+         * @link http://pubs.opengroup.org/onlinepubs/9699919799/functions/realpath.html
+         *
+         * NOTE: do not rename this method as it is intended to align with the same named export of the "fs" module.
+         */
+        public realpathSync(path: string) {
+            const { realpath } = this._walk(this._resolve(path));
+            return realpath;
+        }
+
+        /**
+         * Read from a file.
+         *
+         * NOTE: do not rename this method as it is intended to align with the same named export of the "fs" module.
+         */
+        public readFileSync(path: string, encoding?: null): Buffer;
+        /**
+         * Read from a file.
+         *
+         * NOTE: do not rename this method as it is intended to align with the same named export of the "fs" module.
+         */
+        public readFileSync(path: string, encoding: string): string;
+        /**
+         * Read from a file.
+         *
+         * NOTE: do not rename this method as it is intended to align with the same named export of the "fs" module.
+         */
+        public readFileSync(path: string, encoding?: string | null): string | Buffer;
+        public readFileSync(path: string, encoding: string | null = null) { // eslint-disable-line no-null/no-null
+            const { node } = this._walk(this._resolve(path));
+            if (!node) throw createIOError("ENOENT");
+            if (isDirectory(node)) throw createIOError("EISDIR");
+            if (!isFile(node)) throw createIOError("EBADF");
+
+            const buffer = this._getBuffer(node).slice();
+            return encoding ? buffer.toString(encoding) : buffer;
+        }
+
+        /**
+         * Write to a file.
+         *
+         * NOTE: do not rename this method as it is intended to align with the same named export of the "fs" module.
+         */
+        // eslint-disable-next-line no-null/no-null
+        public writeFileSync(path: string, data: string | Buffer, encoding: string | null = null) {
+            if (this.isReadonly) throw createIOError("EROFS");
+
+            const { parent, links, node: existingNode, basename } = this._walk(this._resolve(path), /*noFollow*/ false);
+            if (!parent) throw createIOError("EPERM");
+
+            const time = this.time();
+            let node = existingNode;
+            if (!node) {
+                node = this._mknod(parent.dev, S_IFREG, 0o666, time);
+                this._addLink(parent, links, basename, node, time);
+            }
+
+            if (isDirectory(node)) throw createIOError("EISDIR");
+            if (!isFile(node)) throw createIOError("EBADF");
+            node.buffer = Buffer.isBuffer(data) ? data.slice() : ts.sys.bufferFrom!("" + data, encoding || "utf8") as Buffer;
+            node.size = node.buffer.byteLength;
+            node.mtimeMs = time;
+            node.ctimeMs = time;
+        }
+
+        /**
+         * Generates a `FileSet` patch containing all the entries in this `FileSystem` that are not in `base`.
+         * @param base The base file system. If not provided, this file system's `shadowRoot` is used (if present).
+         */
+        public diff(base = this.shadowRoot, options: DiffOptions = {}) {
+            const differences: FileSet = {};
+            const hasDifferences = base ?
+                FileSystem.rootDiff(differences, this, base, options) :
+                FileSystem.trackCreatedInodes(differences, this, this._getRootLinks());
+            return hasDifferences ? differences : undefined;
+        }
+
+        /**
+         * Generates a `FileSet` patch containing all the entries in `changed` that are not in `base`.
+         */
+        public static diff(changed: FileSystem, base: FileSystem, options: DiffOptions = {}) {
+            const differences: FileSet = {};
+            return FileSystem.rootDiff(differences, changed, base, options) ?
+                differences :
+                undefined;
+        }
+
+        private static diffWorker(container: FileSet, changed: FileSystem, changedLinks: ReadonlyMap<string, Inode> | undefined, base: FileSystem, baseLinks: ReadonlyMap<string, Inode> | undefined, options: DiffOptions) {
+            if (changedLinks && !baseLinks) return FileSystem.trackCreatedInodes(container, changed, changedLinks);
+            if (baseLinks && !changedLinks) return FileSystem.trackDeletedInodes(container, baseLinks);
+            if (changedLinks && baseLinks) {
+                let hasChanges = false;
+                // track base items missing in changed
+                baseLinks.forEach((node, basename) => {
+                    if (!changedLinks.has(basename)) {
+                        container[basename] = isDirectory(node) ? new Rmdir() : new Unlink();
+                        hasChanges = true;
+                    }
+                });
+                // track changed items missing or differing in base
+                changedLinks.forEach((changedNode, basename) => {
+                    const baseNode = baseLinks.get(basename);
+                    if (baseNode) {
+                        if (isDirectory(changedNode) && isDirectory(baseNode)) {
+                            return hasChanges = FileSystem.directoryDiff(container, basename, changed, changedNode, base, baseNode, options) || hasChanges;
+                        }
+                        if (isFile(changedNode) && isFile(baseNode)) {
+                            return hasChanges = FileSystem.fileDiff(container, basename, changed, changedNode, base, baseNode, options) || hasChanges;
+                        }
+                        if (isSymlink(changedNode) && isSymlink(baseNode)) {
+                            return hasChanges = FileSystem.symlinkDiff(container, basename, changedNode, baseNode) || hasChanges;
+                        }
+                    }
+                    return hasChanges = FileSystem.trackCreatedInode(container, basename, changed, changedNode) || hasChanges;
+                });
+                return hasChanges;
+            }
+            return false;
+        }
+
+        private static rootDiff(container: FileSet, changed: FileSystem, base: FileSystem, options: DiffOptions) {
+            while (!changed._lazy.links && changed._shadowRoot) changed = changed._shadowRoot;
+            while (!base._lazy.links && base._shadowRoot) base = base._shadowRoot;
+
+            // no difference if the file systems are the same reference
+            if (changed === base) return false;
+
+            // no difference if the root links are empty and unshadowed
+            if (!changed._lazy.links && !changed._shadowRoot && !base._lazy.links && !base._shadowRoot) return false;
+
+            return FileSystem.diffWorker(container, changed, changed._getRootLinks(), base, base._getRootLinks(), options);
+        }
+
+        private static directoryDiff(container: FileSet, basename: string, changed: FileSystem, changedNode: DirectoryInode, base: FileSystem, baseNode: DirectoryInode, options: DiffOptions) {
+            while (!changedNode.links && changedNode.shadowRoot) changedNode = changedNode.shadowRoot;
+            while (!baseNode.links && baseNode.shadowRoot) baseNode = baseNode.shadowRoot;
+
+            // no difference if the nodes are the same reference
+            if (changedNode === baseNode) return false;
+
+            // no difference if both nodes are non shadowed and have no entries
+            if (isEmptyNonShadowedDirectory(changedNode) && isEmptyNonShadowedDirectory(baseNode)) return false;
+
+            // no difference if both nodes are unpopulated and point to the same mounted file system
+            if (!changedNode.links && !baseNode.links &&
+                changedNode.resolver && changedNode.source !== undefined &&
+                baseNode.resolver === changedNode.resolver && baseNode.source === changedNode.source) return false;
+
+            // no difference if both nodes have identical children
+            const children: FileSet = {};
+            if (!FileSystem.diffWorker(children, changed, changed._getLinks(changedNode), base, base._getLinks(baseNode), options)) {
+                return false;
+            }
+
+            container[basename] = new Directory(children);
+            return true;
+        }
+
+        private static fileDiff(container: FileSet, basename: string, changed: FileSystem, changedNode: FileInode, base: FileSystem, baseNode: FileInode, options: DiffOptions) {
+            while (!changedNode.buffer && changedNode.shadowRoot) changedNode = changedNode.shadowRoot;
+            while (!baseNode.buffer && baseNode.shadowRoot) baseNode = baseNode.shadowRoot;
+
+            // no difference if the nodes are the same reference
+            if (changedNode === baseNode) return false;
+
+            // no difference if both nodes are non shadowed and have no entries
+            if (isEmptyNonShadowedFile(changedNode) && isEmptyNonShadowedFile(baseNode)) return false;
+
+            // no difference if both nodes are unpopulated and point to the same mounted file system
+            if (!changedNode.buffer && !baseNode.buffer &&
+                changedNode.resolver && changedNode.source !== undefined &&
+                baseNode.resolver === changedNode.resolver && baseNode.source === changedNode.source) return false;
+
+            const changedBuffer = changed._getBuffer(changedNode);
+            const baseBuffer = base._getBuffer(baseNode);
+
+            // no difference if both buffers are the same reference
+            if (changedBuffer === baseBuffer) return false;
+
+            // no difference if both buffers are identical
+            if (Buffer.compare(changedBuffer, baseBuffer) === 0) {
+                if (!options.includeChangedFileWithSameContent) return false;
+                container[basename] = new SameFileContentFile(changedBuffer);
+                return true;
+            }
+
+            container[basename] = new File(changedBuffer);
+            return true;
+        }
+
+        private static symlinkDiff(container: FileSet, basename: string, changedNode: SymlinkInode, baseNode: SymlinkInode) {
+            // no difference if the nodes are the same reference
+            if (changedNode.symlink === baseNode.symlink) return false;
+            container[basename] = new Symlink(changedNode.symlink);
+            return true;
+        }
+
+        private static trackCreatedInode(container: FileSet, basename: string, changed: FileSystem, node: Inode) {
+            if (isDirectory(node)) {
+                const children: FileSet = {};
+                FileSystem.trackCreatedInodes(children, changed, changed._getLinks(node));
+                container[basename] = new Directory(children);
+            }
+            else if (isSymlink(node)) {
+                container[basename] = new Symlink(node.symlink);
+            }
+            else {
+                container[basename] = new File(node.buffer || "");
+            }
+            return true;
+        }
+
+        private static trackCreatedInodes(container: FileSet, changed: FileSystem, changedLinks: ReadonlyMap<string, Inode>) {
+            // no difference if links are empty
+            if (!changedLinks.size) return false;
+
+            changedLinks.forEach((node, basename) => { FileSystem.trackCreatedInode(container, basename, changed, node); });
+            return true;
+        }
+
+        private static trackDeletedInodes(container: FileSet, baseLinks: ReadonlyMap<string, Inode>) {
+            // no difference if links are empty
+            if (!baseLinks.size) return false;
+            baseLinks.forEach((node, basename) => { container[basename] = isDirectory(node) ? new Rmdir() : new Unlink(); });
+            return true;
+        }
+
+        private _mknod(dev: number, type: typeof S_IFREG, mode: number, time?: number): FileInode;
+        private _mknod(dev: number, type: typeof S_IFDIR, mode: number, time?: number): DirectoryInode;
+        private _mknod(dev: number, type: typeof S_IFLNK, mode: number, time?: number): SymlinkInode;
+        private _mknod(dev: number, type: number, mode: number, time = this.time()) {
+            return <Inode>{
+                dev,
+                ino: ++inoCount,
+                mode: (mode & ~S_IFMT & ~0o022 & 0o7777) | (type & S_IFMT),
+                atimeMs: time,
+                mtimeMs: time,
+                ctimeMs: time,
+                birthtimeMs: time,
+                nlink: 0
+            };
+        }
+
+        private _addLink(parent: DirectoryInode | undefined, links: collections.SortedMap<string, Inode>, name: string, node: Inode, time = this.time()) {
+            links.set(name, node);
+            node.nlink++;
+            node.ctimeMs = time;
+            if (parent) parent.mtimeMs = time;
+            if (!parent && !this._cwd) this._cwd = name;
+        }
+
+        private _removeLink(parent: DirectoryInode | undefined, links: collections.SortedMap<string, Inode>, name: string, node: Inode, time = this.time()) {
+            links.delete(name);
+            node.nlink--;
+            node.ctimeMs = time;
+            if (parent) parent.mtimeMs = time;
+        }
+
+        private _replaceLink(oldParent: DirectoryInode, oldLinks: collections.SortedMap<string, Inode>, oldName: string, newParent: DirectoryInode, newLinks: collections.SortedMap<string, Inode>, newName: string, node: Inode, time: number) {
+            if (oldParent !== newParent) {
+                this._removeLink(oldParent, oldLinks, oldName, node, time);
+                this._addLink(newParent, newLinks, newName, node, time);
+            }
+            else {
+                oldLinks.delete(oldName);
+                oldLinks.set(newName, node);
+                oldParent.mtimeMs = time;
+                newParent.mtimeMs = time;
+            }
+        }
+
+        private _getRootLinks() {
+            if (!this._lazy.links) {
+                this._lazy.links = new collections.SortedMap<string, Inode>(this.stringComparer);
+                if (this._shadowRoot) {
+                    this._copyShadowLinks(this._shadowRoot._getRootLinks(), this._lazy.links);
+                }
+                this._lazy.links = this._lazy.links;
+            }
+            return this._lazy.links;
+        }
+
+        private _getLinks(node: DirectoryInode) {
+            if (!node.links) {
+                const links = new collections.SortedMap<string, Inode>(this.stringComparer);
+                const { source, resolver } = node;
+                if (source && resolver) {
+                    node.source = undefined;
+                    node.resolver = undefined;
+                    for (const name of resolver.readdirSync(source)) {
+                        const path = vpath.combine(source, name);
+                        const stats = resolver.statSync(path);
+                        switch (stats.mode & S_IFMT) {
+                            case S_IFDIR:
+                                const dir = this._mknod(node.dev, S_IFDIR, 0o777);
+                                dir.source = vpath.combine(source, name);
+                                dir.resolver = resolver;
+                                this._addLink(node, links, name, dir);
+                                break;
+                            case S_IFREG:
+                                const file = this._mknod(node.dev, S_IFREG, 0o666);
+                                file.source = vpath.combine(source, name);
+                                file.resolver = resolver;
+                                file.size = stats.size;
+                                this._addLink(node, links, name, file);
+                                break;
+                        }
+                    }
+                }
+                else if (this._shadowRoot && node.shadowRoot) {
+                    this._copyShadowLinks(this._shadowRoot._getLinks(node.shadowRoot), links);
+                }
+                node.links = links;
+            }
+            return node.links;
+        }
+
+        private _getShadow(root: DirectoryInode): DirectoryInode;
+        private _getShadow(root: Inode): Inode;
+        private _getShadow(root: Inode) {
+            const shadows = this._lazy.shadows || (this._lazy.shadows = new Map<number, Inode>());
+
+            let shadow = shadows.get(root.ino);
+            if (!shadow) {
+                shadow = <Inode>{
+                    dev: root.dev,
+                    ino: root.ino,
+                    mode: root.mode,
+                    atimeMs: root.atimeMs,
+                    mtimeMs: root.mtimeMs,
+                    ctimeMs: root.ctimeMs,
+                    birthtimeMs: root.birthtimeMs,
+                    nlink: root.nlink,
+                    shadowRoot: root
+                };
+
+                if (isSymlink(root)) (<SymlinkInode>shadow).symlink = root.symlink;
+                shadows.set(shadow.ino, shadow);
+            }
+
+            return shadow;
+        }
+
+        private _copyShadowLinks(source: ReadonlyMap<string, Inode>, target: collections.SortedMap<string, Inode>) {
+            const iterator = collections.getIterator(source);
+            try {
+                for (let i = collections.nextResult(iterator); i; i = collections.nextResult(iterator)) {
+                    const [name, root] = i.value;
+                    target.set(name, this._getShadow(root));
+                }
+            }
+            finally {
+                collections.closeIterator(iterator);
+            }
+        }
+
+        private _getSize(node: FileInode): number {
+            if (node.buffer) return node.buffer.byteLength;
+            if (node.size !== undefined) return node.size;
+            if (node.source && node.resolver) return node.size = node.resolver.statSync(node.source).size;
+            if (this._shadowRoot && node.shadowRoot) return node.size = this._shadowRoot._getSize(node.shadowRoot);
+            return 0;
+        }
+
+        private _getBuffer(node: FileInode): Buffer {
+            if (!node.buffer) {
+                const { source, resolver } = node;
+                if (source && resolver) {
+                    node.source = undefined;
+                    node.resolver = undefined;
+                    node.size = undefined;
+                    node.buffer = resolver.readFileSync(source);
+                }
+                else if (this._shadowRoot && node.shadowRoot) {
+                    node.buffer = this._shadowRoot._getBuffer(node.shadowRoot);
+                }
+                else {
+                    node.buffer = Buffer.allocUnsafe(0);
+                }
+            }
+            return node.buffer;
+        }
+
+        /**
+         * Walk a path to its end.
+         *
+         * @param path The path to follow.
+         * @param noFollow A value indicating whether to *not* dereference a symbolic link at the
+         * end of a path.
+         *
+         * @link http://man7.org/linux/man-pages/man7/path_resolution.7.html
+         */
+        private _walk(path: string, noFollow?: boolean, onError?: (error: NodeJS.ErrnoException, fragment: WalkResult) => "retry" | "throw"): WalkResult;
+        private _walk(path: string, noFollow?: boolean, onError?: (error: NodeJS.ErrnoException, fragment: WalkResult) => "stop" | "retry" | "throw"): WalkResult | undefined;
+        private _walk(path: string, noFollow?: boolean, onError?: (error: NodeJS.ErrnoException, fragment: WalkResult) => "stop" | "retry" | "throw"): WalkResult | undefined {
+            let links = this._getRootLinks();
+            let parent: DirectoryInode | undefined;
+            let components = vpath.parse(path);
+            let step = 0;
+            let depth = 0;
+            let retry = false;
+            while (true) {
+                if (depth >= 40) throw createIOError("ELOOP");
+                const lastStep = step === components.length - 1;
+                const basename = components[step];
+                const node = links.get(basename);
+                if (lastStep && (noFollow || !isSymlink(node))) {
+                    return { realpath: vpath.format(components), basename, parent, links, node };
+                }
+                if (node === undefined) {
+                    if (trapError(createIOError("ENOENT"), node)) continue;
+                    return undefined;
+                }
+                if (isSymlink(node)) {
+                    const dirname = vpath.format(components.slice(0, step));
+                    const symlink = vpath.resolve(dirname, node.symlink);
+                    links = this._getRootLinks();
+                    parent = undefined;
+                    components = vpath.parse(symlink).concat(components.slice(step + 1));
+                    step = 0;
+                    depth++;
+                    retry = false;
+                    continue;
+                }
+                if (isDirectory(node)) {
+                    links = this._getLinks(node);
+                    parent = node;
+                    step++;
+                    retry = false;
+                    continue;
+                }
+                if (trapError(createIOError("ENOTDIR"), node)) continue;
+                return undefined;
+            }
+
+            function trapError(error: NodeJS.ErrnoException, node?: Inode) {
+                const realpath = vpath.format(components.slice(0, step + 1));
+                const basename = components[step];
+                const result = !retry && onError ? onError(error, { realpath, basename, parent, links, node }) : "throw";
+                if (result === "stop") return false;
+                if (result === "retry") {
+                    retry = true;
+                    return true;
+                }
+                throw error;
+            }
+        }
+
+        /**
+         * Resolve a path relative to the current working directory.
+         */
+        private _resolve(path: string) {
+            return this._cwd
+                ? vpath.resolve(this._cwd, vpath.validate(path, vpath.ValidationFlags.RelativeOrAbsolute | vpath.ValidationFlags.AllowWildcard))
+                : vpath.validate(path, vpath.ValidationFlags.Absolute | vpath.ValidationFlags.AllowWildcard);
+        }
+
+        private _applyFiles(files: FileSet, dirname: string) {
+            const deferred: [Symlink | Link | Mount, string][] = [];
+            this._applyFilesWorker(files, dirname, deferred);
+            for (const [entry, path] of deferred) {
+                this.mkdirpSync(vpath.dirname(path));
+                this.pushd(vpath.dirname(path));
+                if (entry instanceof Symlink) {
+                    if (this.stringComparer(vpath.dirname(path), path) === 0) {
+                        throw new TypeError("Roots cannot be symbolic links.");
+                    }
+                    this.symlinkSync(vpath.resolve(dirname, entry.symlink), path);
+                    this._applyFileExtendedOptions(path, entry);
+                }
+                else if (entry instanceof Link) {
+                    if (this.stringComparer(vpath.dirname(path), path) === 0) {
+                        throw new TypeError("Roots cannot be hard links.");
+                    }
+                    this.linkSync(entry.path, path);
+                }
+                else {
+                    this.mountSync(entry.source, path, entry.resolver);
+                    this._applyFileExtendedOptions(path, entry);
+                }
+                this.popd();
+            }
+        }
+
+        private _applyFileExtendedOptions(path: string, entry: Directory | File | Symlink | Mount) {
+            const { meta } = entry;
+            if (meta !== undefined) {
+                const filemeta = this.filemeta(path);
+                for (const key of Object.keys(meta)) {
+                    filemeta.set(key, meta[key]);
+                }
+            }
+        }
+
+        private _applyFilesWorker(files: FileSet, dirname: string, deferred: [Symlink | Link | Mount, string][]) {
+            for (const key of Object.keys(files)) {
+                const value = normalizeFileSetEntry(files[key]);
+                const path = dirname ? vpath.resolve(dirname, key) : key;
+                vpath.validate(path, vpath.ValidationFlags.Absolute);
+
+                // eslint-disable-next-line no-null/no-null
+                if (value === null || value === undefined || value instanceof Rmdir || value instanceof Unlink) {
+                    if (this.stringComparer(vpath.dirname(path), path) === 0) {
+                        throw new TypeError("Roots cannot be deleted.");
+                    }
+                    this.rimrafSync(path);
+                }
+                else if (value instanceof File) {
+                    if (this.stringComparer(vpath.dirname(path), path) === 0) {
+                        throw new TypeError("Roots cannot be files.");
+                    }
+                    this.mkdirpSync(vpath.dirname(path));
+                    this.writeFileSync(path, value.data, value.encoding);
+                    this._applyFileExtendedOptions(path, value);
+                }
+                else if (value instanceof Directory) {
+                    this.mkdirpSync(path);
+                    this._applyFileExtendedOptions(path, value);
+                    this._applyFilesWorker(value.files, path, deferred);
+                }
+                else {
+                    deferred.push([value, path]);
+                }
+            }
+        }
+    }
+
+    export interface FileSystemOptions {
+        // Sets the initial timestamp for new files and directories, or the function used
+        // to calculate timestamps.
+        time?: number | Date | (() => number | Date);
+
+        // A set of file system entries to initially add to the file system.
+        files?: FileSet;
+
+        // Sets the initial working directory for the file system.
+        cwd?: string;
+
+        // Sets initial metadata attached to the file system.
+        meta?: Record<string, any>;
+    }
+
+    export interface FileSystemCreateOptions extends FileSystemOptions {
+        // Sets the documents to add to the file system.
+        documents?: readonly documents.TextDocument[];
+    }
+
+    export type Axis = "ancestors" | "ancestors-or-self" | "self" | "descendants-or-self" | "descendants";
+
+    export interface Traversal {
+        /** A function called to choose whether to continue to traverse to either ancestors or descendants. */
+        traverse?(path: string, stats: Stats): boolean;
+        /** A function called to choose whether to accept a path as part of the result. */
+        accept?(path: string, stats: Stats): boolean;
+    }
+
+    export interface FileSystemResolver {
+        statSync(path: string): { mode: number; size: number; };
+        readdirSync(path: string): string[];
+        readFileSync(path: string): Buffer;
+    }
+
+    export interface FileSystemResolverHost {
+        useCaseSensitiveFileNames(): boolean;
+        getAccessibleFileSystemEntries(path: string): ts.FileSystemEntries;
+        directoryExists(path: string): boolean;
+        fileExists(path: string): boolean;
+        getFileSize(path: string): number;
+        readFile(path: string): string | undefined;
+        getWorkspaceRoot(): string;
+    }
+
+    export function createResolver(host: FileSystemResolverHost): FileSystemResolver {
+        return {
+            readdirSync(path: string): string[] {
+                const { files, directories } = host.getAccessibleFileSystemEntries(path);
+                return directories.concat(files);
+            },
+            statSync(path: string): { mode: number; size: number; } {
+                if (host.directoryExists(path)) {
+                    return { mode: S_IFDIR | 0o777, size: 0 };
+                }
+                else if (host.fileExists(path)) {
+                    return { mode: S_IFREG | 0o666, size: host.getFileSize(path) };
+                }
+                else {
+                    throw new Error("ENOENT: path does not exist");
+                }
+            },
+            readFileSync(path: string): Buffer {
+                return ts.sys.bufferFrom!(host.readFile(path)!, "utf8") as Buffer; // TODO: GH#18217
+            }
+        };
+    }
+
+    /**
+     * Create a virtual file system from a physical file system using the following path mappings:
+     *
+     *  - `/.ts` is a directory mapped to `${workspaceRoot}/built/local`
+     *  - `/.lib` is a directory mapped to `${workspaceRoot}/tests/lib`
+     *  - `/.src` is a virtual directory to be used for tests.
+     *
+     * Unless overridden, `/.src` will be the current working directory for the virtual file system.
+     */
+    export function createFromFileSystem(host: FileSystemResolverHost, ignoreCase: boolean, { documents, files, cwd, time, meta }: FileSystemCreateOptions = {}) {
+        const fs = getBuiltLocal(host, ignoreCase).shadow();
+        if (meta) {
+            for (const key of Object.keys(meta)) {
+                fs.meta.set(key, meta[key]);
+            }
+        }
+        if (time) {
+            fs.time(time);
+        }
+        if (cwd) {
+            fs.mkdirpSync(cwd);
+            fs.chdir(cwd);
+        }
+        if (documents) {
+            for (const document of documents) {
+                fs.mkdirpSync(vpath.dirname(document.file));
+                fs.writeFileSync(document.file, document.text, "utf8");
+                fs.filemeta(document.file).set("document", document);
+                // Add symlinks
+                const symlink = document.meta.get("symlink");
+                if (symlink) {
+                    for (const link of symlink.split(",").map(link => link.trim())) {
+                        fs.mkdirpSync(vpath.dirname(link));
+                        fs.symlinkSync(vpath.resolve(fs.cwd(), document.file), link);
+                    }
+                }
+            }
+        }
+        if (files) {
+            fs.apply(files);
+        }
+        return fs;
+    }
+
+    export class Stats {
+        public dev: number;
+        public ino: number;
+        public mode: number;
+        public nlink: number;
+        public uid: number;
+        public gid: number;
+        public rdev: number;
+        public size: number;
+        public blksize: number;
+        public blocks: number;
+        public atimeMs: number;
+        public mtimeMs: number;
+        public ctimeMs: number;
+        public birthtimeMs: number;
+        public atime: Date;
+        public mtime: Date;
+        public ctime: Date;
+        public birthtime: Date;
+
+        constructor();
+        constructor(dev: number, ino: number, mode: number, nlink: number, rdev: number, size: number, blksize: number, blocks: number, atimeMs: number, mtimeMs: number, ctimeMs: number, birthtimeMs: number);
+        constructor(dev = 0, ino = 0, mode = 0, nlink = 0, rdev = 0, size = 0, blksize = 0, blocks = 0, atimeMs = 0, mtimeMs = 0, ctimeMs = 0, birthtimeMs = 0) {
+            this.dev = dev;
+            this.ino = ino;
+            this.mode = mode;
+            this.nlink = nlink;
+            this.uid = 0;
+            this.gid = 0;
+            this.rdev = rdev;
+            this.size = size;
+            this.blksize = blksize;
+            this.blocks = blocks;
+            this.atimeMs = atimeMs;
+            this.mtimeMs = mtimeMs;
+            this.ctimeMs = ctimeMs;
+            this.birthtimeMs = birthtimeMs;
+            this.atime = new Date(this.atimeMs);
+            this.mtime = new Date(this.mtimeMs);
+            this.ctime = new Date(this.ctimeMs);
+            this.birthtime = new Date(this.birthtimeMs);
+        }
+
+        public isFile() { return (this.mode & S_IFMT) === S_IFREG; }
+        public isDirectory() { return (this.mode & S_IFMT) === S_IFDIR; }
+        public isSymbolicLink() { return (this.mode & S_IFMT) === S_IFLNK; }
+        public isBlockDevice() { return (this.mode & S_IFMT) === S_IFBLK; }
+        public isCharacterDevice() { return (this.mode & S_IFMT) === S_IFCHR; }
+        public isFIFO() { return (this.mode & S_IFMT) === S_IFIFO; }
+        public isSocket() { return (this.mode & S_IFMT) === S_IFSOCK; }
+    }
+
+    export const IOErrorMessages = Object.freeze({
+        EACCES: "access denied",
+        EIO: "an I/O error occurred",
+        ENOENT: "no such file or directory",
+        EEXIST: "file already exists",
+        ELOOP: "too many symbolic links encountered",
+        ENOTDIR: "no such directory",
+        EISDIR: "path is a directory",
+        EBADF: "invalid file descriptor",
+        EINVAL: "invalid value",
+        ENOTEMPTY: "directory not empty",
+        EPERM: "operation not permitted",
+        EROFS: "file system is read-only"
+    });
+
+    export function createIOError(code: keyof typeof IOErrorMessages, details = "") {
+        const err: NodeJS.ErrnoException = new Error(`${code}: ${IOErrorMessages[code]} ${details}`);
+        err.code = code;
+        if (Error.captureStackTrace) Error.captureStackTrace(err, createIOError);
+        return err;
+    }
+
+    /**
+     * A template used to populate files, directories, links, etc. in a virtual file system.
+     */
+    export interface FileSet {
+        [name: string]: DirectoryLike | FileLike | Link | Symlink | Mount | Rmdir | Unlink | null | undefined;
+    }
+
+    export type DirectoryLike = FileSet | Directory;
+    export type FileLike = File | Buffer | string;
+
+    /** Extended options for a directory in a `FileSet` */
+    export class Directory {
+        public readonly files: FileSet;
+        public readonly meta: Record<string, any> | undefined;
+        constructor(files: FileSet, { meta }: { meta?: Record<string, any> } = {}) {
+            this.files = files;
+            this.meta = meta;
+        }
+    }
+
+    /** Extended options for a file in a `FileSet` */
+    export class File {
+        public readonly data: Buffer | string;
+        public readonly encoding: string | undefined;
+        public readonly meta: Record<string, any> | undefined;
+        constructor(data: Buffer | string, { meta, encoding }: { encoding?: string, meta?: Record<string, any> } = {}) {
+            this.data = data;
+            this.encoding = encoding;
+            this.meta = meta;
+        }
+    }
+
+    export class SameFileContentFile extends File {
+        constructor(data: Buffer | string, metaAndEncoding?: { encoding?: string, meta?: Record<string, any> }) {
+            super(data, metaAndEncoding);
+        }
+    }
+
+    /** Extended options for a hard link in a `FileSet` */
+    export class Link {
+        public readonly path: string;
+        constructor(path: string) {
+            this.path = path;
+        }
+    }
+
+    /** Removes a directory in a `FileSet` */
+    export class Rmdir {
+        public _rmdirBrand?: never; // brand necessary for proper type guards
+    }
+
+    /** Unlinks a file in a `FileSet` */
+    export class Unlink {
+        public _unlinkBrand?: never; // brand necessary for proper type guards
+    }
+
+    /** Extended options for a symbolic link in a `FileSet` */
+    export class Symlink {
+        public readonly symlink: string;
+        public readonly meta: Record<string, any> | undefined;
+        constructor(symlink: string, { meta }: { meta?: Record<string, any> } = {}) {
+            this.symlink = symlink;
+            this.meta = meta;
+        }
+    }
+
+    /** Extended options for mounting a virtual copy of an external file system via a `FileSet` */
+    export class Mount {
+        public readonly source: string;
+        public readonly resolver: FileSystemResolver;
+        public readonly meta: Record<string, any> | undefined;
+        constructor(source: string, resolver: FileSystemResolver, { meta }: { meta?: Record<string, any> } = {}) {
+            this.source = source;
+            this.resolver = resolver;
+            this.meta = meta;
+        }
+    }
+
+    // a generic POSIX inode
+    type Inode = FileInode | DirectoryInode | SymlinkInode;
+
+    interface FileInode {
+        dev: number; // device id
+        ino: number; // inode id
+        mode: number; // file mode
+        atimeMs: number; // access time
+        mtimeMs: number; // modified time
+        ctimeMs: number; // status change time
+        birthtimeMs: number; // creation time
+        nlink: number; // number of hard links
+        size?: number;
+        buffer?: Buffer;
+        source?: string;
+        resolver?: FileSystemResolver;
+        shadowRoot?: FileInode;
+        meta?: collections.Metadata;
+    }
+
+    interface DirectoryInode {
+        dev: number; // device id
+        ino: number; // inode id
+        mode: number; // file mode
+        atimeMs: number; // access time
+        mtimeMs: number; // modified time
+        ctimeMs: number; // status change time
+        birthtimeMs: number; // creation time
+        nlink: number; // number of hard links
+        links?: collections.SortedMap<string, Inode>;
+        source?: string;
+        resolver?: FileSystemResolver;
+        shadowRoot?: DirectoryInode;
+        meta?: collections.Metadata;
+    }
+
+    interface SymlinkInode {
+        dev: number; // device id
+        ino: number; // inode id
+        mode: number; // file mode
+        atimeMs: number; // access time
+        mtimeMs: number; // modified time
+        ctimeMs: number; // status change time
+        birthtimeMs: number; // creation time
+        nlink: number; // number of hard links
+        symlink: string;
+        shadowRoot?: SymlinkInode;
+        meta?: collections.Metadata;
+    }
+
+    function isEmptyNonShadowedDirectory(node: DirectoryInode) {
+        return !node.links && !node.shadowRoot && !node.resolver && !node.source;
+    }
+
+    function isEmptyNonShadowedFile(node: FileInode) {
+        return !node.buffer && !node.shadowRoot && !node.resolver && !node.source;
+    }
+
+    function isFile(node: Inode | undefined): node is FileInode {
+        return node !== undefined && (node.mode & S_IFMT) === S_IFREG;
+    }
+
+    function isDirectory(node: Inode | undefined): node is DirectoryInode {
+        return node !== undefined && (node.mode & S_IFMT) === S_IFDIR;
+    }
+
+    function isSymlink(node: Inode | undefined): node is SymlinkInode {
+        return node !== undefined && (node.mode & S_IFMT) === S_IFLNK;
+    }
+
+    interface WalkResult {
+        realpath: string;
+        basename: string;
+        parent: DirectoryInode | undefined;
+        links: collections.SortedMap<string, Inode>;
+        node: Inode | undefined;
+    }
+
+    let builtLocalHost: FileSystemResolverHost | undefined;
+    let builtLocalCI: FileSystem | undefined;
+    let builtLocalCS: FileSystem | undefined;
+
+    function getBuiltLocal(host: FileSystemResolverHost, ignoreCase: boolean): FileSystem {
+        if (builtLocalHost !== host) {
+            builtLocalCI = undefined;
+            builtLocalCS = undefined;
+            builtLocalHost = host;
+        }
+        if (!builtLocalCI) {
+            const resolver = createResolver(host);
+            builtLocalCI = new FileSystem(/*ignoreCase*/ true, {
+                files: {
+                    [builtFolder]: new Mount(vpath.resolve(host.getWorkspaceRoot(), "built/local"), resolver),
+                    [testLibFolder]: new Mount(vpath.resolve(host.getWorkspaceRoot(), "tests/lib"), resolver),
+                    [projectsFolder]: new Mount(vpath.resolve(host.getWorkspaceRoot(), "tests/projects"), resolver),
+                    [srcFolder]: {}
+                },
+                cwd: srcFolder,
+                meta: { defaultLibLocation: builtFolder }
+            });
+            builtLocalCI.makeReadonly();
+        }
+        if (ignoreCase) return builtLocalCI;
+        if (!builtLocalCS) {
+            builtLocalCS = builtLocalCI.shadow(/*ignoreCase*/ false);
+            builtLocalCS.makeReadonly();
+        }
+        return builtLocalCS;
+    }
+
+    /* eslint-disable no-null/no-null */
+    function normalizeFileSetEntry(value: FileSet[string]) {
+        if (value === undefined ||
+            value === null ||
+            value instanceof Directory ||
+            value instanceof File ||
+            value instanceof Link ||
+            value instanceof Symlink ||
+            value instanceof Mount ||
+            value instanceof Rmdir ||
+            value instanceof Unlink) {
+            return value;
+        }
+        return typeof value === "string" || Buffer.isBuffer(value) ? new File(value) : new Directory(value);
+    }
+
+    export function formatPatch(patch: FileSet): string;
+    export function formatPatch(patch: FileSet | undefined): string | null;
+    export function formatPatch(patch: FileSet | undefined) {
+        return patch ? formatPatchWorker("", patch) : null;
+    }
+    /* eslint-enable no-null/no-null */
+
+    function formatPatchWorker(dirname: string, container: FileSet): string {
+        let text = "";
+        for (const name of Object.keys(container)) {
+            const entry = normalizeFileSetEntry(container[name]);
+            const file = dirname ? vpath.combine(dirname, name) : name;
+            // eslint-disable-next-line no-null/no-null
+            if (entry === null || entry === undefined || entry instanceof Unlink || entry instanceof Rmdir) {
+                text += `//// [${file}] unlink\r\n`;
+            }
+            else if (entry instanceof Rmdir) {
+                text += `//// [${vpath.addTrailingSeparator(file)}] rmdir\r\n`;
+            }
+            else if (entry instanceof Directory) {
+                text += formatPatchWorker(file, entry.files);
+            }
+            else if (entry instanceof SameFileContentFile) {
+                text += `//// [${file}] file written with same contents\r\n`;
+            }
+            else if (entry instanceof File) {
+                const content = typeof entry.data === "string" ? entry.data : entry.data.toString("utf8");
+                text += `//// [${file}]\r\n${content}\r\n\r\n`;
+            }
+            else if (entry instanceof Link) {
+                text += `//// [${file}] link(${entry.path})\r\n`;
+            }
+            else if (entry instanceof Symlink) {
+                text += `//// [${file}] symlink(${entry.symlink})\r\n`;
+            }
+            else if (entry instanceof Mount) {
+                text += `//// [${file}] mount(${entry.source})\r\n`;
+            }
+        }
+        return text;
+    }
+
+    export function iteratePatch(patch: FileSet | undefined): IterableIterator<[string, string]> | null {
+        // eslint-disable-next-line no-null/no-null
+        return patch ? Harness.Compiler.iterateOutputs(iteratePatchWorker("", patch)) : null;
+    }
+
+    function* iteratePatchWorker(dirname: string, container: FileSet): IterableIterator<documents.TextDocument> {
+        for (const name of Object.keys(container)) {
+            const entry = normalizeFileSetEntry(container[name]);
+            const file = dirname ? vpath.combine(dirname, name) : name;
+            if (entry instanceof Directory) {
+                yield* ts.arrayFrom(iteratePatchWorker(file, entry.files));
+            }
+            else if (entry instanceof File) {
+                const content = typeof entry.data === "string" ? entry.data : entry.data.toString("utf8");
+                yield new documents.TextDocument(file, content);
+            }
+        }
+    }
+}