/// <reference path="..\harness.ts" />

namespace ts {
    function notImplemented(): any {
        throw new Error("Not yet implemented");
    }

    const nullLogger: server.Logger = {
        close: () => void 0,
        isVerbose: () => void 0,
        loggingEnabled: () => false,
        perftrc: () => void 0,
        info: () => void 0,
        startGroup: () => void 0,
        endGroup: () => void 0,
        msg: () => void 0
    };

    const { content: libFileContent } = Harness.getDefaultLibraryFile(Harness.IO);

    function getExecutingFilePathFromLibFile(libFile: FileOrFolder): string {
        return combinePaths(getDirectoryPath(libFile.path), "tsc.js");
    }

    interface FileOrFolder {
        path: string;
        content?: string;
        fileSize?: number;
    }

    interface FSEntry {
        path: Path;
        fullPath: string;
    }

    interface File extends FSEntry {
        content: string;
        fileSize?: number;
    }

    interface Folder extends FSEntry {
        entries: FSEntry[];
    }

    function isFolder(s: FSEntry): s is Folder {
        return isArray((<Folder>s).entries);
    }

    function isFile(s: FSEntry): s is File {
        return typeof (<File>s).content === "string";
    }

    function addFolder(fullPath: string, toPath: (s: string) => Path, fs: FileMap<FSEntry>): Folder {
        const path = toPath(fullPath);
        if (fs.contains(path)) {
            Debug.assert(isFolder(fs.get(path)));
            return (<Folder>fs.get(path));
        }

        const entry: Folder = { path, entries: [], fullPath };
        fs.set(path, entry);

        const baseFullPath = getDirectoryPath(fullPath);
        if (fullPath !== baseFullPath) {
            addFolder(baseFullPath, toPath, fs).entries.push(entry);
        }

        return entry;
    }

    function checkMapKeys(caption: string, map: Map<any>, expectedKeys: string[]) {
        assert.equal(reduceProperties(map, count => count + 1, 0), expectedKeys.length, `${caption}: incorrect size of map`);
        for (const name of expectedKeys) {
            assert.isTrue(name in map, `${caption} is expected to contain ${name}, actual keys: ${Object.keys(map)}`);
        }
    }

    function checkFileNames(caption: string, actualFileNames: string[], expectedFileNames: string[]) {
        assert.equal(actualFileNames.length, expectedFileNames.length, `${caption}: incorrect actual number of files, expected ${JSON.stringify(expectedFileNames)}, got ${actualFileNames}`);
        for (const f of expectedFileNames) {
            assert.isTrue(contains(actualFileNames, f), `${caption}: expected to find ${f} in ${JSON.stringify(actualFileNames)}`);
        }
    }

    function checkNumberOfConfiguredProjects(projectService: server.ProjectService, expected: number) {
        assert.equal(projectService.configuredProjects.length, expected, `expected ${expected} configured project(s)`);
    }

    function checkNumberOfInferredProjects(projectService: server.ProjectService, expected: number) {
        assert.equal(projectService.inferredProjects.length, expected, `expected ${expected} inferred project(s)`);
    }

    function checkWatchedFiles(host: TestServerHost, expectedFiles: string[]) {
        checkMapKeys("watchedFiles", host.watchedFiles, expectedFiles);
    }

    function checkWatchedDirectories(host: TestServerHost, expectedDirectories: string[]) {
        checkMapKeys("watchedDirectories", host.watchedDirectories, expectedDirectories);
    }

    function checkConfiguredProjectActualFiles(project: server.Project, expectedFiles: string[]) {
        checkFileNames("configuredProjects project, actualFileNames", project.getFileNames(), expectedFiles);
    }

    function checkConfiguredProjectRootFiles(project: server.Project, expectedFiles: string[]) {
        checkFileNames("configuredProjects project, rootFileNames", project.getRootFiles(), expectedFiles);
    }

    type TimeOutCallback = () => any;

    class TestServerHost implements server.ServerHost {
        args: string[] = [];
        newLine: "\n";

        private fs: ts.FileMap<FSEntry>;
        private getCanonicalFileName: (s: string) => string;
        private toPath: (f: string) => Path;
        private callbackQueue: TimeOutCallback[] = [];
        readonly watchedDirectories = createMap<{ cb: DirectoryWatcherCallback, recursive: boolean }[]>();
        readonly watchedFiles = createMap<FileWatcherCallback[]>();

        constructor(public useCaseSensitiveFileNames: boolean, private executingFilePath: string, private currentDirectory: string, fileOrFolderList: FileOrFolder[]) {
            this.getCanonicalFileName = createGetCanonicalFileName(useCaseSensitiveFileNames);
            this.toPath = s => toPath(s, currentDirectory, this.getCanonicalFileName);

            this.reloadFS(fileOrFolderList);
        }

        reloadFS(filesOrFolders: FileOrFolder[]) {
            this.fs = createFileMap<FSEntry>();
            for (const fileOrFolder of filesOrFolders) {
                const path = this.toPath(fileOrFolder.path);
                const fullPath = getNormalizedAbsolutePath(fileOrFolder.path, this.currentDirectory);
                if (typeof fileOrFolder.content === "string") {
                    const entry = { path, content: fileOrFolder.content, fullPath, fileSize: fileOrFolder.fileSize };
                    this.fs.set(path, entry);
                    addFolder(getDirectoryPath(fullPath), this.toPath, this.fs).entries.push(entry);
                }
                else {
                    addFolder(fullPath, this.toPath, this.fs);
                }
            }
        }

        fileExists(s: string) {
            const path = this.toPath(s);
            return this.fs.contains(path) && isFile(this.fs.get(path));
        };

        getFileSize(s: string) {
            const path = this.toPath(s);
            if (this.fs.contains(path)) {
                const entry = this.fs.get(path);
                if (isFile(entry)) {
                    return entry.fileSize ? entry.fileSize : entry.content.length;
                }
            }
            return undefined;
        }

        directoryExists(s: string) {
            const path = this.toPath(s);
            return this.fs.contains(path) && isFolder(this.fs.get(path));
        }

        getDirectories(s: string) {
            const path = this.toPath(s);
            if (!this.fs.contains(path)) {
                return [];
            }
            else {
                const entry = this.fs.get(path);
                return isFolder(entry) ? map(entry.entries, x => getBaseFileName(x.fullPath)) : [];
            }
        }

        readDirectory(path: string, extensions?: string[], exclude?: string[], include?: string[]): string[] {
            const that = this;
            return ts.matchFiles(path, extensions, exclude, include, this.useCaseSensitiveFileNames, this.getCurrentDirectory(), (dir) => {
                const result: FileSystemEntries = {
                    directories: [],
                    files : []
                };
                const dirEntry = that.fs.get(that.toPath(dir));
                if (isFolder(dirEntry)) {
                    dirEntry.entries.forEach((entry) => {
                        if (isFolder(entry)) {
                            result.directories.push(entry.fullPath);
                        }
                        else if (isFile(entry)) {
                            result.files.push(entry.fullPath);
                        }
                    });
                }
                return result;
            });
        }

        watchDirectory(directoryName: string, callback: DirectoryWatcherCallback, recursive: boolean): DirectoryWatcher {
            const path = this.toPath(directoryName);
            const callbacks = this.watchedDirectories[path] || (this.watchedDirectories[path] = []);
<<<<<<< HEAD
            callbacks.push({ cb: callback, recursive });
=======
            const cbWithRecursive = { cb: callback, recursive };
            callbacks.push(cbWithRecursive);
>>>>>>> 8038eb94
            return {
                referenceCount: 0,
                directoryName,
                close: () => {
                    unorderedRemoveItem(callbacks, cbWithRecursive);
                    if (!callbacks.length) {
                        delete this.watchedDirectories[path];
                    }
                }
            };
        }

        triggerDirectoryWatcherCallback(directoryName: string, fileName: string): void {
            const path = this.toPath(directoryName);
            const callbacks = this.watchedDirectories[path];
            if (callbacks) {
                for (const callback of callbacks) {
                    callback.cb(fileName);
                }
            }
        }

        triggerFileWatcherCallback(fileName: string, removed?: boolean): void {
            const path = this.toPath(fileName);
            const callbacks = this.watchedFiles[path];
            if (callbacks) {
                for (const callback of callbacks) {
                    callback(path, removed);
                }
            }
        }

        watchFile(fileName: string, callback: FileWatcherCallback) {
            const path = this.toPath(fileName);
            const callbacks = this.watchedFiles[path] || (this.watchedFiles[path] = []);
            callbacks.push(callback);
            return {
                close: () => {
                    unorderedRemoveItem(callbacks, callback);
                    if (!callbacks.length) {
                        delete this.watchedFiles[path];
                    }
                }
            };
        }

        // TOOD: record and invoke callbacks to simulate timer events
        readonly setTimeout = (callback: TimeOutCallback, time: number) => {
            this.callbackQueue.push(callback);
            return this.callbackQueue.length - 1;
        };
        readonly clearTimeout = (timeoutId: any): void => {
            if (typeof timeoutId === "number") {
                orderedRemoveItemAt(this.callbackQueue, timeoutId);
            }
        };

        checkTimeoutQueueLength(expected: number) {
            assert.equal(this.callbackQueue.length, expected, `expected ${expected} timeout callbacks queued but found ${this.callbackQueue.length}.`);
        }

        runQueuedTimeoutCallbacks() {
            for (const callback of this.callbackQueue) {
                callback();
            }
            this.callbackQueue = [];
        }

        readonly readFile = (s: string) => (<File>this.fs.get(this.toPath(s))).content;
        readonly resolvePath = (s: string) => s;
        readonly getExecutingFilePath = () => this.executingFilePath;
        readonly getCurrentDirectory = () => this.currentDirectory;
        readonly writeFile = (path: string, content: string) => notImplemented();
        readonly write = (s: string) => notImplemented();
        readonly createDirectory = (s: string) => notImplemented();
        readonly exit = () => notImplemented();
        readonly getEnvironmentVariable = (s: string) => notImplemented();
        readonly tryEnableSourceMapsForHost = () => notImplemented();
    }

    describe("tsserver-project-system", () => {
        const commonFile1: FileOrFolder = {
            path: "/a/b/commonFile1.ts",
            content: "let x = 1"
        };
        const commonFile2: FileOrFolder = {
            path: "/a/b/commonFile2.ts",
            content: "let y = 1"
        };
        const libFile: FileOrFolder = {
            path: "/a/lib/lib.d.ts",
            content: libFileContent
        };

        it("create inferred project", () => {
            const appFile: FileOrFolder = {
                path: "/a/b/c/app.ts",
                content: `
                import {f} from "./module"
                console.log(f)
                `
            };

            const moduleFile: FileOrFolder = {
                path: "/a/b/c/module.d.ts",
                content: `export let x: number`
            };
            const host = new TestServerHost(/*useCaseSensitiveFileNames*/ false, getExecutingFilePathFromLibFile(libFile), "/", [appFile, moduleFile, libFile]);
            const projectService = new server.ProjectService(host, nullLogger);
            const { configFileName } = projectService.openClientFile(appFile.path);

            assert(!configFileName, `should not find config, got: '${configFileName}`);
            checkNumberOfConfiguredProjects(projectService, 0);
            checkNumberOfInferredProjects(projectService, 1);

            const project = projectService.inferredProjects[0];

            checkFileNames("inferred project", project.getFileNames(), [appFile.path, libFile.path, moduleFile.path]);
            checkWatchedDirectories(host, ["/a/b/c", "/a/b", "/a"]);
        });

        it("create configured project without file list", () => {
            const configFile: FileOrFolder = {
                path: "/a/b/tsconfig.json",
                content: `
                {
                    "compilerOptions": {},
                    "exclude": [
                        "e"
                    ]
                }`
            };
            const file1: FileOrFolder = {
                path: "/a/b/c/f1.ts",
                content: "let x = 1"
            };
            const file2: FileOrFolder = {
                path: "/a/b/d/f2.ts",
                content: "let y = 1"
            };
            const file3: FileOrFolder = {
                path: "/a/b/e/f3.ts",
                content: "let z = 1"
            };

            const host = new TestServerHost(/*useCaseSensitiveFileNames*/ false, getExecutingFilePathFromLibFile(libFile), "/", [ configFile, libFile, file1, file2, file3 ]);
            const projectService = new server.ProjectService(host, nullLogger);
            const { configFileName, configFileErrors } = projectService.openClientFile(file1.path);

            assert(configFileName, "should find config file");
            assert.isTrue(!configFileErrors, `expect no errors in config file, got ${JSON.stringify(configFileErrors)}`);
            checkNumberOfInferredProjects(projectService, 0);
            checkNumberOfConfiguredProjects(projectService, 1);

            const project = projectService.configuredProjects[0];
            checkConfiguredProjectActualFiles(project, [file1.path, libFile.path, file2.path]);
            checkConfiguredProjectRootFiles(project, [file1.path, file2.path]);
            // watching all files except one that was open
            checkWatchedFiles(host, [configFile.path, file2.path, libFile.path]);
            checkWatchedDirectories(host, [getDirectoryPath(configFile.path)]);
        });

        it("add and then remove a config file in a folder with loose files", () => {
            const configFile: FileOrFolder = {
                path: "/a/b/tsconfig.json",
                content: `{
                    "files": ["commonFile1.ts"]
                }`
            };
            const filesWithoutConfig = [ libFile, commonFile1, commonFile2 ];
            const filesWithConfig = [ libFile, commonFile1, commonFile2, configFile ];
            const host = new TestServerHost(/*useCaseSensitiveFileNames*/ false, getExecutingFilePathFromLibFile(libFile), "/", filesWithoutConfig);
            const projectService = new server.ProjectService(host, nullLogger);
            projectService.openClientFile(commonFile1.path);
            projectService.openClientFile(commonFile2.path);

            checkNumberOfInferredProjects(projectService, 2);
            checkWatchedDirectories(host, ["/a/b", "/a"]);

            // Add a tsconfig file
            host.reloadFS(filesWithConfig);
            host.triggerDirectoryWatcherCallback("/a/b", configFile.path);

            checkNumberOfInferredProjects(projectService, 1);
            checkNumberOfConfiguredProjects(projectService, 1);
            // watching all files except one that was open
            checkWatchedFiles(host, [libFile.path, configFile.path]);

            // remove the tsconfig file
            host.reloadFS(filesWithoutConfig);
            host.triggerFileWatcherCallback(configFile.path);

            checkNumberOfInferredProjects(projectService, 2);
            checkNumberOfConfiguredProjects(projectService, 0);
            checkWatchedDirectories(host, ["/a/b", "/a"]);
        });

        it("add new files to a configured project without file list", () => {
            const configFile: FileOrFolder = {
                path: "/a/b/tsconfig.json",
                content: `{}`
            };
            const host = new TestServerHost(/*useCaseSensitiveFileNames*/ false, getExecutingFilePathFromLibFile(libFile), "/", [commonFile1, libFile, configFile]);
            const projectService = new server.ProjectService(host, nullLogger);
            projectService.openClientFile(commonFile1.path);
            checkWatchedDirectories(host, ["/a/b"]);
            checkNumberOfConfiguredProjects(projectService, 1);

            const project = projectService.configuredProjects[0];
            checkConfiguredProjectRootFiles(project, [commonFile1.path]);

            // add a new ts file
            host.reloadFS([commonFile1, commonFile2, libFile, configFile]);
            host.triggerDirectoryWatcherCallback("/a/b", commonFile2.path);
            host.runQueuedTimeoutCallbacks();
            // project service waits for 250ms to update the project structure, therefore the assertion needs to wait longer.
            checkConfiguredProjectRootFiles(project, [commonFile1.path, commonFile2.path]);
        });

        it("should ignore non-existing files specified in the config file", () => {
            const configFile: FileOrFolder = {
                path: "/a/b/tsconfig.json",
                content: `{
                    "compilerOptions": {},
                    "files": [
                        "commonFile1.ts",
                        "commonFile3.ts"
                    ]
                }`
            };
            const host = new TestServerHost(/*useCaseSensitiveFileNames*/ false, getExecutingFilePathFromLibFile(libFile), "/", [commonFile1, commonFile2, configFile]);
            const projectService = new server.ProjectService(host, nullLogger);
            projectService.openClientFile(commonFile1.path);
            projectService.openClientFile(commonFile2.path);

            checkNumberOfConfiguredProjects(projectService, 1);
            const project = projectService.configuredProjects[0];
            checkConfiguredProjectRootFiles(project, [commonFile1.path]);
            checkNumberOfInferredProjects(projectService, 1);
        });

        it("handle recreated files correctly", () => {
            const configFile: FileOrFolder = {
                path: "/a/b/tsconfig.json",
                content: `{}`
            };
            const host = new TestServerHost(/*useCaseSensitiveFileNames*/ false, getExecutingFilePathFromLibFile(libFile), "/", [commonFile1, commonFile2, configFile]);
            const projectService = new server.ProjectService(host, nullLogger);
            projectService.openClientFile(commonFile1.path);

            checkNumberOfConfiguredProjects(projectService, 1);
            const project = projectService.configuredProjects[0];
            checkConfiguredProjectRootFiles(project, [commonFile1.path, commonFile2.path]);

            // delete commonFile2
            host.reloadFS([commonFile1, configFile]);
            host.triggerDirectoryWatcherCallback("/a/b", commonFile2.path);
            host.runQueuedTimeoutCallbacks();
            checkConfiguredProjectRootFiles(project, [commonFile1.path]);

            // re-add commonFile2
            host.reloadFS([commonFile1, commonFile2, configFile]);
            host.triggerDirectoryWatcherCallback("/a/b", commonFile2.path);
            host.runQueuedTimeoutCallbacks();
            checkConfiguredProjectRootFiles(project, [commonFile1.path, commonFile2.path]);
        });

        it("should create new inferred projects for files excluded from a configured project", () => {
            const configFile: FileOrFolder = {
                path: "/a/b/tsconfig.json",
                content: `{
                    "compilerOptions": {},
                    "files": ["${commonFile1.path}", "${commonFile2.path}"]
                }`
            };
            const files = [commonFile1, commonFile2, configFile];
            const host = new TestServerHost(/*useCaseSensitiveFileNames*/ false, getExecutingFilePathFromLibFile(libFile), "/", files);
            const projectService = new server.ProjectService(host, nullLogger);
            projectService.openClientFile(commonFile1.path);

            const project = projectService.configuredProjects[0];
            checkConfiguredProjectRootFiles(project, [commonFile1.path, commonFile2.path]);
            configFile.content = `{
                "compilerOptions": {},
                "files": ["${commonFile1.path}"]
            }`;
            host.reloadFS(files);
            host.triggerFileWatcherCallback(configFile.path);

            checkNumberOfConfiguredProjects(projectService, 1);
            checkConfiguredProjectRootFiles(project, [commonFile1.path]);

            projectService.openClientFile(commonFile2.path);
            checkNumberOfInferredProjects(projectService, 1);
        });

        it("files explicitly excluded in config file", () => {
            const configFile: FileOrFolder = {
                path: "/a/b/tsconfig.json",
                content: `{
                    "compilerOptions": {},
                    "exclude": ["/a/c"]
                }`
            };
            const excludedFile1: FileOrFolder = {
                path: "/a/c/excluedFile1.ts",
                content: `let t = 1;`
            };

            const host = new TestServerHost(/*useCaseSensitiveFileNames*/ false, getExecutingFilePathFromLibFile(libFile), "/", [commonFile1, commonFile2, excludedFile1, configFile]);
            const projectService = new server.ProjectService(host, nullLogger);

            projectService.openClientFile(commonFile1.path);
            checkNumberOfConfiguredProjects(projectService, 1);
            const project = projectService.configuredProjects[0];
            checkConfiguredProjectRootFiles(project, [commonFile1.path, commonFile2.path]);
            projectService.openClientFile(excludedFile1.path);
            checkNumberOfInferredProjects(projectService, 1);
        });

        it("should properly handle module resolution changes in config file", () => {
            const file1: FileOrFolder = {
                path: "/a/b/file1.ts",
                content: `import { T } from "module1";`
            };
            const nodeModuleFile: FileOrFolder = {
                path: "/a/b/node_modules/module1.ts",
                content: `export interface T {}`
            };
            const classicModuleFile: FileOrFolder = {
                path: "/a/module1.ts",
                content: `export interface T {}`
            };
            const configFile: FileOrFolder = {
                path: "/a/b/tsconfig.json",
                content: `{
                    "compilerOptions": {
                        "moduleResolution": "node"
                    },
                    "files": ["${file1.path}"]
                }`
            };
            const files = [file1, nodeModuleFile, classicModuleFile, configFile];
            const host = new TestServerHost(/*useCaseSensitiveFileNames*/ false, getExecutingFilePathFromLibFile(libFile), "/", files);
            const projectService = new server.ProjectService(host, nullLogger);
            projectService.openClientFile(file1.path);
            projectService.openClientFile(nodeModuleFile.path);
            projectService.openClientFile(classicModuleFile.path);

            checkNumberOfConfiguredProjects(projectService, 1);
            const project = projectService.configuredProjects[0];
            checkConfiguredProjectActualFiles(project, [file1.path, nodeModuleFile.path]);
            checkNumberOfInferredProjects(projectService, 1);

            configFile.content = `{
                "compilerOptions": {
                    "moduleResolution": "classic"
                },
                "files": ["${file1.path}"]
            }`;
            host.reloadFS(files);
            host.triggerFileWatcherCallback(configFile.path);
            checkConfiguredProjectActualFiles(project, [file1.path, classicModuleFile.path]);
            checkNumberOfInferredProjects(projectService, 1);
        });

        it("should keep the configured project when the opened file is referenced by the project but not its root", () => {
            const file1: FileOrFolder = {
                path: "/a/b/main.ts",
                content: "import { objA } from './obj-a';"
            };
            const file2: FileOrFolder = {
                path: "/a/b/obj-a.ts",
                content: `export const objA = Object.assign({foo: "bar"}, {bar: "baz"});`
            };
            const configFile: FileOrFolder = {
                path: "/a/b/tsconfig.json",
                content: `{
                    "compilerOptions": {
                        "target": "es6"
                    },
                    "files": [ "main.ts" ]
                }`
            };
            const host = new TestServerHost(/*useCaseSensitiveFileNames*/ false, getExecutingFilePathFromLibFile(libFile), "/", [file1, file2, configFile]);
            const projectService = new server.ProjectService(host, nullLogger);
            projectService.openClientFile(file1.path);
            projectService.closeClientFile(file1.path);
            projectService.openClientFile(file2.path);
            checkNumberOfConfiguredProjects(projectService, 1);
            checkNumberOfInferredProjects(projectService, 0);
        });

        it("should keep the configured project when the opened file is referenced by the project but not its root", () => {
            const file1: FileOrFolder = {
                path: "/a/b/main.ts",
                content: "import { objA } from './obj-a';"
            };
            const file2: FileOrFolder = {
                path: "/a/b/obj-a.ts",
                content: `export const objA = Object.assign({foo: "bar"}, {bar: "baz"});`
            };
            const configFile: FileOrFolder = {
                path: "/a/b/tsconfig.json",
                content: `{
                    "compilerOptions": {
                        "target": "es6"
                    },
                    "files": [ "main.ts" ]
                }`
            };
            const host = new TestServerHost(/*useCaseSensitiveFileNames*/ false, getExecutingFilePathFromLibFile(libFile), "/", [file1, file2, configFile]);
            const projectService = new server.ProjectService(host, nullLogger);
            projectService.openClientFile(file1.path);
            projectService.closeClientFile(file1.path);
            projectService.openClientFile(file2.path);
            checkNumberOfConfiguredProjects(projectService, 1);
            checkNumberOfInferredProjects(projectService, 0);
        });

        it("should tolerate config file errors and still try to build a project", () => {
            const configFile: FileOrFolder = {
                path: "/a/b/tsconfig.json",
                content: `{
                    "compilerOptions": {
                        "target": "es6",
                        "allowAnything": true
                    },
                    "someOtherProperty": {}
                }`
            };
            const host = new TestServerHost(/*useCaseSensitiveFileNames*/ false, getExecutingFilePathFromLibFile(libFile), "/", [commonFile1, commonFile2, libFile, configFile]);
            const projectService = new server.ProjectService(host, nullLogger);
            projectService.openClientFile(commonFile1.path);
            checkNumberOfConfiguredProjects(projectService, 1);
            checkConfiguredProjectRootFiles(projectService.configuredProjects[0], [commonFile1.path, commonFile2.path]);
        });
    });
}<|MERGE_RESOLUTION|>--- conflicted
+++ resolved
@@ -1,646 +1,642 @@
-/// <reference path="..\harness.ts" />
-
-namespace ts {
-    function notImplemented(): any {
-        throw new Error("Not yet implemented");
-    }
-
-    const nullLogger: server.Logger = {
-        close: () => void 0,
-        isVerbose: () => void 0,
-        loggingEnabled: () => false,
-        perftrc: () => void 0,
-        info: () => void 0,
-        startGroup: () => void 0,
-        endGroup: () => void 0,
-        msg: () => void 0
-    };
-
-    const { content: libFileContent } = Harness.getDefaultLibraryFile(Harness.IO);
-
-    function getExecutingFilePathFromLibFile(libFile: FileOrFolder): string {
-        return combinePaths(getDirectoryPath(libFile.path), "tsc.js");
-    }
-
-    interface FileOrFolder {
-        path: string;
-        content?: string;
-        fileSize?: number;
-    }
-
-    interface FSEntry {
-        path: Path;
-        fullPath: string;
-    }
-
-    interface File extends FSEntry {
-        content: string;
-        fileSize?: number;
-    }
-
-    interface Folder extends FSEntry {
-        entries: FSEntry[];
-    }
-
-    function isFolder(s: FSEntry): s is Folder {
-        return isArray((<Folder>s).entries);
-    }
-
-    function isFile(s: FSEntry): s is File {
-        return typeof (<File>s).content === "string";
-    }
-
-    function addFolder(fullPath: string, toPath: (s: string) => Path, fs: FileMap<FSEntry>): Folder {
-        const path = toPath(fullPath);
-        if (fs.contains(path)) {
-            Debug.assert(isFolder(fs.get(path)));
-            return (<Folder>fs.get(path));
-        }
-
-        const entry: Folder = { path, entries: [], fullPath };
-        fs.set(path, entry);
-
-        const baseFullPath = getDirectoryPath(fullPath);
-        if (fullPath !== baseFullPath) {
-            addFolder(baseFullPath, toPath, fs).entries.push(entry);
-        }
-
-        return entry;
-    }
-
-    function checkMapKeys(caption: string, map: Map<any>, expectedKeys: string[]) {
-        assert.equal(reduceProperties(map, count => count + 1, 0), expectedKeys.length, `${caption}: incorrect size of map`);
-        for (const name of expectedKeys) {
-            assert.isTrue(name in map, `${caption} is expected to contain ${name}, actual keys: ${Object.keys(map)}`);
-        }
-    }
-
-    function checkFileNames(caption: string, actualFileNames: string[], expectedFileNames: string[]) {
-        assert.equal(actualFileNames.length, expectedFileNames.length, `${caption}: incorrect actual number of files, expected ${JSON.stringify(expectedFileNames)}, got ${actualFileNames}`);
-        for (const f of expectedFileNames) {
-            assert.isTrue(contains(actualFileNames, f), `${caption}: expected to find ${f} in ${JSON.stringify(actualFileNames)}`);
-        }
-    }
-
-    function checkNumberOfConfiguredProjects(projectService: server.ProjectService, expected: number) {
-        assert.equal(projectService.configuredProjects.length, expected, `expected ${expected} configured project(s)`);
-    }
-
-    function checkNumberOfInferredProjects(projectService: server.ProjectService, expected: number) {
-        assert.equal(projectService.inferredProjects.length, expected, `expected ${expected} inferred project(s)`);
-    }
-
-    function checkWatchedFiles(host: TestServerHost, expectedFiles: string[]) {
-        checkMapKeys("watchedFiles", host.watchedFiles, expectedFiles);
-    }
-
-    function checkWatchedDirectories(host: TestServerHost, expectedDirectories: string[]) {
-        checkMapKeys("watchedDirectories", host.watchedDirectories, expectedDirectories);
-    }
-
-    function checkConfiguredProjectActualFiles(project: server.Project, expectedFiles: string[]) {
-        checkFileNames("configuredProjects project, actualFileNames", project.getFileNames(), expectedFiles);
-    }
-
-    function checkConfiguredProjectRootFiles(project: server.Project, expectedFiles: string[]) {
-        checkFileNames("configuredProjects project, rootFileNames", project.getRootFiles(), expectedFiles);
-    }
-
-    type TimeOutCallback = () => any;
-
-    class TestServerHost implements server.ServerHost {
-        args: string[] = [];
-        newLine: "\n";
-
-        private fs: ts.FileMap<FSEntry>;
-        private getCanonicalFileName: (s: string) => string;
-        private toPath: (f: string) => Path;
-        private callbackQueue: TimeOutCallback[] = [];
-        readonly watchedDirectories = createMap<{ cb: DirectoryWatcherCallback, recursive: boolean }[]>();
-        readonly watchedFiles = createMap<FileWatcherCallback[]>();
-
-        constructor(public useCaseSensitiveFileNames: boolean, private executingFilePath: string, private currentDirectory: string, fileOrFolderList: FileOrFolder[]) {
-            this.getCanonicalFileName = createGetCanonicalFileName(useCaseSensitiveFileNames);
-            this.toPath = s => toPath(s, currentDirectory, this.getCanonicalFileName);
-
-            this.reloadFS(fileOrFolderList);
-        }
-
-        reloadFS(filesOrFolders: FileOrFolder[]) {
-            this.fs = createFileMap<FSEntry>();
-            for (const fileOrFolder of filesOrFolders) {
-                const path = this.toPath(fileOrFolder.path);
-                const fullPath = getNormalizedAbsolutePath(fileOrFolder.path, this.currentDirectory);
-                if (typeof fileOrFolder.content === "string") {
-                    const entry = { path, content: fileOrFolder.content, fullPath, fileSize: fileOrFolder.fileSize };
-                    this.fs.set(path, entry);
-                    addFolder(getDirectoryPath(fullPath), this.toPath, this.fs).entries.push(entry);
-                }
-                else {
-                    addFolder(fullPath, this.toPath, this.fs);
-                }
-            }
-        }
-
-        fileExists(s: string) {
-            const path = this.toPath(s);
-            return this.fs.contains(path) && isFile(this.fs.get(path));
-        };
-
-        getFileSize(s: string) {
-            const path = this.toPath(s);
-            if (this.fs.contains(path)) {
-                const entry = this.fs.get(path);
-                if (isFile(entry)) {
-                    return entry.fileSize ? entry.fileSize : entry.content.length;
-                }
-            }
-            return undefined;
-        }
-
-        directoryExists(s: string) {
-            const path = this.toPath(s);
-            return this.fs.contains(path) && isFolder(this.fs.get(path));
-        }
-
-        getDirectories(s: string) {
-            const path = this.toPath(s);
-            if (!this.fs.contains(path)) {
-                return [];
-            }
-            else {
-                const entry = this.fs.get(path);
-                return isFolder(entry) ? map(entry.entries, x => getBaseFileName(x.fullPath)) : [];
-            }
-        }
-
-        readDirectory(path: string, extensions?: string[], exclude?: string[], include?: string[]): string[] {
-            const that = this;
-            return ts.matchFiles(path, extensions, exclude, include, this.useCaseSensitiveFileNames, this.getCurrentDirectory(), (dir) => {
-                const result: FileSystemEntries = {
-                    directories: [],
-                    files : []
-                };
-                const dirEntry = that.fs.get(that.toPath(dir));
-                if (isFolder(dirEntry)) {
-                    dirEntry.entries.forEach((entry) => {
-                        if (isFolder(entry)) {
-                            result.directories.push(entry.fullPath);
-                        }
-                        else if (isFile(entry)) {
-                            result.files.push(entry.fullPath);
-                        }
-                    });
-                }
-                return result;
-            });
-        }
-
-        watchDirectory(directoryName: string, callback: DirectoryWatcherCallback, recursive: boolean): DirectoryWatcher {
-            const path = this.toPath(directoryName);
-            const callbacks = this.watchedDirectories[path] || (this.watchedDirectories[path] = []);
-<<<<<<< HEAD
-            callbacks.push({ cb: callback, recursive });
-=======
-            const cbWithRecursive = { cb: callback, recursive };
-            callbacks.push(cbWithRecursive);
->>>>>>> 8038eb94
-            return {
-                referenceCount: 0,
-                directoryName,
-                close: () => {
-                    unorderedRemoveItem(callbacks, cbWithRecursive);
-                    if (!callbacks.length) {
-                        delete this.watchedDirectories[path];
-                    }
-                }
-            };
-        }
-
-        triggerDirectoryWatcherCallback(directoryName: string, fileName: string): void {
-            const path = this.toPath(directoryName);
-            const callbacks = this.watchedDirectories[path];
-            if (callbacks) {
-                for (const callback of callbacks) {
-                    callback.cb(fileName);
-                }
-            }
-        }
-
-        triggerFileWatcherCallback(fileName: string, removed?: boolean): void {
-            const path = this.toPath(fileName);
-            const callbacks = this.watchedFiles[path];
-            if (callbacks) {
-                for (const callback of callbacks) {
-                    callback(path, removed);
-                }
-            }
-        }
-
-        watchFile(fileName: string, callback: FileWatcherCallback) {
-            const path = this.toPath(fileName);
-            const callbacks = this.watchedFiles[path] || (this.watchedFiles[path] = []);
-            callbacks.push(callback);
-            return {
-                close: () => {
-                    unorderedRemoveItem(callbacks, callback);
-                    if (!callbacks.length) {
-                        delete this.watchedFiles[path];
-                    }
-                }
-            };
-        }
-
-        // TOOD: record and invoke callbacks to simulate timer events
-        readonly setTimeout = (callback: TimeOutCallback, time: number) => {
-            this.callbackQueue.push(callback);
-            return this.callbackQueue.length - 1;
-        };
-        readonly clearTimeout = (timeoutId: any): void => {
-            if (typeof timeoutId === "number") {
-                orderedRemoveItemAt(this.callbackQueue, timeoutId);
-            }
-        };
-
-        checkTimeoutQueueLength(expected: number) {
-            assert.equal(this.callbackQueue.length, expected, `expected ${expected} timeout callbacks queued but found ${this.callbackQueue.length}.`);
-        }
-
-        runQueuedTimeoutCallbacks() {
-            for (const callback of this.callbackQueue) {
-                callback();
-            }
-            this.callbackQueue = [];
-        }
-
-        readonly readFile = (s: string) => (<File>this.fs.get(this.toPath(s))).content;
-        readonly resolvePath = (s: string) => s;
-        readonly getExecutingFilePath = () => this.executingFilePath;
-        readonly getCurrentDirectory = () => this.currentDirectory;
-        readonly writeFile = (path: string, content: string) => notImplemented();
-        readonly write = (s: string) => notImplemented();
-        readonly createDirectory = (s: string) => notImplemented();
-        readonly exit = () => notImplemented();
-        readonly getEnvironmentVariable = (s: string) => notImplemented();
-        readonly tryEnableSourceMapsForHost = () => notImplemented();
-    }
-
-    describe("tsserver-project-system", () => {
-        const commonFile1: FileOrFolder = {
-            path: "/a/b/commonFile1.ts",
-            content: "let x = 1"
-        };
-        const commonFile2: FileOrFolder = {
-            path: "/a/b/commonFile2.ts",
-            content: "let y = 1"
-        };
-        const libFile: FileOrFolder = {
-            path: "/a/lib/lib.d.ts",
-            content: libFileContent
-        };
-
-        it("create inferred project", () => {
-            const appFile: FileOrFolder = {
-                path: "/a/b/c/app.ts",
-                content: `
-                import {f} from "./module"
-                console.log(f)
-                `
-            };
-
-            const moduleFile: FileOrFolder = {
-                path: "/a/b/c/module.d.ts",
-                content: `export let x: number`
-            };
-            const host = new TestServerHost(/*useCaseSensitiveFileNames*/ false, getExecutingFilePathFromLibFile(libFile), "/", [appFile, moduleFile, libFile]);
-            const projectService = new server.ProjectService(host, nullLogger);
-            const { configFileName } = projectService.openClientFile(appFile.path);
-
-            assert(!configFileName, `should not find config, got: '${configFileName}`);
-            checkNumberOfConfiguredProjects(projectService, 0);
-            checkNumberOfInferredProjects(projectService, 1);
-
-            const project = projectService.inferredProjects[0];
-
-            checkFileNames("inferred project", project.getFileNames(), [appFile.path, libFile.path, moduleFile.path]);
-            checkWatchedDirectories(host, ["/a/b/c", "/a/b", "/a"]);
-        });
-
-        it("create configured project without file list", () => {
-            const configFile: FileOrFolder = {
-                path: "/a/b/tsconfig.json",
-                content: `
-                {
-                    "compilerOptions": {},
-                    "exclude": [
-                        "e"
-                    ]
-                }`
-            };
-            const file1: FileOrFolder = {
-                path: "/a/b/c/f1.ts",
-                content: "let x = 1"
-            };
-            const file2: FileOrFolder = {
-                path: "/a/b/d/f2.ts",
-                content: "let y = 1"
-            };
-            const file3: FileOrFolder = {
-                path: "/a/b/e/f3.ts",
-                content: "let z = 1"
-            };
-
-            const host = new TestServerHost(/*useCaseSensitiveFileNames*/ false, getExecutingFilePathFromLibFile(libFile), "/", [ configFile, libFile, file1, file2, file3 ]);
-            const projectService = new server.ProjectService(host, nullLogger);
-            const { configFileName, configFileErrors } = projectService.openClientFile(file1.path);
-
-            assert(configFileName, "should find config file");
-            assert.isTrue(!configFileErrors, `expect no errors in config file, got ${JSON.stringify(configFileErrors)}`);
-            checkNumberOfInferredProjects(projectService, 0);
-            checkNumberOfConfiguredProjects(projectService, 1);
-
-            const project = projectService.configuredProjects[0];
-            checkConfiguredProjectActualFiles(project, [file1.path, libFile.path, file2.path]);
-            checkConfiguredProjectRootFiles(project, [file1.path, file2.path]);
-            // watching all files except one that was open
-            checkWatchedFiles(host, [configFile.path, file2.path, libFile.path]);
-            checkWatchedDirectories(host, [getDirectoryPath(configFile.path)]);
-        });
-
-        it("add and then remove a config file in a folder with loose files", () => {
-            const configFile: FileOrFolder = {
-                path: "/a/b/tsconfig.json",
-                content: `{
-                    "files": ["commonFile1.ts"]
-                }`
-            };
-            const filesWithoutConfig = [ libFile, commonFile1, commonFile2 ];
-            const filesWithConfig = [ libFile, commonFile1, commonFile2, configFile ];
-            const host = new TestServerHost(/*useCaseSensitiveFileNames*/ false, getExecutingFilePathFromLibFile(libFile), "/", filesWithoutConfig);
-            const projectService = new server.ProjectService(host, nullLogger);
-            projectService.openClientFile(commonFile1.path);
-            projectService.openClientFile(commonFile2.path);
-
-            checkNumberOfInferredProjects(projectService, 2);
-            checkWatchedDirectories(host, ["/a/b", "/a"]);
-
-            // Add a tsconfig file
-            host.reloadFS(filesWithConfig);
-            host.triggerDirectoryWatcherCallback("/a/b", configFile.path);
-
-            checkNumberOfInferredProjects(projectService, 1);
-            checkNumberOfConfiguredProjects(projectService, 1);
-            // watching all files except one that was open
-            checkWatchedFiles(host, [libFile.path, configFile.path]);
-
-            // remove the tsconfig file
-            host.reloadFS(filesWithoutConfig);
-            host.triggerFileWatcherCallback(configFile.path);
-
-            checkNumberOfInferredProjects(projectService, 2);
-            checkNumberOfConfiguredProjects(projectService, 0);
-            checkWatchedDirectories(host, ["/a/b", "/a"]);
-        });
-
-        it("add new files to a configured project without file list", () => {
-            const configFile: FileOrFolder = {
-                path: "/a/b/tsconfig.json",
-                content: `{}`
-            };
-            const host = new TestServerHost(/*useCaseSensitiveFileNames*/ false, getExecutingFilePathFromLibFile(libFile), "/", [commonFile1, libFile, configFile]);
-            const projectService = new server.ProjectService(host, nullLogger);
-            projectService.openClientFile(commonFile1.path);
-            checkWatchedDirectories(host, ["/a/b"]);
-            checkNumberOfConfiguredProjects(projectService, 1);
-
-            const project = projectService.configuredProjects[0];
-            checkConfiguredProjectRootFiles(project, [commonFile1.path]);
-
-            // add a new ts file
-            host.reloadFS([commonFile1, commonFile2, libFile, configFile]);
-            host.triggerDirectoryWatcherCallback("/a/b", commonFile2.path);
-            host.runQueuedTimeoutCallbacks();
-            // project service waits for 250ms to update the project structure, therefore the assertion needs to wait longer.
-            checkConfiguredProjectRootFiles(project, [commonFile1.path, commonFile2.path]);
-        });
-
-        it("should ignore non-existing files specified in the config file", () => {
-            const configFile: FileOrFolder = {
-                path: "/a/b/tsconfig.json",
-                content: `{
-                    "compilerOptions": {},
-                    "files": [
-                        "commonFile1.ts",
-                        "commonFile3.ts"
-                    ]
-                }`
-            };
-            const host = new TestServerHost(/*useCaseSensitiveFileNames*/ false, getExecutingFilePathFromLibFile(libFile), "/", [commonFile1, commonFile2, configFile]);
-            const projectService = new server.ProjectService(host, nullLogger);
-            projectService.openClientFile(commonFile1.path);
-            projectService.openClientFile(commonFile2.path);
-
-            checkNumberOfConfiguredProjects(projectService, 1);
-            const project = projectService.configuredProjects[0];
-            checkConfiguredProjectRootFiles(project, [commonFile1.path]);
-            checkNumberOfInferredProjects(projectService, 1);
-        });
-
-        it("handle recreated files correctly", () => {
-            const configFile: FileOrFolder = {
-                path: "/a/b/tsconfig.json",
-                content: `{}`
-            };
-            const host = new TestServerHost(/*useCaseSensitiveFileNames*/ false, getExecutingFilePathFromLibFile(libFile), "/", [commonFile1, commonFile2, configFile]);
-            const projectService = new server.ProjectService(host, nullLogger);
-            projectService.openClientFile(commonFile1.path);
-
-            checkNumberOfConfiguredProjects(projectService, 1);
-            const project = projectService.configuredProjects[0];
-            checkConfiguredProjectRootFiles(project, [commonFile1.path, commonFile2.path]);
-
-            // delete commonFile2
-            host.reloadFS([commonFile1, configFile]);
-            host.triggerDirectoryWatcherCallback("/a/b", commonFile2.path);
-            host.runQueuedTimeoutCallbacks();
-            checkConfiguredProjectRootFiles(project, [commonFile1.path]);
-
-            // re-add commonFile2
-            host.reloadFS([commonFile1, commonFile2, configFile]);
-            host.triggerDirectoryWatcherCallback("/a/b", commonFile2.path);
-            host.runQueuedTimeoutCallbacks();
-            checkConfiguredProjectRootFiles(project, [commonFile1.path, commonFile2.path]);
-        });
-
-        it("should create new inferred projects for files excluded from a configured project", () => {
-            const configFile: FileOrFolder = {
-                path: "/a/b/tsconfig.json",
-                content: `{
-                    "compilerOptions": {},
-                    "files": ["${commonFile1.path}", "${commonFile2.path}"]
-                }`
-            };
-            const files = [commonFile1, commonFile2, configFile];
-            const host = new TestServerHost(/*useCaseSensitiveFileNames*/ false, getExecutingFilePathFromLibFile(libFile), "/", files);
-            const projectService = new server.ProjectService(host, nullLogger);
-            projectService.openClientFile(commonFile1.path);
-
-            const project = projectService.configuredProjects[0];
-            checkConfiguredProjectRootFiles(project, [commonFile1.path, commonFile2.path]);
-            configFile.content = `{
-                "compilerOptions": {},
-                "files": ["${commonFile1.path}"]
-            }`;
-            host.reloadFS(files);
-            host.triggerFileWatcherCallback(configFile.path);
-
-            checkNumberOfConfiguredProjects(projectService, 1);
-            checkConfiguredProjectRootFiles(project, [commonFile1.path]);
-
-            projectService.openClientFile(commonFile2.path);
-            checkNumberOfInferredProjects(projectService, 1);
-        });
-
-        it("files explicitly excluded in config file", () => {
-            const configFile: FileOrFolder = {
-                path: "/a/b/tsconfig.json",
-                content: `{
-                    "compilerOptions": {},
-                    "exclude": ["/a/c"]
-                }`
-            };
-            const excludedFile1: FileOrFolder = {
-                path: "/a/c/excluedFile1.ts",
-                content: `let t = 1;`
-            };
-
-            const host = new TestServerHost(/*useCaseSensitiveFileNames*/ false, getExecutingFilePathFromLibFile(libFile), "/", [commonFile1, commonFile2, excludedFile1, configFile]);
-            const projectService = new server.ProjectService(host, nullLogger);
-
-            projectService.openClientFile(commonFile1.path);
-            checkNumberOfConfiguredProjects(projectService, 1);
-            const project = projectService.configuredProjects[0];
-            checkConfiguredProjectRootFiles(project, [commonFile1.path, commonFile2.path]);
-            projectService.openClientFile(excludedFile1.path);
-            checkNumberOfInferredProjects(projectService, 1);
-        });
-
-        it("should properly handle module resolution changes in config file", () => {
-            const file1: FileOrFolder = {
-                path: "/a/b/file1.ts",
-                content: `import { T } from "module1";`
-            };
-            const nodeModuleFile: FileOrFolder = {
-                path: "/a/b/node_modules/module1.ts",
-                content: `export interface T {}`
-            };
-            const classicModuleFile: FileOrFolder = {
-                path: "/a/module1.ts",
-                content: `export interface T {}`
-            };
-            const configFile: FileOrFolder = {
-                path: "/a/b/tsconfig.json",
-                content: `{
-                    "compilerOptions": {
-                        "moduleResolution": "node"
-                    },
-                    "files": ["${file1.path}"]
-                }`
-            };
-            const files = [file1, nodeModuleFile, classicModuleFile, configFile];
-            const host = new TestServerHost(/*useCaseSensitiveFileNames*/ false, getExecutingFilePathFromLibFile(libFile), "/", files);
-            const projectService = new server.ProjectService(host, nullLogger);
-            projectService.openClientFile(file1.path);
-            projectService.openClientFile(nodeModuleFile.path);
-            projectService.openClientFile(classicModuleFile.path);
-
-            checkNumberOfConfiguredProjects(projectService, 1);
-            const project = projectService.configuredProjects[0];
-            checkConfiguredProjectActualFiles(project, [file1.path, nodeModuleFile.path]);
-            checkNumberOfInferredProjects(projectService, 1);
-
-            configFile.content = `{
-                "compilerOptions": {
-                    "moduleResolution": "classic"
-                },
-                "files": ["${file1.path}"]
-            }`;
-            host.reloadFS(files);
-            host.triggerFileWatcherCallback(configFile.path);
-            checkConfiguredProjectActualFiles(project, [file1.path, classicModuleFile.path]);
-            checkNumberOfInferredProjects(projectService, 1);
-        });
-
-        it("should keep the configured project when the opened file is referenced by the project but not its root", () => {
-            const file1: FileOrFolder = {
-                path: "/a/b/main.ts",
-                content: "import { objA } from './obj-a';"
-            };
-            const file2: FileOrFolder = {
-                path: "/a/b/obj-a.ts",
-                content: `export const objA = Object.assign({foo: "bar"}, {bar: "baz"});`
-            };
-            const configFile: FileOrFolder = {
-                path: "/a/b/tsconfig.json",
-                content: `{
-                    "compilerOptions": {
-                        "target": "es6"
-                    },
-                    "files": [ "main.ts" ]
-                }`
-            };
-            const host = new TestServerHost(/*useCaseSensitiveFileNames*/ false, getExecutingFilePathFromLibFile(libFile), "/", [file1, file2, configFile]);
-            const projectService = new server.ProjectService(host, nullLogger);
-            projectService.openClientFile(file1.path);
-            projectService.closeClientFile(file1.path);
-            projectService.openClientFile(file2.path);
-            checkNumberOfConfiguredProjects(projectService, 1);
-            checkNumberOfInferredProjects(projectService, 0);
-        });
-
-        it("should keep the configured project when the opened file is referenced by the project but not its root", () => {
-            const file1: FileOrFolder = {
-                path: "/a/b/main.ts",
-                content: "import { objA } from './obj-a';"
-            };
-            const file2: FileOrFolder = {
-                path: "/a/b/obj-a.ts",
-                content: `export const objA = Object.assign({foo: "bar"}, {bar: "baz"});`
-            };
-            const configFile: FileOrFolder = {
-                path: "/a/b/tsconfig.json",
-                content: `{
-                    "compilerOptions": {
-                        "target": "es6"
-                    },
-                    "files": [ "main.ts" ]
-                }`
-            };
-            const host = new TestServerHost(/*useCaseSensitiveFileNames*/ false, getExecutingFilePathFromLibFile(libFile), "/", [file1, file2, configFile]);
-            const projectService = new server.ProjectService(host, nullLogger);
-            projectService.openClientFile(file1.path);
-            projectService.closeClientFile(file1.path);
-            projectService.openClientFile(file2.path);
-            checkNumberOfConfiguredProjects(projectService, 1);
-            checkNumberOfInferredProjects(projectService, 0);
-        });
-
-        it("should tolerate config file errors and still try to build a project", () => {
-            const configFile: FileOrFolder = {
-                path: "/a/b/tsconfig.json",
-                content: `{
-                    "compilerOptions": {
-                        "target": "es6",
-                        "allowAnything": true
-                    },
-                    "someOtherProperty": {}
-                }`
-            };
-            const host = new TestServerHost(/*useCaseSensitiveFileNames*/ false, getExecutingFilePathFromLibFile(libFile), "/", [commonFile1, commonFile2, libFile, configFile]);
-            const projectService = new server.ProjectService(host, nullLogger);
-            projectService.openClientFile(commonFile1.path);
-            checkNumberOfConfiguredProjects(projectService, 1);
-            checkConfiguredProjectRootFiles(projectService.configuredProjects[0], [commonFile1.path, commonFile2.path]);
-        });
-    });
+/// <reference path="..\harness.ts" />
+
+namespace ts {
+    function notImplemented(): any {
+        throw new Error("Not yet implemented");
+    }
+
+    const nullLogger: server.Logger = {
+        close: () => void 0,
+        isVerbose: () => void 0,
+        loggingEnabled: () => false,
+        perftrc: () => void 0,
+        info: () => void 0,
+        startGroup: () => void 0,
+        endGroup: () => void 0,
+        msg: () => void 0
+    };
+
+    const { content: libFileContent } = Harness.getDefaultLibraryFile(Harness.IO);
+
+    function getExecutingFilePathFromLibFile(libFile: FileOrFolder): string {
+        return combinePaths(getDirectoryPath(libFile.path), "tsc.js");
+    }
+
+    interface FileOrFolder {
+        path: string;
+        content?: string;
+        fileSize?: number;
+    }
+
+    interface FSEntry {
+        path: Path;
+        fullPath: string;
+    }
+
+    interface File extends FSEntry {
+        content: string;
+        fileSize?: number;
+    }
+
+    interface Folder extends FSEntry {
+        entries: FSEntry[];
+    }
+
+    function isFolder(s: FSEntry): s is Folder {
+        return isArray((<Folder>s).entries);
+    }
+
+    function isFile(s: FSEntry): s is File {
+        return typeof (<File>s).content === "string";
+    }
+
+    function addFolder(fullPath: string, toPath: (s: string) => Path, fs: FileMap<FSEntry>): Folder {
+        const path = toPath(fullPath);
+        if (fs.contains(path)) {
+            Debug.assert(isFolder(fs.get(path)));
+            return (<Folder>fs.get(path));
+        }
+
+        const entry: Folder = { path, entries: [], fullPath };
+        fs.set(path, entry);
+
+        const baseFullPath = getDirectoryPath(fullPath);
+        if (fullPath !== baseFullPath) {
+            addFolder(baseFullPath, toPath, fs).entries.push(entry);
+        }
+
+        return entry;
+    }
+
+    function checkMapKeys(caption: string, map: Map<any>, expectedKeys: string[]) {
+        assert.equal(reduceProperties(map, count => count + 1, 0), expectedKeys.length, `${caption}: incorrect size of map`);
+        for (const name of expectedKeys) {
+            assert.isTrue(name in map, `${caption} is expected to contain ${name}, actual keys: ${Object.keys(map)}`);
+        }
+    }
+
+    function checkFileNames(caption: string, actualFileNames: string[], expectedFileNames: string[]) {
+        assert.equal(actualFileNames.length, expectedFileNames.length, `${caption}: incorrect actual number of files, expected ${JSON.stringify(expectedFileNames)}, got ${actualFileNames}`);
+        for (const f of expectedFileNames) {
+            assert.isTrue(contains(actualFileNames, f), `${caption}: expected to find ${f} in ${JSON.stringify(actualFileNames)}`);
+        }
+    }
+
+    function checkNumberOfConfiguredProjects(projectService: server.ProjectService, expected: number) {
+        assert.equal(projectService.configuredProjects.length, expected, `expected ${expected} configured project(s)`);
+    }
+
+    function checkNumberOfInferredProjects(projectService: server.ProjectService, expected: number) {
+        assert.equal(projectService.inferredProjects.length, expected, `expected ${expected} inferred project(s)`);
+    }
+
+    function checkWatchedFiles(host: TestServerHost, expectedFiles: string[]) {
+        checkMapKeys("watchedFiles", host.watchedFiles, expectedFiles);
+    }
+
+    function checkWatchedDirectories(host: TestServerHost, expectedDirectories: string[]) {
+        checkMapKeys("watchedDirectories", host.watchedDirectories, expectedDirectories);
+    }
+
+    function checkConfiguredProjectActualFiles(project: server.Project, expectedFiles: string[]) {
+        checkFileNames("configuredProjects project, actualFileNames", project.getFileNames(), expectedFiles);
+    }
+
+    function checkConfiguredProjectRootFiles(project: server.Project, expectedFiles: string[]) {
+        checkFileNames("configuredProjects project, rootFileNames", project.getRootFiles(), expectedFiles);
+    }
+
+    type TimeOutCallback = () => any;
+
+    class TestServerHost implements server.ServerHost {
+        args: string[] = [];
+        newLine: "\n";
+
+        private fs: ts.FileMap<FSEntry>;
+        private getCanonicalFileName: (s: string) => string;
+        private toPath: (f: string) => Path;
+        private callbackQueue: TimeOutCallback[] = [];
+        readonly watchedDirectories = createMap<{ cb: DirectoryWatcherCallback, recursive: boolean }[]>();
+        readonly watchedFiles = createMap<FileWatcherCallback[]>();
+
+        constructor(public useCaseSensitiveFileNames: boolean, private executingFilePath: string, private currentDirectory: string, fileOrFolderList: FileOrFolder[]) {
+            this.getCanonicalFileName = createGetCanonicalFileName(useCaseSensitiveFileNames);
+            this.toPath = s => toPath(s, currentDirectory, this.getCanonicalFileName);
+
+            this.reloadFS(fileOrFolderList);
+        }
+
+        reloadFS(filesOrFolders: FileOrFolder[]) {
+            this.fs = createFileMap<FSEntry>();
+            for (const fileOrFolder of filesOrFolders) {
+                const path = this.toPath(fileOrFolder.path);
+                const fullPath = getNormalizedAbsolutePath(fileOrFolder.path, this.currentDirectory);
+                if (typeof fileOrFolder.content === "string") {
+                    const entry = { path, content: fileOrFolder.content, fullPath, fileSize: fileOrFolder.fileSize };
+                    this.fs.set(path, entry);
+                    addFolder(getDirectoryPath(fullPath), this.toPath, this.fs).entries.push(entry);
+                }
+                else {
+                    addFolder(fullPath, this.toPath, this.fs);
+                }
+            }
+        }
+
+        fileExists(s: string) {
+            const path = this.toPath(s);
+            return this.fs.contains(path) && isFile(this.fs.get(path));
+        };
+
+        getFileSize(s: string) {
+            const path = this.toPath(s);
+            if (this.fs.contains(path)) {
+                const entry = this.fs.get(path);
+                if (isFile(entry)) {
+                    return entry.fileSize ? entry.fileSize : entry.content.length;
+                }
+            }
+            return undefined;
+        }
+
+        directoryExists(s: string) {
+            const path = this.toPath(s);
+            return this.fs.contains(path) && isFolder(this.fs.get(path));
+        }
+
+        getDirectories(s: string) {
+            const path = this.toPath(s);
+            if (!this.fs.contains(path)) {
+                return [];
+            }
+            else {
+                const entry = this.fs.get(path);
+                return isFolder(entry) ? map(entry.entries, x => getBaseFileName(x.fullPath)) : [];
+            }
+        }
+
+        readDirectory(path: string, extensions?: string[], exclude?: string[], include?: string[]): string[] {
+            const that = this;
+            return ts.matchFiles(path, extensions, exclude, include, this.useCaseSensitiveFileNames, this.getCurrentDirectory(), (dir) => {
+                const result: FileSystemEntries = {
+                    directories: [],
+                    files : []
+                };
+                const dirEntry = that.fs.get(that.toPath(dir));
+                if (isFolder(dirEntry)) {
+                    dirEntry.entries.forEach((entry) => {
+                        if (isFolder(entry)) {
+                            result.directories.push(entry.fullPath);
+                        }
+                        else if (isFile(entry)) {
+                            result.files.push(entry.fullPath);
+                        }
+                    });
+                }
+                return result;
+            });
+        }
+
+        watchDirectory(directoryName: string, callback: DirectoryWatcherCallback, recursive: boolean): DirectoryWatcher {
+            const path = this.toPath(directoryName);
+            const callbacks = this.watchedDirectories[path] || (this.watchedDirectories[path] = []);
+            const cbWithRecursive = { cb: callback, recursive };
+            callbacks.push(cbWithRecursive);
+            return {
+                referenceCount: 0,
+                directoryName,
+                close: () => {
+                    unorderedRemoveItem(callbacks, cbWithRecursive);
+                    if (!callbacks.length) {
+                        delete this.watchedDirectories[path];
+                    }
+                }
+            };
+        }
+
+        triggerDirectoryWatcherCallback(directoryName: string, fileName: string): void {
+            const path = this.toPath(directoryName);
+            const callbacks = this.watchedDirectories[path];
+            if (callbacks) {
+                for (const callback of callbacks) {
+                    callback.cb(fileName);
+                }
+            }
+        }
+
+        triggerFileWatcherCallback(fileName: string, removed?: boolean): void {
+            const path = this.toPath(fileName);
+            const callbacks = this.watchedFiles[path];
+            if (callbacks) {
+                for (const callback of callbacks) {
+                    callback(path, removed);
+                }
+            }
+        }
+
+        watchFile(fileName: string, callback: FileWatcherCallback) {
+            const path = this.toPath(fileName);
+            const callbacks = this.watchedFiles[path] || (this.watchedFiles[path] = []);
+            callbacks.push(callback);
+            return {
+                close: () => {
+                    unorderedRemoveItem(callbacks, callback);
+                    if (!callbacks.length) {
+                        delete this.watchedFiles[path];
+                    }
+                }
+            };
+        }
+
+        // TOOD: record and invoke callbacks to simulate timer events
+        readonly setTimeout = (callback: TimeOutCallback, time: number) => {
+            this.callbackQueue.push(callback);
+            return this.callbackQueue.length - 1;
+        };
+        readonly clearTimeout = (timeoutId: any): void => {
+            if (typeof timeoutId === "number") {
+                orderedRemoveItemAt(this.callbackQueue, timeoutId);
+            }
+        };
+
+        checkTimeoutQueueLength(expected: number) {
+            assert.equal(this.callbackQueue.length, expected, `expected ${expected} timeout callbacks queued but found ${this.callbackQueue.length}.`);
+        }
+
+        runQueuedTimeoutCallbacks() {
+            for (const callback of this.callbackQueue) {
+                callback();
+            }
+            this.callbackQueue = [];
+        }
+
+        readonly readFile = (s: string) => (<File>this.fs.get(this.toPath(s))).content;
+        readonly resolvePath = (s: string) => s;
+        readonly getExecutingFilePath = () => this.executingFilePath;
+        readonly getCurrentDirectory = () => this.currentDirectory;
+        readonly writeFile = (path: string, content: string) => notImplemented();
+        readonly write = (s: string) => notImplemented();
+        readonly createDirectory = (s: string) => notImplemented();
+        readonly exit = () => notImplemented();
+        readonly getEnvironmentVariable = (s: string) => notImplemented();
+        readonly tryEnableSourceMapsForHost = () => notImplemented();
+    }
+
+    describe("tsserver-project-system", () => {
+        const commonFile1: FileOrFolder = {
+            path: "/a/b/commonFile1.ts",
+            content: "let x = 1"
+        };
+        const commonFile2: FileOrFolder = {
+            path: "/a/b/commonFile2.ts",
+            content: "let y = 1"
+        };
+        const libFile: FileOrFolder = {
+            path: "/a/lib/lib.d.ts",
+            content: libFileContent
+        };
+
+        it("create inferred project", () => {
+            const appFile: FileOrFolder = {
+                path: "/a/b/c/app.ts",
+                content: `
+                import {f} from "./module"
+                console.log(f)
+                `
+            };
+
+            const moduleFile: FileOrFolder = {
+                path: "/a/b/c/module.d.ts",
+                content: `export let x: number`
+            };
+            const host = new TestServerHost(/*useCaseSensitiveFileNames*/ false, getExecutingFilePathFromLibFile(libFile), "/", [appFile, moduleFile, libFile]);
+            const projectService = new server.ProjectService(host, nullLogger);
+            const { configFileName } = projectService.openClientFile(appFile.path);
+
+            assert(!configFileName, `should not find config, got: '${configFileName}`);
+            checkNumberOfConfiguredProjects(projectService, 0);
+            checkNumberOfInferredProjects(projectService, 1);
+
+            const project = projectService.inferredProjects[0];
+
+            checkFileNames("inferred project", project.getFileNames(), [appFile.path, libFile.path, moduleFile.path]);
+            checkWatchedDirectories(host, ["/a/b/c", "/a/b", "/a"]);
+        });
+
+        it("create configured project without file list", () => {
+            const configFile: FileOrFolder = {
+                path: "/a/b/tsconfig.json",
+                content: `
+                {
+                    "compilerOptions": {},
+                    "exclude": [
+                        "e"
+                    ]
+                }`
+            };
+            const file1: FileOrFolder = {
+                path: "/a/b/c/f1.ts",
+                content: "let x = 1"
+            };
+            const file2: FileOrFolder = {
+                path: "/a/b/d/f2.ts",
+                content: "let y = 1"
+            };
+            const file3: FileOrFolder = {
+                path: "/a/b/e/f3.ts",
+                content: "let z = 1"
+            };
+
+            const host = new TestServerHost(/*useCaseSensitiveFileNames*/ false, getExecutingFilePathFromLibFile(libFile), "/", [ configFile, libFile, file1, file2, file3 ]);
+            const projectService = new server.ProjectService(host, nullLogger);
+            const { configFileName, configFileErrors } = projectService.openClientFile(file1.path);
+
+            assert(configFileName, "should find config file");
+            assert.isTrue(!configFileErrors, `expect no errors in config file, got ${JSON.stringify(configFileErrors)}`);
+            checkNumberOfInferredProjects(projectService, 0);
+            checkNumberOfConfiguredProjects(projectService, 1);
+
+            const project = projectService.configuredProjects[0];
+            checkConfiguredProjectActualFiles(project, [file1.path, libFile.path, file2.path]);
+            checkConfiguredProjectRootFiles(project, [file1.path, file2.path]);
+            // watching all files except one that was open
+            checkWatchedFiles(host, [configFile.path, file2.path, libFile.path]);
+            checkWatchedDirectories(host, [getDirectoryPath(configFile.path)]);
+        });
+
+        it("add and then remove a config file in a folder with loose files", () => {
+            const configFile: FileOrFolder = {
+                path: "/a/b/tsconfig.json",
+                content: `{
+                    "files": ["commonFile1.ts"]
+                }`
+            };
+            const filesWithoutConfig = [ libFile, commonFile1, commonFile2 ];
+            const filesWithConfig = [ libFile, commonFile1, commonFile2, configFile ];
+            const host = new TestServerHost(/*useCaseSensitiveFileNames*/ false, getExecutingFilePathFromLibFile(libFile), "/", filesWithoutConfig);
+            const projectService = new server.ProjectService(host, nullLogger);
+            projectService.openClientFile(commonFile1.path);
+            projectService.openClientFile(commonFile2.path);
+
+            checkNumberOfInferredProjects(projectService, 2);
+            checkWatchedDirectories(host, ["/a/b", "/a"]);
+
+            // Add a tsconfig file
+            host.reloadFS(filesWithConfig);
+            host.triggerDirectoryWatcherCallback("/a/b", configFile.path);
+
+            checkNumberOfInferredProjects(projectService, 1);
+            checkNumberOfConfiguredProjects(projectService, 1);
+            // watching all files except one that was open
+            checkWatchedFiles(host, [libFile.path, configFile.path]);
+
+            // remove the tsconfig file
+            host.reloadFS(filesWithoutConfig);
+            host.triggerFileWatcherCallback(configFile.path);
+
+            checkNumberOfInferredProjects(projectService, 2);
+            checkNumberOfConfiguredProjects(projectService, 0);
+            checkWatchedDirectories(host, ["/a/b", "/a"]);
+        });
+
+        it("add new files to a configured project without file list", () => {
+            const configFile: FileOrFolder = {
+                path: "/a/b/tsconfig.json",
+                content: `{}`
+            };
+            const host = new TestServerHost(/*useCaseSensitiveFileNames*/ false, getExecutingFilePathFromLibFile(libFile), "/", [commonFile1, libFile, configFile]);
+            const projectService = new server.ProjectService(host, nullLogger);
+            projectService.openClientFile(commonFile1.path);
+            checkWatchedDirectories(host, ["/a/b"]);
+            checkNumberOfConfiguredProjects(projectService, 1);
+
+            const project = projectService.configuredProjects[0];
+            checkConfiguredProjectRootFiles(project, [commonFile1.path]);
+
+            // add a new ts file
+            host.reloadFS([commonFile1, commonFile2, libFile, configFile]);
+            host.triggerDirectoryWatcherCallback("/a/b", commonFile2.path);
+            host.runQueuedTimeoutCallbacks();
+            // project service waits for 250ms to update the project structure, therefore the assertion needs to wait longer.
+            checkConfiguredProjectRootFiles(project, [commonFile1.path, commonFile2.path]);
+        });
+
+        it("should ignore non-existing files specified in the config file", () => {
+            const configFile: FileOrFolder = {
+                path: "/a/b/tsconfig.json",
+                content: `{
+                    "compilerOptions": {},
+                    "files": [
+                        "commonFile1.ts",
+                        "commonFile3.ts"
+                    ]
+                }`
+            };
+            const host = new TestServerHost(/*useCaseSensitiveFileNames*/ false, getExecutingFilePathFromLibFile(libFile), "/", [commonFile1, commonFile2, configFile]);
+            const projectService = new server.ProjectService(host, nullLogger);
+            projectService.openClientFile(commonFile1.path);
+            projectService.openClientFile(commonFile2.path);
+
+            checkNumberOfConfiguredProjects(projectService, 1);
+            const project = projectService.configuredProjects[0];
+            checkConfiguredProjectRootFiles(project, [commonFile1.path]);
+            checkNumberOfInferredProjects(projectService, 1);
+        });
+
+        it("handle recreated files correctly", () => {
+            const configFile: FileOrFolder = {
+                path: "/a/b/tsconfig.json",
+                content: `{}`
+            };
+            const host = new TestServerHost(/*useCaseSensitiveFileNames*/ false, getExecutingFilePathFromLibFile(libFile), "/", [commonFile1, commonFile2, configFile]);
+            const projectService = new server.ProjectService(host, nullLogger);
+            projectService.openClientFile(commonFile1.path);
+
+            checkNumberOfConfiguredProjects(projectService, 1);
+            const project = projectService.configuredProjects[0];
+            checkConfiguredProjectRootFiles(project, [commonFile1.path, commonFile2.path]);
+
+            // delete commonFile2
+            host.reloadFS([commonFile1, configFile]);
+            host.triggerDirectoryWatcherCallback("/a/b", commonFile2.path);
+            host.runQueuedTimeoutCallbacks();
+            checkConfiguredProjectRootFiles(project, [commonFile1.path]);
+
+            // re-add commonFile2
+            host.reloadFS([commonFile1, commonFile2, configFile]);
+            host.triggerDirectoryWatcherCallback("/a/b", commonFile2.path);
+            host.runQueuedTimeoutCallbacks();
+            checkConfiguredProjectRootFiles(project, [commonFile1.path, commonFile2.path]);
+        });
+
+        it("should create new inferred projects for files excluded from a configured project", () => {
+            const configFile: FileOrFolder = {
+                path: "/a/b/tsconfig.json",
+                content: `{
+                    "compilerOptions": {},
+                    "files": ["${commonFile1.path}", "${commonFile2.path}"]
+                }`
+            };
+            const files = [commonFile1, commonFile2, configFile];
+            const host = new TestServerHost(/*useCaseSensitiveFileNames*/ false, getExecutingFilePathFromLibFile(libFile), "/", files);
+            const projectService = new server.ProjectService(host, nullLogger);
+            projectService.openClientFile(commonFile1.path);
+
+            const project = projectService.configuredProjects[0];
+            checkConfiguredProjectRootFiles(project, [commonFile1.path, commonFile2.path]);
+            configFile.content = `{
+                "compilerOptions": {},
+                "files": ["${commonFile1.path}"]
+            }`;
+            host.reloadFS(files);
+            host.triggerFileWatcherCallback(configFile.path);
+
+            checkNumberOfConfiguredProjects(projectService, 1);
+            checkConfiguredProjectRootFiles(project, [commonFile1.path]);
+
+            projectService.openClientFile(commonFile2.path);
+            checkNumberOfInferredProjects(projectService, 1);
+        });
+
+        it("files explicitly excluded in config file", () => {
+            const configFile: FileOrFolder = {
+                path: "/a/b/tsconfig.json",
+                content: `{
+                    "compilerOptions": {},
+                    "exclude": ["/a/c"]
+                }`
+            };
+            const excludedFile1: FileOrFolder = {
+                path: "/a/c/excluedFile1.ts",
+                content: `let t = 1;`
+            };
+
+            const host = new TestServerHost(/*useCaseSensitiveFileNames*/ false, getExecutingFilePathFromLibFile(libFile), "/", [commonFile1, commonFile2, excludedFile1, configFile]);
+            const projectService = new server.ProjectService(host, nullLogger);
+
+            projectService.openClientFile(commonFile1.path);
+            checkNumberOfConfiguredProjects(projectService, 1);
+            const project = projectService.configuredProjects[0];
+            checkConfiguredProjectRootFiles(project, [commonFile1.path, commonFile2.path]);
+            projectService.openClientFile(excludedFile1.path);
+            checkNumberOfInferredProjects(projectService, 1);
+        });
+
+        it("should properly handle module resolution changes in config file", () => {
+            const file1: FileOrFolder = {
+                path: "/a/b/file1.ts",
+                content: `import { T } from "module1";`
+            };
+            const nodeModuleFile: FileOrFolder = {
+                path: "/a/b/node_modules/module1.ts",
+                content: `export interface T {}`
+            };
+            const classicModuleFile: FileOrFolder = {
+                path: "/a/module1.ts",
+                content: `export interface T {}`
+            };
+            const configFile: FileOrFolder = {
+                path: "/a/b/tsconfig.json",
+                content: `{
+                    "compilerOptions": {
+                        "moduleResolution": "node"
+                    },
+                    "files": ["${file1.path}"]
+                }`
+            };
+            const files = [file1, nodeModuleFile, classicModuleFile, configFile];
+            const host = new TestServerHost(/*useCaseSensitiveFileNames*/ false, getExecutingFilePathFromLibFile(libFile), "/", files);
+            const projectService = new server.ProjectService(host, nullLogger);
+            projectService.openClientFile(file1.path);
+            projectService.openClientFile(nodeModuleFile.path);
+            projectService.openClientFile(classicModuleFile.path);
+
+            checkNumberOfConfiguredProjects(projectService, 1);
+            const project = projectService.configuredProjects[0];
+            checkConfiguredProjectActualFiles(project, [file1.path, nodeModuleFile.path]);
+            checkNumberOfInferredProjects(projectService, 1);
+
+            configFile.content = `{
+                "compilerOptions": {
+                    "moduleResolution": "classic"
+                },
+                "files": ["${file1.path}"]
+            }`;
+            host.reloadFS(files);
+            host.triggerFileWatcherCallback(configFile.path);
+            checkConfiguredProjectActualFiles(project, [file1.path, classicModuleFile.path]);
+            checkNumberOfInferredProjects(projectService, 1);
+        });
+
+        it("should keep the configured project when the opened file is referenced by the project but not its root", () => {
+            const file1: FileOrFolder = {
+                path: "/a/b/main.ts",
+                content: "import { objA } from './obj-a';"
+            };
+            const file2: FileOrFolder = {
+                path: "/a/b/obj-a.ts",
+                content: `export const objA = Object.assign({foo: "bar"}, {bar: "baz"});`
+            };
+            const configFile: FileOrFolder = {
+                path: "/a/b/tsconfig.json",
+                content: `{
+                    "compilerOptions": {
+                        "target": "es6"
+                    },
+                    "files": [ "main.ts" ]
+                }`
+            };
+            const host = new TestServerHost(/*useCaseSensitiveFileNames*/ false, getExecutingFilePathFromLibFile(libFile), "/", [file1, file2, configFile]);
+            const projectService = new server.ProjectService(host, nullLogger);
+            projectService.openClientFile(file1.path);
+            projectService.closeClientFile(file1.path);
+            projectService.openClientFile(file2.path);
+            checkNumberOfConfiguredProjects(projectService, 1);
+            checkNumberOfInferredProjects(projectService, 0);
+        });
+
+        it("should keep the configured project when the opened file is referenced by the project but not its root", () => {
+            const file1: FileOrFolder = {
+                path: "/a/b/main.ts",
+                content: "import { objA } from './obj-a';"
+            };
+            const file2: FileOrFolder = {
+                path: "/a/b/obj-a.ts",
+                content: `export const objA = Object.assign({foo: "bar"}, {bar: "baz"});`
+            };
+            const configFile: FileOrFolder = {
+                path: "/a/b/tsconfig.json",
+                content: `{
+                    "compilerOptions": {
+                        "target": "es6"
+                    },
+                    "files": [ "main.ts" ]
+                }`
+            };
+            const host = new TestServerHost(/*useCaseSensitiveFileNames*/ false, getExecutingFilePathFromLibFile(libFile), "/", [file1, file2, configFile]);
+            const projectService = new server.ProjectService(host, nullLogger);
+            projectService.openClientFile(file1.path);
+            projectService.closeClientFile(file1.path);
+            projectService.openClientFile(file2.path);
+            checkNumberOfConfiguredProjects(projectService, 1);
+            checkNumberOfInferredProjects(projectService, 0);
+        });
+
+        it("should tolerate config file errors and still try to build a project", () => {
+            const configFile: FileOrFolder = {
+                path: "/a/b/tsconfig.json",
+                content: `{
+                    "compilerOptions": {
+                        "target": "es6",
+                        "allowAnything": true
+                    },
+                    "someOtherProperty": {}
+                }`
+            };
+            const host = new TestServerHost(/*useCaseSensitiveFileNames*/ false, getExecutingFilePathFromLibFile(libFile), "/", [commonFile1, commonFile2, libFile, configFile]);
+            const projectService = new server.ProjectService(host, nullLogger);
+            projectService.openClientFile(commonFile1.path);
+            checkNumberOfConfiguredProjects(projectService, 1);
+            checkConfiguredProjectRootFiles(projectService.configuredProjects[0], [commonFile1.path, commonFile2.path]);
+        });
+    });
 }