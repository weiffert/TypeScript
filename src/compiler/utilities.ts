namespace ts {
    export function isExternalModuleNameRelative(moduleName: string): boolean {
        // TypeScript 1.0 spec (April 2014): 11.2.1
        // An external module name is "relative" if the first term is "." or "..".
        // Update: We also consider a path like `C:\foo.ts` "relative" because we do not search for it in `node_modules` or treat it as an ambient module.
        return pathIsRelative(moduleName) || isRootedDiskPath(moduleName);
    }

    export function sortAndDeduplicateDiagnostics<T extends Diagnostic>(diagnostics: ReadonlyArray<T>): SortedReadonlyArray<T> {
        return sortAndDeduplicate<T>(diagnostics, compareDiagnostics);
    }
}

/* @internal */
// eslint-disable-next-line no-redeclare
namespace ts {
    export const resolvingEmptyArray: never[] = [] as never[];
    export const emptyMap = createMap<never>() as ReadonlyMap<never> & ReadonlyPragmaMap;
    export const emptyUnderscoreEscapedMap: ReadonlyUnderscoreEscapedMap<never> = emptyMap as ReadonlyUnderscoreEscapedMap<never>;

    export const externalHelpersModuleNameText = "tslib";

    export const defaultMaximumTruncationLength = 160;

    export function getDeclarationOfKind<T extends Declaration>(symbol: Symbol, kind: T["kind"]): T | undefined {
        const declarations = symbol.declarations;
        if (declarations) {
            for (const declaration of declarations) {
                if (declaration.kind === kind) {
                    return declaration as T;
                }
            }
        }

        return undefined;
    }

    /** Create a new escaped identifier map. */
    export function createUnderscoreEscapedMap<T>(): UnderscoreEscapedMap<T> {
        return new MapCtr<T>() as UnderscoreEscapedMap<T>;
    }

    export function hasEntries(map: ReadonlyUnderscoreEscapedMap<any> | undefined): map is ReadonlyUnderscoreEscapedMap<any> {
        return !!map && !!map.size;
    }

    export function createSymbolTable(symbols?: ReadonlyArray<Symbol>): SymbolTable {
        const result = createMap<Symbol>() as SymbolTable;
        if (symbols) {
            for (const symbol of symbols) {
                result.set(symbol.escapedName, symbol);
            }
        }
        return result;
    }

    const stringWriter = createSingleLineStringWriter();

    function createSingleLineStringWriter(): EmitTextWriter {
        let str = "";

        const writeText: (text: string) => void = text => str += text;
        return {
            getText: () => str,
            write: writeText,
            rawWrite: writeText,
            writeKeyword: writeText,
            writeOperator: writeText,
            writePunctuation: writeText,
            writeSpace: writeText,
            writeStringLiteral: writeText,
            writeLiteral: writeText,
            writeParameter: writeText,
            writeProperty: writeText,
            writeSymbol: (s, _) => writeText(s),
            writeTrailingSemicolon: writeText,
            writeComment: writeText,
            getTextPos: () => str.length,
            getLine: () => 0,
            getColumn: () => 0,
            getIndent: () => 0,
            isAtStartOfLine: () => false,

            // Completely ignore indentation for string writers.  And map newlines to
            // a single space.
            writeLine: () => str += " ",
            increaseIndent: noop,
            decreaseIndent: noop,
            clear: () => str = "",
            trackSymbol: noop,
            reportInaccessibleThisError: noop,
            reportInaccessibleUniqueSymbolError: noop,
            reportPrivateInBaseOfClassExpression: noop,
        };
    }

    export function toPath(fileName: string, basePath: string | undefined, getCanonicalFileName: (path: string) => string): Path {
        const nonCanonicalizedPath = isRootedDiskPath(fileName)
            ? normalizePath(fileName)
            : getNormalizedAbsolutePath(fileName, basePath);
        return <Path>getCanonicalFileName(nonCanonicalizedPath);
    }

    export function changesAffectModuleResolution(oldOptions: CompilerOptions, newOptions: CompilerOptions): boolean {
        return oldOptions.configFilePath !== newOptions.configFilePath ||
            optionsHaveModuleResolutionChanges(oldOptions, newOptions);
    }

    export function optionsHaveModuleResolutionChanges(oldOptions: CompilerOptions, newOptions: CompilerOptions) {
        return moduleResolutionOptionDeclarations.some(o =>
            !isJsonEqual(getCompilerOptionValue(oldOptions, o), getCompilerOptionValue(newOptions, o)));
    }

    /**
     * Iterates through the parent chain of a node and performs the callback on each parent until the callback
     * returns a truthy value, then returns that value.
     * If no such value is found, it applies the callback until the parent pointer is undefined or the callback returns "quit"
     * At that point findAncestor returns undefined.
     */
    export function findAncestor<T extends Node>(node: Node | undefined, callback: (element: Node) => element is T): T | undefined;
    export function findAncestor(node: Node | undefined, callback: (element: Node) => boolean | "quit"): Node | undefined;
    export function findAncestor(node: Node, callback: (element: Node) => boolean | "quit"): Node | undefined {
        while (node) {
            const result = callback(node);
            if (result === "quit") {
                return undefined;
            }
            else if (result) {
                return node;
            }
            node = node.parent;
        }
        return undefined;
    }

    export function forEachAncestor<T>(node: Node, callback: (n: Node) => T | undefined | "quit"): T | undefined {
        while (true) {
            const res = callback(node);
            if (res === "quit") return undefined;
            if (res !== undefined) return res;
            if (isSourceFile(node)) return undefined;
            node = node.parent;
        }
    }

    /**
     * Calls `callback` for each entry in the map, returning the first truthy result.
     * Use `map.forEach` instead for normal iteration.
     */
    export function forEachEntry<T, U>(map: ReadonlyUnderscoreEscapedMap<T>, callback: (value: T, key: __String) => U | undefined): U | undefined;
    export function forEachEntry<T, U>(map: ReadonlyMap<T>, callback: (value: T, key: string) => U | undefined): U | undefined;
    export function forEachEntry<T, U>(map: ReadonlyUnderscoreEscapedMap<T> | ReadonlyMap<T>, callback: (value: T, key: (string & __String)) => U | undefined): U | undefined {
        const iterator = map.entries();
        for (let { value: pair, done } = iterator.next(); !done; { value: pair, done } = iterator.next()) {
            const [key, value] = pair;
            const result = callback(value, key as (string & __String));
            if (result) {
                return result;
            }
        }
        return undefined;
    }

    /** `forEachEntry` for just keys. */
    export function forEachKey<T>(map: ReadonlyUnderscoreEscapedMap<{}>, callback: (key: __String) => T | undefined): T | undefined;
    export function forEachKey<T>(map: ReadonlyMap<{}>, callback: (key: string) => T | undefined): T | undefined;
    export function forEachKey<T>(map: ReadonlyUnderscoreEscapedMap<{}> | ReadonlyMap<{}>, callback: (key: string & __String) => T | undefined): T | undefined {
        const iterator = map.keys();
        for (let { value: key, done } = iterator.next(); !done; { value: key, done } = iterator.next()) {
            const result = callback(key as string & __String);
            if (result) {
                return result;
            }
        }
        return undefined;
    }

    /** Copy entries from `source` to `target`. */
    export function copyEntries<T>(source: ReadonlyUnderscoreEscapedMap<T>, target: UnderscoreEscapedMap<T>): void;
    export function copyEntries<T>(source: ReadonlyMap<T>, target: Map<T>): void;
    export function copyEntries<T, U extends UnderscoreEscapedMap<T> | Map<T>>(source: U, target: U): void {
        (source as Map<T>).forEach((value, key) => {
            (target as Map<T>).set(key, value);
        });
    }

    /**
     * Creates a set from the elements of an array.
     *
     * @param array the array of input elements.
     */
    export function arrayToSet(array: ReadonlyArray<string>): Map<true>;
    export function arrayToSet<T>(array: ReadonlyArray<T>, makeKey: (value: T) => string | undefined): Map<true>;
    export function arrayToSet<T>(array: ReadonlyArray<T>, makeKey: (value: T) => __String | undefined): UnderscoreEscapedMap<true>;
    export function arrayToSet(array: ReadonlyArray<any>, makeKey?: (value: any) => string | __String | undefined): Map<true> | UnderscoreEscapedMap<true> {
        return arrayToMap<any, true>(array, makeKey || (s => s), () => true);
    }

    export function cloneMap(map: SymbolTable): SymbolTable;
    export function cloneMap<T>(map: ReadonlyMap<T>): Map<T>;
    export function cloneMap<T>(map: ReadonlyUnderscoreEscapedMap<T>): UnderscoreEscapedMap<T>;
    export function cloneMap<T>(map: ReadonlyMap<T> | ReadonlyUnderscoreEscapedMap<T> | SymbolTable): Map<T> | UnderscoreEscapedMap<T> | SymbolTable {
        const clone = createMap<T>();
        copyEntries(map as Map<T>, clone);
        return clone;
    }

    export function usingSingleLineStringWriter(action: (writer: EmitTextWriter) => void): string {
        const oldString = stringWriter.getText();
        try {
            action(stringWriter);
            return stringWriter.getText();
        }
        finally {
            stringWriter.clear();
            stringWriter.writeKeyword(oldString);
        }
    }

    export function getFullWidth(node: Node) {
        return node.end - node.pos;
    }

    export function getResolvedModule(sourceFile: SourceFile, moduleNameText: string): ResolvedModuleFull | undefined {
        return sourceFile && sourceFile.resolvedModules && sourceFile.resolvedModules.get(moduleNameText);
    }

    export function setResolvedModule(sourceFile: SourceFile, moduleNameText: string, resolvedModule: ResolvedModuleFull): void {
        if (!sourceFile.resolvedModules) {
            sourceFile.resolvedModules = createMap<ResolvedModuleFull>();
        }

        sourceFile.resolvedModules.set(moduleNameText, resolvedModule);
    }

    export function setResolvedTypeReferenceDirective(sourceFile: SourceFile, typeReferenceDirectiveName: string, resolvedTypeReferenceDirective?: ResolvedTypeReferenceDirective): void {
        if (!sourceFile.resolvedTypeReferenceDirectiveNames) {
            sourceFile.resolvedTypeReferenceDirectiveNames = createMap<ResolvedTypeReferenceDirective | undefined>();
        }

        sourceFile.resolvedTypeReferenceDirectiveNames.set(typeReferenceDirectiveName, resolvedTypeReferenceDirective);
    }

    export function projectReferenceIsEqualTo(oldRef: ProjectReference, newRef: ProjectReference) {
        return oldRef.path === newRef.path &&
            !oldRef.prepend === !newRef.prepend &&
            !oldRef.circular === !newRef.circular;
    }

    export function moduleResolutionIsEqualTo(oldResolution: ResolvedModuleFull, newResolution: ResolvedModuleFull): boolean {
        return oldResolution.isExternalLibraryImport === newResolution.isExternalLibraryImport &&
            oldResolution.extension === newResolution.extension &&
            oldResolution.resolvedFileName === newResolution.resolvedFileName &&
            oldResolution.originalPath === newResolution.originalPath &&
            packageIdIsEqual(oldResolution.packageId, newResolution.packageId);
    }

    function packageIdIsEqual(a: PackageId | undefined, b: PackageId | undefined): boolean {
        return a === b || !!a && !!b && a.name === b.name && a.subModuleName === b.subModuleName && a.version === b.version;
    }

    export function packageIdToString({ name, subModuleName, version }: PackageId): string {
        const fullName = subModuleName ? `${name}/${subModuleName}` : name;
        return `${fullName}@${version}`;
    }

    export function typeDirectiveIsEqualTo(oldResolution: ResolvedTypeReferenceDirective, newResolution: ResolvedTypeReferenceDirective): boolean {
        return oldResolution.resolvedFileName === newResolution.resolvedFileName && oldResolution.primary === newResolution.primary;
    }

    export function hasChangesInResolutions<T>(
        names: ReadonlyArray<string>,
        newResolutions: ReadonlyArray<T>,
        oldResolutions: ReadonlyMap<T> | undefined,
        comparer: (oldResolution: T, newResolution: T) => boolean): boolean {
        Debug.assert(names.length === newResolutions.length);

        for (let i = 0; i < names.length; i++) {
            const newResolution = newResolutions[i];
            const oldResolution = oldResolutions && oldResolutions.get(names[i]);
            const changed =
                oldResolution
                    ? !newResolution || !comparer(oldResolution, newResolution)
                    : newResolution;
            if (changed) {
                return true;
            }
        }
        return false;
    }

    // Returns true if this node contains a parse error anywhere underneath it.
    export function containsParseError(node: Node): boolean {
        aggregateChildData(node);
        return (node.flags & NodeFlags.ThisNodeOrAnySubNodesHasError) !== 0;
    }

    function aggregateChildData(node: Node): void {
        if (!(node.flags & NodeFlags.HasAggregatedChildData)) {
            // A node is considered to contain a parse error if:
            //  a) the parser explicitly marked that it had an error
            //  b) any of it's children reported that it had an error.
            const thisNodeOrAnySubNodesHasError = ((node.flags & NodeFlags.ThisNodeHasError) !== 0) ||
                forEachChild(node, containsParseError);

            // If so, mark ourselves accordingly.
            if (thisNodeOrAnySubNodesHasError) {
                node.flags |= NodeFlags.ThisNodeOrAnySubNodesHasError;
            }

            // Also mark that we've propagated the child information to this node.  This way we can
            // always consult the bit directly on this node without needing to check its children
            // again.
            node.flags |= NodeFlags.HasAggregatedChildData;
        }
    }

    export function getSourceFileOfNode(node: Node): SourceFile;
    export function getSourceFileOfNode(node: Node | undefined): SourceFile | undefined;
    export function getSourceFileOfNode(node: Node): SourceFile {
        while (node && node.kind !== SyntaxKind.SourceFile) {
            node = node.parent;
        }
        return <SourceFile>node;
    }

    export function isStatementWithLocals(node: Node) {
        switch (node.kind) {
            case SyntaxKind.Block:
            case SyntaxKind.CaseBlock:
            case SyntaxKind.ForStatement:
            case SyntaxKind.ForInStatement:
            case SyntaxKind.ForOfStatement:
                return true;
        }
        return false;
    }

    export function getStartPositionOfLine(line: number, sourceFile: SourceFileLike): number {
        Debug.assert(line >= 0);
        return getLineStarts(sourceFile)[line];
    }

    // This is a useful function for debugging purposes.
    export function nodePosToString(node: Node): string {
        const file = getSourceFileOfNode(node);
        const loc = getLineAndCharacterOfPosition(file, node.pos);
        return `${file.fileName}(${loc.line + 1},${loc.character + 1})`;
    }

    export function getEndLinePosition(line: number, sourceFile: SourceFileLike): number {
        Debug.assert(line >= 0);
        const lineStarts = getLineStarts(sourceFile);

        const lineIndex = line;
        const sourceText = sourceFile.text;
        if (lineIndex + 1 === lineStarts.length) {
            // last line - return EOF
            return sourceText.length - 1;
        }
        else {
            // current line start
            const start = lineStarts[lineIndex];
            // take the start position of the next line - 1 = it should be some line break
            let pos = lineStarts[lineIndex + 1] - 1;
            Debug.assert(isLineBreak(sourceText.charCodeAt(pos)));
            // walk backwards skipping line breaks, stop the the beginning of current line.
            // i.e:
            // <some text>
            // $ <- end of line for this position should match the start position
            while (start <= pos && isLineBreak(sourceText.charCodeAt(pos))) {
                pos--;
            }
            return pos;
        }
    }

    /**
     * Returns a value indicating whether a name is unique globally or within the current file.
     * Note: This does not consider whether a name appears as a free identifier or not, so at the expression `x.y` this includes both `x` and `y`.
     */
    export function isFileLevelUniqueName(sourceFile: SourceFile, name: string, hasGlobalName?: PrintHandlers["hasGlobalName"]): boolean {
        return !(hasGlobalName && hasGlobalName(name)) && !sourceFile.identifiers.has(name);
    }

    // Returns true if this node is missing from the actual source code. A 'missing' node is different
    // from 'undefined/defined'. When a node is undefined (which can happen for optional nodes
    // in the tree), it is definitely missing. However, a node may be defined, but still be
    // missing.  This happens whenever the parser knows it needs to parse something, but can't
    // get anything in the source code that it expects at that location. For example:
    //
    //          let a: ;
    //
    // Here, the Type in the Type-Annotation is not-optional (as there is a colon in the source
    // code). So the parser will attempt to parse out a type, and will create an actual node.
    // However, this node will be 'missing' in the sense that no actual source-code/tokens are
    // contained within it.
    export function nodeIsMissing(node: Node | undefined): boolean {
        if (node === undefined) {
            return true;
        }

        return node.pos === node.end && node.pos >= 0 && node.kind !== SyntaxKind.EndOfFileToken;
    }

    export function nodeIsPresent(node: Node | undefined): boolean {
        return !nodeIsMissing(node);
    }

    function insertStatementsAfterPrologue<T extends Statement>(to: T[], from: ReadonlyArray<T> | undefined, isPrologueDirective: (node: Node) => boolean): T[] {
        if (from === undefined || from.length === 0) return to;
        let statementIndex = 0;
        // skip all prologue directives to insert at the correct position
        for (; statementIndex < to.length; ++statementIndex) {
            if (!isPrologueDirective(to[statementIndex])) {
                break;
            }
        }
        to.splice(statementIndex, 0, ...from);
        return to;
    }

    function insertStatementAfterPrologue<T extends Statement>(to: T[], statement: T | undefined, isPrologueDirective: (node: Node) => boolean): T[] {
        if (statement === undefined) return to;
        let statementIndex = 0;
        // skip all prologue directives to insert at the correct position
        for (; statementIndex < to.length; ++statementIndex) {
            if (!isPrologueDirective(to[statementIndex])) {
                break;
            }
        }
        to.splice(statementIndex, 0, statement);
        return to;
    }


    function isAnyPrologueDirective(node: Node) {
        return isPrologueDirective(node) || !!(getEmitFlags(node) & EmitFlags.CustomPrologue);
    }

    /**
     * Prepends statements to an array while taking care of prologue directives.
     */
    export function insertStatementsAfterStandardPrologue<T extends Statement>(to: T[], from: ReadonlyArray<T> | undefined): T[] {
        return insertStatementsAfterPrologue(to, from, isPrologueDirective);
    }

    export function insertStatementsAfterCustomPrologue<T extends Statement>(to: T[], from: ReadonlyArray<T> | undefined): T[] {
        return insertStatementsAfterPrologue(to, from, isAnyPrologueDirective);
    }

    /**
     * Prepends statements to an array while taking care of prologue directives.
     */
    export function insertStatementAfterStandardPrologue<T extends Statement>(to: T[], statement: T | undefined): T[] {
        return insertStatementAfterPrologue(to, statement, isPrologueDirective);
    }

    export function insertStatementAfterCustomPrologue<T extends Statement>(to: T[], statement: T | undefined): T[] {
        return insertStatementAfterPrologue(to, statement, isAnyPrologueDirective);
    }

    /**
     * Determine if the given comment is a triple-slash
     *
     * @return true if the comment is a triple-slash comment else false
     */
    export function isRecognizedTripleSlashComment(text: string, commentPos: number, commentEnd: number) {
        // Verify this is /// comment, but do the regexp match only when we first can find /// in the comment text
        // so that we don't end up computing comment string and doing match for all // comments
        if (text.charCodeAt(commentPos + 1) === CharacterCodes.slash &&
            commentPos + 2 < commentEnd &&
            text.charCodeAt(commentPos + 2) === CharacterCodes.slash) {
            const textSubStr = text.substring(commentPos, commentEnd);
            return textSubStr.match(fullTripleSlashReferencePathRegEx) ||
                textSubStr.match(fullTripleSlashAMDReferencePathRegEx) ||
                textSubStr.match(fullTripleSlashReferenceTypeReferenceDirectiveRegEx) ||
                textSubStr.match(defaultLibReferenceRegEx) ?
                true : false;
        }
        return false;
    }

    export function isPinnedComment(text: string, start: number) {
        return text.charCodeAt(start + 1) === CharacterCodes.asterisk &&
            text.charCodeAt(start + 2) === CharacterCodes.exclamation;
    }

    export function getTokenPosOfNode(node: Node, sourceFile?: SourceFileLike, includeJsDoc?: boolean): number {
        // With nodes that have no width (i.e. 'Missing' nodes), we actually *don't*
        // want to skip trivia because this will launch us forward to the next token.
        if (nodeIsMissing(node)) {
            return node.pos;
        }

        if (isJSDocNode(node)) {
            return skipTrivia((sourceFile || getSourceFileOfNode(node)).text, node.pos, /*stopAfterLineBreak*/ false, /*stopAtComments*/ true);
        }

        if (includeJsDoc && hasJSDocNodes(node)) {
            return getTokenPosOfNode(node.jsDoc![0]);
        }

        // For a syntax list, it is possible that one of its children has JSDocComment nodes, while
        // the syntax list itself considers them as normal trivia. Therefore if we simply skip
        // trivia for the list, we may have skipped the JSDocComment as well. So we should process its
        // first child to determine the actual position of its first token.
        if (node.kind === SyntaxKind.SyntaxList && (<SyntaxList>node)._children.length > 0) {
            return getTokenPosOfNode((<SyntaxList>node)._children[0], sourceFile, includeJsDoc);
        }

        return skipTrivia((sourceFile || getSourceFileOfNode(node)).text, node.pos);
    }

    export function getNonDecoratorTokenPosOfNode(node: Node, sourceFile?: SourceFileLike): number {
        if (nodeIsMissing(node) || !node.decorators) {
            return getTokenPosOfNode(node, sourceFile);
        }

        return skipTrivia((sourceFile || getSourceFileOfNode(node)).text, node.decorators.end);
    }

    export function getSourceTextOfNodeFromSourceFile(sourceFile: SourceFile, node: Node, includeTrivia = false): string {
        return getTextOfNodeFromSourceText(sourceFile.text, node, includeTrivia);
    }

    function isJSDocTypeExpressionOrChild(node: Node): boolean {
        return node.kind === SyntaxKind.JSDocTypeExpression || (node.parent && isJSDocTypeExpressionOrChild(node.parent));
    }

    export function getTextOfNodeFromSourceText(sourceText: string, node: Node, includeTrivia = false): string {
        if (nodeIsMissing(node)) {
            return "";
        }

        let text = sourceText.substring(includeTrivia ? node.pos : skipTrivia(sourceText, node.pos), node.end);

        if (isJSDocTypeExpressionOrChild(node)) {
            // strip space + asterisk at line start
            text = text.replace(/(^|\r?\n|\r)\s*\*\s*/g, "$1");
        }

        return text;
    }

    export function getTextOfNode(node: Node, includeTrivia = false): string {
        return getSourceTextOfNodeFromSourceFile(getSourceFileOfNode(node), node, includeTrivia);
    }

    function getPos(range: Node) {
        return range.pos;
    }

    /**
     * Note: it is expected that the `nodeArray` and the `node` are within the same file.
     * For example, searching for a `SourceFile` in a `SourceFile[]` wouldn't work.
     */
    export function indexOfNode(nodeArray: ReadonlyArray<Node>, node: Node) {
        return binarySearch(nodeArray, node, getPos, compareValues);
    }

    /**
     * Gets flags that control emit behavior of a node.
     */
    export function getEmitFlags(node: Node): EmitFlags {
        const emitNode = node.emitNode;
        return emitNode && emitNode.flags || 0;
    }

    export function getLiteralText(node: LiteralLikeNode, sourceFile: SourceFile, neverAsciiEscape: boolean | undefined) {
        // If we don't need to downlevel and we can reach the original source text using
        // the node's parent reference, then simply get the text as it was originally written.
        if (!nodeIsSynthesized(node) && node.parent && !(
            (isNumericLiteral(node) && node.numericLiteralFlags & TokenFlags.ContainsSeparator) ||
            isBigIntLiteral(node)
        )) {
            return getSourceTextOfNodeFromSourceFile(sourceFile, node);
        }

        const escapeText = neverAsciiEscape || (getEmitFlags(node) & EmitFlags.NoAsciiEscaping) ? escapeString : escapeNonAsciiString;

        // If we can't reach the original source text, use the canonical form if it's a number,
        // or a (possibly escaped) quoted form of the original text if it's string-like.
        switch (node.kind) {
            case SyntaxKind.StringLiteral:
                if ((<StringLiteral>node).singleQuote) {
                    return "'" + escapeText(node.text, CharacterCodes.singleQuote) + "'";
                }
                else {
                    return '"' + escapeText(node.text, CharacterCodes.doubleQuote) + '"';
                }
            case SyntaxKind.NoSubstitutionTemplateLiteral:
                return "`" + escapeText(node.text, CharacterCodes.backtick) + "`";
            case SyntaxKind.TemplateHead:
                return "`" + escapeText(node.text, CharacterCodes.backtick) + "${";
            case SyntaxKind.TemplateMiddle:
                return "}" + escapeText(node.text, CharacterCodes.backtick) + "${";
            case SyntaxKind.TemplateTail:
                return "}" + escapeText(node.text, CharacterCodes.backtick) + "`";
            case SyntaxKind.NumericLiteral:
            case SyntaxKind.BigIntLiteral:
            case SyntaxKind.RegularExpressionLiteral:
                return node.text;
        }

        return Debug.fail(`Literal kind '${node.kind}' not accounted for.`);
    }

    export function getTextOfConstantValue(value: string | number) {
        return isString(value) ? '"' + escapeNonAsciiString(value) + '"' : "" + value;
    }

    // Make an identifier from an external module name by extracting the string after the last "/" and replacing
    // all non-alphanumeric characters with underscores
    export function makeIdentifierFromModuleName(moduleName: string): string {
        return getBaseFileName(moduleName).replace(/^(\d)/, "_$1").replace(/\W/g, "_");
    }

    export function isBlockOrCatchScoped(declaration: Declaration) {
        return (getCombinedNodeFlags(declaration) & NodeFlags.BlockScoped) !== 0 ||
            isCatchClauseVariableDeclarationOrBindingElement(declaration);
    }

    export function isCatchClauseVariableDeclarationOrBindingElement(declaration: Declaration) {
        const node = getRootDeclaration(declaration);
        return node.kind === SyntaxKind.VariableDeclaration && node.parent.kind === SyntaxKind.CatchClause;
    }

    export function isAmbientModule(node: Node): node is AmbientModuleDeclaration {
        return isModuleDeclaration(node) && (node.name.kind === SyntaxKind.StringLiteral || isGlobalScopeAugmentation(node));
    }

    export function isModuleWithStringLiteralName(node: Node): node is ModuleDeclaration {
        return isModuleDeclaration(node) && node.name.kind === SyntaxKind.StringLiteral;
    }

    export function isNonGlobalAmbientModule(node: Node): node is ModuleDeclaration & { name: StringLiteral } {
        return isModuleDeclaration(node) && isStringLiteral(node.name);
    }

    /**
     * An effective module (namespace) declaration is either
     * 1. An actual declaration: namespace X { ... }
     * 2. A Javascript declaration, which is:
     *    An identifier in a nested property access expression: Y in `X.Y.Z = { ... }`
     */
    export function isEffectiveModuleDeclaration(node: Node) {
        return isModuleDeclaration(node) || isIdentifier(node);
    }

    /** Given a symbol for a module, checks that it is a shorthand ambient module. */
    export function isShorthandAmbientModuleSymbol(moduleSymbol: Symbol): boolean {
        return isShorthandAmbientModule(moduleSymbol.valueDeclaration);
    }

    function isShorthandAmbientModule(node: Node): boolean {
        // The only kind of module that can be missing a body is a shorthand ambient module.
        return node && node.kind === SyntaxKind.ModuleDeclaration && (!(<ModuleDeclaration>node).body);
    }

    export function isBlockScopedContainerTopLevel(node: Node): boolean {
        return node.kind === SyntaxKind.SourceFile ||
            node.kind === SyntaxKind.ModuleDeclaration ||
            isFunctionLike(node);
    }

    export function isGlobalScopeAugmentation(module: ModuleDeclaration): boolean {
        return !!(module.flags & NodeFlags.GlobalAugmentation);
    }

    export function isExternalModuleAugmentation(node: Node): node is AmbientModuleDeclaration {
        return isAmbientModule(node) && isModuleAugmentationExternal(node);
    }

    export function isModuleAugmentationExternal(node: AmbientModuleDeclaration) {
        // external module augmentation is a ambient module declaration that is either:
        // - defined in the top level scope and source file is an external module
        // - defined inside ambient module declaration located in the top level scope and source file not an external module
        switch (node.parent.kind) {
            case SyntaxKind.SourceFile:
                return isExternalModule(node.parent);
            case SyntaxKind.ModuleBlock:
                return isAmbientModule(node.parent.parent) && isSourceFile(node.parent.parent.parent) && !isExternalModule(node.parent.parent.parent);
        }
        return false;
    }

    export function getNonAugmentationDeclaration(symbol: Symbol) {
        return find(symbol.declarations, d => !isExternalModuleAugmentation(d) && !(isModuleDeclaration(d) && isGlobalScopeAugmentation(d)));
    }

    export function isEffectiveExternalModule(node: SourceFile, compilerOptions: CompilerOptions) {
        return isExternalModule(node) || compilerOptions.isolatedModules || ((getEmitModuleKind(compilerOptions) === ModuleKind.CommonJS) && !!node.commonJsModuleIndicator);
    }

    export function isBlockScope(node: Node, parentNode: Node): boolean {
        switch (node.kind) {
            case SyntaxKind.SourceFile:
            case SyntaxKind.CaseBlock:
            case SyntaxKind.CatchClause:
            case SyntaxKind.ModuleDeclaration:
            case SyntaxKind.ForStatement:
            case SyntaxKind.ForInStatement:
            case SyntaxKind.ForOfStatement:
            case SyntaxKind.Constructor:
            case SyntaxKind.MethodDeclaration:
            case SyntaxKind.GetAccessor:
            case SyntaxKind.SetAccessor:
            case SyntaxKind.FunctionDeclaration:
            case SyntaxKind.FunctionExpression:
            case SyntaxKind.ArrowFunction:
                return true;

            case SyntaxKind.Block:
                // function block is not considered block-scope container
                // see comment in binder.ts: bind(...), case for SyntaxKind.Block
                return !isFunctionLike(parentNode);
        }

        return false;
    }

    export function isDeclarationWithTypeParameters(node: Node): node is DeclarationWithTypeParameters;
    export function isDeclarationWithTypeParameters(node: DeclarationWithTypeParameters): node is DeclarationWithTypeParameters {
        switch (node.kind) {
            case SyntaxKind.JSDocCallbackTag:
            case SyntaxKind.JSDocTypedefTag:
            case SyntaxKind.JSDocSignature:
                return true;
            default:
                assertType<DeclarationWithTypeParameterChildren>(node);
                return isDeclarationWithTypeParameterChildren(node);
        }
    }

    export function isDeclarationWithTypeParameterChildren(node: Node): node is DeclarationWithTypeParameterChildren;
    export function isDeclarationWithTypeParameterChildren(node: DeclarationWithTypeParameterChildren): node is DeclarationWithTypeParameterChildren {
        switch (node.kind) {
            case SyntaxKind.CallSignature:
            case SyntaxKind.ConstructSignature:
            case SyntaxKind.MethodSignature:
            case SyntaxKind.IndexSignature:
            case SyntaxKind.FunctionType:
            case SyntaxKind.ConstructorType:
            case SyntaxKind.JSDocFunctionType:
            case SyntaxKind.ClassDeclaration:
            case SyntaxKind.ClassExpression:
            case SyntaxKind.InterfaceDeclaration:
            case SyntaxKind.TypeAliasDeclaration:
            case SyntaxKind.JSDocTemplateTag:
            case SyntaxKind.FunctionDeclaration:
            case SyntaxKind.MethodDeclaration:
            case SyntaxKind.Constructor:
            case SyntaxKind.GetAccessor:
            case SyntaxKind.SetAccessor:
            case SyntaxKind.FunctionExpression:
            case SyntaxKind.ArrowFunction:
                return true;
            default:
                assertType<never>(node);
                return false;
        }
    }

    export function isAnyImportSyntax(node: Node): node is AnyImportSyntax {
        switch (node.kind) {
            case SyntaxKind.ImportDeclaration:
            case SyntaxKind.ImportEqualsDeclaration:
                return true;
            default:
                return false;
        }
    }

    export function isLateVisibilityPaintedStatement(node: Node): node is LateVisibilityPaintedStatement {
        switch (node.kind) {
            case SyntaxKind.ImportDeclaration:
            case SyntaxKind.ImportEqualsDeclaration:
            case SyntaxKind.VariableStatement:
            case SyntaxKind.ClassDeclaration:
            case SyntaxKind.FunctionDeclaration:
            case SyntaxKind.ModuleDeclaration:
            case SyntaxKind.TypeAliasDeclaration:
            case SyntaxKind.InterfaceDeclaration:
            case SyntaxKind.EnumDeclaration:
                return true;
            default:
                return false;
        }
    }

    export function isAnyImportOrReExport(node: Node): node is AnyImportOrReExport {
        return isAnyImportSyntax(node) || isExportDeclaration(node);
    }

    // Gets the nearest enclosing block scope container that has the provided node
    // as a descendant, that is not the provided node.
    export function getEnclosingBlockScopeContainer(node: Node): Node {
        return findAncestor(node.parent, current => isBlockScope(current, current.parent))!;
    }

    // Return display name of an identifier
    // Computed property names will just be emitted as "[<expr>]", where <expr> is the source
    // text of the expression in the computed property.
    export function declarationNameToString(name: DeclarationName | QualifiedName | undefined) {
        return !name || getFullWidth(name) === 0 ? "(Missing)" : getTextOfNode(name);
    }

    export function getNameFromIndexInfo(info: IndexInfo): string | undefined {
        return info.declaration ? declarationNameToString(info.declaration.parameters[0].name) : undefined;
    }

    export function getTextOfPropertyName(name: PropertyName | NoSubstitutionTemplateLiteral): __String {
        switch (name.kind) {
            case SyntaxKind.Identifier:
                return name.escapedText;
            case SyntaxKind.StringLiteral:
            case SyntaxKind.NumericLiteral:
            case SyntaxKind.NoSubstitutionTemplateLiteral:
                return escapeLeadingUnderscores(name.text);
            case SyntaxKind.ComputedPropertyName:
                if (isStringOrNumericLiteralLike(name.expression)) return escapeLeadingUnderscores(name.expression.text);
                return Debug.fail("Text of property name cannot be read from non-literal-valued ComputedPropertyNames");
            default:
                return Debug.assertNever(name);
        }
    }

    export function entityNameToString(name: EntityNameOrEntityNameExpression): string {
        switch (name.kind) {
            case SyntaxKind.Identifier:
                return getFullWidth(name) === 0 ? idText(name) : getTextOfNode(name);
            case SyntaxKind.QualifiedName:
                return entityNameToString(name.left) + "." + entityNameToString(name.right);
            case SyntaxKind.PropertyAccessExpression:
                return entityNameToString(name.expression) + "." + entityNameToString(name.name);
            default:
                throw Debug.assertNever(name);
        }
    }

    export function createDiagnosticForNode(node: Node, message: DiagnosticMessage, arg0?: string | number, arg1?: string | number, arg2?: string | number, arg3?: string | number): DiagnosticWithLocation {
        const sourceFile = getSourceFileOfNode(node);
        return createDiagnosticForNodeInSourceFile(sourceFile, node, message, arg0, arg1, arg2, arg3);
    }

    export function createDiagnosticForNodeArray(sourceFile: SourceFile, nodes: NodeArray<Node>, message: DiagnosticMessage, arg0?: string | number, arg1?: string | number, arg2?: string | number, arg3?: string | number): DiagnosticWithLocation {
        const start = skipTrivia(sourceFile.text, nodes.pos);
        return createFileDiagnostic(sourceFile, start, nodes.end - start, message, arg0, arg1, arg2, arg3);
    }

    export function createDiagnosticForNodeInSourceFile(sourceFile: SourceFile, node: Node, message: DiagnosticMessage, arg0?: string | number, arg1?: string | number, arg2?: string | number, arg3?: string | number): DiagnosticWithLocation {
        const span = getErrorSpanForNode(sourceFile, node);
        return createFileDiagnostic(sourceFile, span.start, span.length, message, arg0, arg1, arg2, arg3);
    }

    export function createDiagnosticForNodeFromMessageChain(node: Node, messageChain: DiagnosticMessageChain, relatedInformation?: DiagnosticRelatedInformation[]): DiagnosticWithLocation {
        const sourceFile = getSourceFileOfNode(node);
        const span = getErrorSpanForNode(sourceFile, node);
        return {
            file: sourceFile,
            start: span.start,
            length: span.length,
            code: messageChain.code,
            category: messageChain.category,
            messageText: messageChain.next ? messageChain : messageChain.messageText,
            relatedInformation
        };
    }

    export function getSpanOfTokenAtPosition(sourceFile: SourceFile, pos: number): TextSpan {
        const scanner = createScanner(sourceFile.languageVersion, /*skipTrivia*/ true, sourceFile.languageVariant, sourceFile.text, /*onError:*/ undefined, pos);
        scanner.scan();
        const start = scanner.getTokenPos();
        return createTextSpanFromBounds(start, scanner.getTextPos());
    }

    function getErrorSpanForArrowFunction(sourceFile: SourceFile, node: ArrowFunction): TextSpan {
        const pos = skipTrivia(sourceFile.text, node.pos);
        if (node.body && node.body.kind === SyntaxKind.Block) {
            const { line: startLine } = getLineAndCharacterOfPosition(sourceFile, node.body.pos);
            const { line: endLine } = getLineAndCharacterOfPosition(sourceFile, node.body.end);
            if (startLine < endLine) {
                // The arrow function spans multiple lines,
                // make the error span be the first line, inclusive.
                return createTextSpan(pos, getEndLinePosition(startLine, sourceFile) - pos + 1);
            }
        }
        return createTextSpanFromBounds(pos, node.end);
    }

    export function getErrorSpanForNode(sourceFile: SourceFile, node: Node): TextSpan {
        let errorNode: Node | undefined = node;
        switch (node.kind) {
            case SyntaxKind.SourceFile:
                const pos = skipTrivia(sourceFile.text, 0, /*stopAfterLineBreak*/ false);
                if (pos === sourceFile.text.length) {
                    // file is empty - return span for the beginning of the file
                    return createTextSpan(0, 0);
                }
                return getSpanOfTokenAtPosition(sourceFile, pos);
            // This list is a work in progress. Add missing node kinds to improve their error
            // spans.
            case SyntaxKind.VariableDeclaration:
            case SyntaxKind.BindingElement:
            case SyntaxKind.ClassDeclaration:
            case SyntaxKind.ClassExpression:
            case SyntaxKind.InterfaceDeclaration:
            case SyntaxKind.ModuleDeclaration:
            case SyntaxKind.EnumDeclaration:
            case SyntaxKind.EnumMember:
            case SyntaxKind.FunctionDeclaration:
            case SyntaxKind.FunctionExpression:
            case SyntaxKind.MethodDeclaration:
            case SyntaxKind.GetAccessor:
            case SyntaxKind.SetAccessor:
            case SyntaxKind.TypeAliasDeclaration:
            case SyntaxKind.PropertyDeclaration:
            case SyntaxKind.PropertySignature:
                errorNode = (<NamedDeclaration>node).name;
                break;
            case SyntaxKind.ArrowFunction:
                return getErrorSpanForArrowFunction(sourceFile, <ArrowFunction>node);
        }

        if (errorNode === undefined) {
            // If we don't have a better node, then just set the error on the first token of
            // construct.
            return getSpanOfTokenAtPosition(sourceFile, node.pos);
        }

        const isMissing = nodeIsMissing(errorNode);
        const pos = isMissing || isJsxText(node)
            ? errorNode.pos
            : skipTrivia(sourceFile.text, errorNode.pos);

        // These asserts should all be satisfied for a properly constructed `errorNode`.
        if (isMissing) {
            Debug.assert(pos === errorNode.pos, "This failure could trigger https://github.com/Microsoft/TypeScript/issues/20809");
            Debug.assert(pos === errorNode.end, "This failure could trigger https://github.com/Microsoft/TypeScript/issues/20809");
        }
        else {
            Debug.assert(pos >= errorNode.pos, "This failure could trigger https://github.com/Microsoft/TypeScript/issues/20809");
            Debug.assert(pos <= errorNode.end, "This failure could trigger https://github.com/Microsoft/TypeScript/issues/20809");
        }

        return createTextSpanFromBounds(pos, errorNode.end);
    }

    export function isExternalOrCommonJsModule(file: SourceFile): boolean {
        return (file.externalModuleIndicator || file.commonJsModuleIndicator) !== undefined;
    }


    export function isJsonSourceFile(file: SourceFile): file is JsonSourceFile {
        return file.scriptKind === ScriptKind.JSON;
    }

    export function isEnumConst(node: EnumDeclaration): boolean {
        return !!(getCombinedModifierFlags(node) & ModifierFlags.Const);
    }

    export function isDeclarationReadonly(declaration: Declaration): boolean {
        return !!(getCombinedModifierFlags(declaration) & ModifierFlags.Readonly && !isParameterPropertyDeclaration(declaration));
    }

    export function isVarConst(node: VariableDeclaration | VariableDeclarationList): boolean {
        return !!(getCombinedNodeFlags(node) & NodeFlags.Const);
    }

    export function isLet(node: Node): boolean {
        return !!(getCombinedNodeFlags(node) & NodeFlags.Let);
    }

    export function isSuperCall(n: Node): n is SuperCall {
        return n.kind === SyntaxKind.CallExpression && (<CallExpression>n).expression.kind === SyntaxKind.SuperKeyword;
    }

    export function isImportCall(n: Node): n is ImportCall {
        return n.kind === SyntaxKind.CallExpression && (<CallExpression>n).expression.kind === SyntaxKind.ImportKeyword;
    }

    export function isLiteralImportTypeNode(n: Node): n is LiteralImportTypeNode {
        return isImportTypeNode(n) && isLiteralTypeNode(n.argument) && isStringLiteral(n.argument.literal);
    }

    export function isPrologueDirective(node: Node): node is PrologueDirective {
        return node.kind === SyntaxKind.ExpressionStatement
            && (<ExpressionStatement>node).expression.kind === SyntaxKind.StringLiteral;
    }

    export function getLeadingCommentRangesOfNode(node: Node, sourceFileOfNode: SourceFile) {
        return node.kind !== SyntaxKind.JsxText ? getLeadingCommentRanges(sourceFileOfNode.text, node.pos) : undefined;
    }

    export function getJSDocCommentRanges(node: Node, text: string) {
        const commentRanges = (node.kind === SyntaxKind.Parameter ||
            node.kind === SyntaxKind.TypeParameter ||
            node.kind === SyntaxKind.FunctionExpression ||
            node.kind === SyntaxKind.ArrowFunction ||
            node.kind === SyntaxKind.ParenthesizedExpression) ?
            concatenate(getTrailingCommentRanges(text, node.pos), getLeadingCommentRanges(text, node.pos)) :
            getLeadingCommentRanges(text, node.pos);
        // True if the comment starts with '/**' but not if it is '/**/'
        return filter(commentRanges, comment =>
            text.charCodeAt(comment.pos + 1) === CharacterCodes.asterisk &&
            text.charCodeAt(comment.pos + 2) === CharacterCodes.asterisk &&
            text.charCodeAt(comment.pos + 3) !== CharacterCodes.slash);
    }

    export const fullTripleSlashReferencePathRegEx = /^(\/\/\/\s*<reference\s+path\s*=\s*)('|")(.+?)\2.*?\/>/;
    const fullTripleSlashReferenceTypeReferenceDirectiveRegEx = /^(\/\/\/\s*<reference\s+types\s*=\s*)('|")(.+?)\2.*?\/>/;
    export const fullTripleSlashAMDReferencePathRegEx = /^(\/\/\/\s*<amd-dependency\s+path\s*=\s*)('|")(.+?)\2.*?\/>/;
    const defaultLibReferenceRegEx = /^(\/\/\/\s*<reference\s+no-default-lib\s*=\s*)('|")(.+?)\2\s*\/>/;

    export function isPartOfTypeNode(node: Node): boolean {
        if (SyntaxKind.FirstTypeNode <= node.kind && node.kind <= SyntaxKind.LastTypeNode) {
            return true;
        }

        switch (node.kind) {
            case SyntaxKind.AnyKeyword:
            case SyntaxKind.UnknownKeyword:
            case SyntaxKind.NumberKeyword:
            case SyntaxKind.BigIntKeyword:
            case SyntaxKind.StringKeyword:
            case SyntaxKind.BooleanKeyword:
            case SyntaxKind.SymbolKeyword:
            case SyntaxKind.ObjectKeyword:
            case SyntaxKind.UndefinedKeyword:
            case SyntaxKind.NeverKeyword:
                return true;
            case SyntaxKind.VoidKeyword:
                return node.parent.kind !== SyntaxKind.VoidExpression;
            case SyntaxKind.ExpressionWithTypeArguments:
                return !isExpressionWithTypeArgumentsInClassExtendsClause(node);
            case SyntaxKind.TypeParameter:
                return node.parent.kind === SyntaxKind.MappedType || node.parent.kind === SyntaxKind.InferType;

            // Identifiers and qualified names may be type nodes, depending on their context. Climb
            // above them to find the lowest container
            case SyntaxKind.Identifier:
                // If the identifier is the RHS of a qualified name, then it's a type iff its parent is.
                if (node.parent.kind === SyntaxKind.QualifiedName && (<QualifiedName>node.parent).right === node) {
                    node = node.parent;
                }
                else if (node.parent.kind === SyntaxKind.PropertyAccessExpression && (<PropertyAccessExpression>node.parent).name === node) {
                    node = node.parent;
                }
                // At this point, node is either a qualified name or an identifier
                Debug.assert(node.kind === SyntaxKind.Identifier || node.kind === SyntaxKind.QualifiedName || node.kind === SyntaxKind.PropertyAccessExpression,
                    "'node' was expected to be a qualified name, identifier or property access in 'isPartOfTypeNode'.");
                // falls through

            case SyntaxKind.QualifiedName:
            case SyntaxKind.PropertyAccessExpression:
            case SyntaxKind.ThisKeyword: {
                const { parent } = node;
                if (parent.kind === SyntaxKind.TypeQuery) {
                    return false;
                }
                if (parent.kind === SyntaxKind.ImportType) {
                    return !(parent as ImportTypeNode).isTypeOf;
                }
                // Do not recursively call isPartOfTypeNode on the parent. In the example:
                //
                //     let a: A.B.C;
                //
                // Calling isPartOfTypeNode would consider the qualified name A.B a type node.
                // Only C and A.B.C are type nodes.
                if (SyntaxKind.FirstTypeNode <= parent.kind && parent.kind <= SyntaxKind.LastTypeNode) {
                    return true;
                }
                switch (parent.kind) {
                    case SyntaxKind.ExpressionWithTypeArguments:
                        return !isExpressionWithTypeArgumentsInClassExtendsClause(parent);
                    case SyntaxKind.TypeParameter:
                        return node === (<TypeParameterDeclaration>parent).constraint;
                    case SyntaxKind.JSDocTemplateTag:
                        return node === (<JSDocTemplateTag>parent).constraint;
                    case SyntaxKind.PropertyDeclaration:
                    case SyntaxKind.PropertySignature:
                    case SyntaxKind.Parameter:
                    case SyntaxKind.VariableDeclaration:
                        return node === (parent as HasType).type;
                    case SyntaxKind.FunctionDeclaration:
                    case SyntaxKind.FunctionExpression:
                    case SyntaxKind.ArrowFunction:
                    case SyntaxKind.Constructor:
                    case SyntaxKind.MethodDeclaration:
                    case SyntaxKind.MethodSignature:
                    case SyntaxKind.GetAccessor:
                    case SyntaxKind.SetAccessor:
                        return node === (<FunctionLikeDeclaration>parent).type;
                    case SyntaxKind.CallSignature:
                    case SyntaxKind.ConstructSignature:
                    case SyntaxKind.IndexSignature:
                        return node === (<SignatureDeclaration>parent).type;
                    case SyntaxKind.TypeAssertionExpression:
                        return node === (<TypeAssertion>parent).type;
                    case SyntaxKind.CallExpression:
                    case SyntaxKind.NewExpression:
                        return contains((<CallExpression>parent).typeArguments, node);
                    case SyntaxKind.TaggedTemplateExpression:
                        // TODO (drosen): TaggedTemplateExpressions may eventually support type arguments.
                        return false;
                }
            }
        }

        return false;
    }

    export function isChildOfNodeWithKind(node: Node, kind: SyntaxKind): boolean {
        while (node) {
            if (node.kind === kind) {
                return true;
            }
            node = node.parent;
        }
        return false;
    }

    // Warning: This has the same semantics as the forEach family of functions,
    //          in that traversal terminates in the event that 'visitor' supplies a truthy value.
    export function forEachReturnStatement<T>(body: Block, visitor: (stmt: ReturnStatement) => T): T | undefined {

        return traverse(body);

        function traverse(node: Node): T | undefined {
            switch (node.kind) {
                case SyntaxKind.ReturnStatement:
                    return visitor(<ReturnStatement>node);
                case SyntaxKind.CaseBlock:
                case SyntaxKind.Block:
                case SyntaxKind.IfStatement:
                case SyntaxKind.DoStatement:
                case SyntaxKind.WhileStatement:
                case SyntaxKind.ForStatement:
                case SyntaxKind.ForInStatement:
                case SyntaxKind.ForOfStatement:
                case SyntaxKind.WithStatement:
                case SyntaxKind.SwitchStatement:
                case SyntaxKind.CaseClause:
                case SyntaxKind.DefaultClause:
                case SyntaxKind.LabeledStatement:
                case SyntaxKind.TryStatement:
                case SyntaxKind.CatchClause:
                    return forEachChild(node, traverse);
            }
        }
    }

    export function forEachYieldExpression(body: Block, visitor: (expr: YieldExpression) => void): void {

        return traverse(body);

        function traverse(node: Node): void {
            switch (node.kind) {
                case SyntaxKind.YieldExpression:
                    visitor(<YieldExpression>node);
                    const operand = (<YieldExpression>node).expression;
                    if (operand) {
                        traverse(operand);
                    }
                    return;
                case SyntaxKind.EnumDeclaration:
                case SyntaxKind.InterfaceDeclaration:
                case SyntaxKind.ModuleDeclaration:
                case SyntaxKind.TypeAliasDeclaration:
                case SyntaxKind.ClassDeclaration:
                case SyntaxKind.ClassExpression:
                    // These are not allowed inside a generator now, but eventually they may be allowed
                    // as local types. Regardless, any yield statements contained within them should be
                    // skipped in this traversal.
                    return;
                default:
                    if (isFunctionLike(node)) {
                        if (node.name && node.name.kind === SyntaxKind.ComputedPropertyName) {
                            // Note that we will not include methods/accessors of a class because they would require
                            // first descending into the class. This is by design.
                            traverse(node.name.expression);
                            return;
                        }
                    }
                    else if (!isPartOfTypeNode(node)) {
                        // This is the general case, which should include mostly expressions and statements.
                        // Also includes NodeArrays.
                        forEachChild(node, traverse);
                    }
            }
        }
    }

    /**
     * Gets the most likely element type for a TypeNode. This is not an exhaustive test
     * as it assumes a rest argument can only be an array type (either T[], or Array<T>).
     *
     * @param node The type node.
     */
    export function getRestParameterElementType(node: TypeNode | undefined) {
        if (node && node.kind === SyntaxKind.ArrayType) {
            return (<ArrayTypeNode>node).elementType;
        }
        else if (node && node.kind === SyntaxKind.TypeReference) {
            return singleOrUndefined((<TypeReferenceNode>node).typeArguments);
        }
        else {
            return undefined;
        }
    }

    export function getMembersOfDeclaration(node: Declaration): NodeArray<ClassElement | TypeElement | ObjectLiteralElement> | undefined {
        switch (node.kind) {
            case SyntaxKind.InterfaceDeclaration:
            case SyntaxKind.ClassDeclaration:
            case SyntaxKind.ClassExpression:
            case SyntaxKind.TypeLiteral:
                return (<ObjectTypeDeclaration>node).members;
            case SyntaxKind.ObjectLiteralExpression:
                return (<ObjectLiteralExpression>node).properties;
        }
    }

    export function isVariableLike(node: Node): node is VariableLikeDeclaration {
        if (node) {
            switch (node.kind) {
                case SyntaxKind.BindingElement:
                case SyntaxKind.EnumMember:
                case SyntaxKind.Parameter:
                case SyntaxKind.PropertyAssignment:
                case SyntaxKind.PropertyDeclaration:
                case SyntaxKind.PropertySignature:
                case SyntaxKind.ShorthandPropertyAssignment:
                case SyntaxKind.VariableDeclaration:
                    return true;
            }
        }
        return false;
    }

    export function isVariableLikeOrAccessor(node: Node): node is AccessorDeclaration | VariableLikeDeclaration {
        return isVariableLike(node) || isAccessor(node);
    }

    export function isVariableDeclarationInVariableStatement(node: VariableDeclaration) {
        return node.parent.kind === SyntaxKind.VariableDeclarationList
            && node.parent.parent.kind === SyntaxKind.VariableStatement;
    }

    export function isValidESSymbolDeclaration(node: Node): node is VariableDeclaration | PropertyDeclaration | SignatureDeclaration {
        return isVariableDeclaration(node) ? isVarConst(node) && isIdentifier(node.name) && isVariableDeclarationInVariableStatement(node) :
            isPropertyDeclaration(node) ? hasReadonlyModifier(node) && hasStaticModifier(node) :
            isPropertySignature(node) && hasReadonlyModifier(node);
    }

    export function introducesArgumentsExoticObject(node: Node) {
        switch (node.kind) {
            case SyntaxKind.MethodDeclaration:
            case SyntaxKind.MethodSignature:
            case SyntaxKind.Constructor:
            case SyntaxKind.GetAccessor:
            case SyntaxKind.SetAccessor:
            case SyntaxKind.FunctionDeclaration:
            case SyntaxKind.FunctionExpression:
                return true;
        }
        return false;
    }

    export function unwrapInnermostStatementOfLabel(node: LabeledStatement, beforeUnwrapLabelCallback?: (node: LabeledStatement) => void): Statement {
        while (true) {
            if (beforeUnwrapLabelCallback) {
                beforeUnwrapLabelCallback(node);
            }
            if (node.statement.kind !== SyntaxKind.LabeledStatement) {
                return node.statement;
            }
            node = <LabeledStatement>node.statement;
        }
    }

    export function isFunctionBlock(node: Node): boolean {
        return node && node.kind === SyntaxKind.Block && isFunctionLike(node.parent);
    }

    export function isObjectLiteralMethod(node: Node): node is MethodDeclaration {
        return node && node.kind === SyntaxKind.MethodDeclaration && node.parent.kind === SyntaxKind.ObjectLiteralExpression;
    }

    export function isObjectLiteralOrClassExpressionMethod(node: Node): node is MethodDeclaration {
        return node.kind === SyntaxKind.MethodDeclaration &&
            (node.parent.kind === SyntaxKind.ObjectLiteralExpression ||
                node.parent.kind === SyntaxKind.ClassExpression);
    }

    export function isIdentifierTypePredicate(predicate: TypePredicate): predicate is IdentifierTypePredicate {
        return predicate && predicate.kind === TypePredicateKind.Identifier;
    }

    export function isThisTypePredicate(predicate: TypePredicate): predicate is ThisTypePredicate {
        return predicate && predicate.kind === TypePredicateKind.This;
    }

    export function getPropertyAssignment(objectLiteral: ObjectLiteralExpression, key: string, key2?: string): ReadonlyArray<PropertyAssignment> {
        return objectLiteral.properties.filter((property): property is PropertyAssignment => {
            if (property.kind === SyntaxKind.PropertyAssignment) {
                const propName = getTextOfPropertyName(property.name);
                return key === propName || (!!key2 && key2 === propName);
            }
            return false;
        });
    }

    export function getTsConfigObjectLiteralExpression(tsConfigSourceFile: TsConfigSourceFile | undefined): ObjectLiteralExpression | undefined {
        if (tsConfigSourceFile && tsConfigSourceFile.statements.length) {
            const expression = tsConfigSourceFile.statements[0].expression;
            return tryCast(expression, isObjectLiteralExpression);
        }
    }

    export function getTsConfigPropArrayElementValue(tsConfigSourceFile: TsConfigSourceFile | undefined, propKey: string, elementValue: string): StringLiteral | undefined {
        return firstDefined(getTsConfigPropArray(tsConfigSourceFile, propKey), property =>
            isArrayLiteralExpression(property.initializer) ?
                find(property.initializer.elements, (element): element is StringLiteral => isStringLiteral(element) && element.text === elementValue) :
                undefined);
    }

    export function getTsConfigPropArray(tsConfigSourceFile: TsConfigSourceFile | undefined, propKey: string): ReadonlyArray<PropertyAssignment> {
        const jsonObjectLiteral = getTsConfigObjectLiteralExpression(tsConfigSourceFile);
        return jsonObjectLiteral ? getPropertyAssignment(jsonObjectLiteral, propKey) : emptyArray;
    }

    export function getContainingFunction(node: Node): SignatureDeclaration | undefined {
        return findAncestor(node.parent, isFunctionLike);
    }

    export function getContainingFunctionDeclaration(node: Node): FunctionLikeDeclaration | undefined {
        return findAncestor(node.parent, isFunctionLikeDeclaration);
    }

    export function getContainingClass(node: Node): ClassLikeDeclaration | undefined {
        return findAncestor(node.parent, isClassLike);
    }

    export function getThisContainer(node: Node, includeArrowFunctions: boolean): Node {
        Debug.assert(node.kind !== SyntaxKind.SourceFile);
        while (true) {
            node = node.parent;
            if (!node) {
                return Debug.fail(); // If we never pass in a SourceFile, this should be unreachable, since we'll stop when we reach that.
            }
            switch (node.kind) {
                case SyntaxKind.ComputedPropertyName:
                    // If the grandparent node is an object literal (as opposed to a class),
                    // then the computed property is not a 'this' container.
                    // A computed property name in a class needs to be a this container
                    // so that we can error on it.
                    if (isClassLike(node.parent.parent)) {
                        return node;
                    }
                    // If this is a computed property, then the parent should not
                    // make it a this container. The parent might be a property
                    // in an object literal, like a method or accessor. But in order for
                    // such a parent to be a this container, the reference must be in
                    // the *body* of the container.
                    node = node.parent;
                    break;
                case SyntaxKind.Decorator:
                    // Decorators are always applied outside of the body of a class or method.
                    if (node.parent.kind === SyntaxKind.Parameter && isClassElement(node.parent.parent)) {
                        // If the decorator's parent is a Parameter, we resolve the this container from
                        // the grandparent class declaration.
                        node = node.parent.parent;
                    }
                    else if (isClassElement(node.parent)) {
                        // If the decorator's parent is a class element, we resolve the 'this' container
                        // from the parent class declaration.
                        node = node.parent;
                    }
                    break;
                case SyntaxKind.ArrowFunction:
                    if (!includeArrowFunctions) {
                        continue;
                    }
                    // falls through

                case SyntaxKind.FunctionDeclaration:
                case SyntaxKind.FunctionExpression:
                case SyntaxKind.ModuleDeclaration:
                case SyntaxKind.PropertyDeclaration:
                case SyntaxKind.PropertySignature:
                case SyntaxKind.MethodDeclaration:
                case SyntaxKind.MethodSignature:
                case SyntaxKind.Constructor:
                case SyntaxKind.GetAccessor:
                case SyntaxKind.SetAccessor:
                case SyntaxKind.CallSignature:
                case SyntaxKind.ConstructSignature:
                case SyntaxKind.IndexSignature:
                case SyntaxKind.EnumDeclaration:
                case SyntaxKind.SourceFile:
                    return node;
            }
        }
    }

    export function getNewTargetContainer(node: Node) {
        const container = getThisContainer(node, /*includeArrowFunctions*/ false);
        if (container) {
            switch (container.kind) {
                case SyntaxKind.Constructor:
                case SyntaxKind.FunctionDeclaration:
                case SyntaxKind.FunctionExpression:
                    return container;
            }
        }

        return undefined;
    }

    /**
     * Given an super call/property node, returns the closest node where
     * - a super call/property access is legal in the node and not legal in the parent node the node.
     *   i.e. super call is legal in constructor but not legal in the class body.
     * - the container is an arrow function (so caller might need to call getSuperContainer again in case it needs to climb higher)
     * - a super call/property is definitely illegal in the container (but might be legal in some subnode)
     *   i.e. super property access is illegal in function declaration but can be legal in the statement list
     */
    export function getSuperContainer(node: Node, stopOnFunctions: boolean): Node {
        while (true) {
            node = node.parent;
            if (!node) {
                return node;
            }
            switch (node.kind) {
                case SyntaxKind.ComputedPropertyName:
                    node = node.parent;
                    break;
                case SyntaxKind.FunctionDeclaration:
                case SyntaxKind.FunctionExpression:
                case SyntaxKind.ArrowFunction:
                    if (!stopOnFunctions) {
                        continue;
                    }
                    // falls through

                case SyntaxKind.PropertyDeclaration:
                case SyntaxKind.PropertySignature:
                case SyntaxKind.MethodDeclaration:
                case SyntaxKind.MethodSignature:
                case SyntaxKind.Constructor:
                case SyntaxKind.GetAccessor:
                case SyntaxKind.SetAccessor:
                    return node;
                case SyntaxKind.Decorator:
                    // Decorators are always applied outside of the body of a class or method.
                    if (node.parent.kind === SyntaxKind.Parameter && isClassElement(node.parent.parent)) {
                        // If the decorator's parent is a Parameter, we resolve the this container from
                        // the grandparent class declaration.
                        node = node.parent.parent;
                    }
                    else if (isClassElement(node.parent)) {
                        // If the decorator's parent is a class element, we resolve the 'this' container
                        // from the parent class declaration.
                        node = node.parent;
                    }
                    break;
            }
        }
    }

    export function getImmediatelyInvokedFunctionExpression(func: Node): CallExpression | undefined {
        if (func.kind === SyntaxKind.FunctionExpression || func.kind === SyntaxKind.ArrowFunction) {
            let prev = func;
            let parent = func.parent;
            while (parent.kind === SyntaxKind.ParenthesizedExpression) {
                prev = parent;
                parent = parent.parent;
            }
            if (parent.kind === SyntaxKind.CallExpression && (parent as CallExpression).expression === prev) {
                return parent as CallExpression;
            }
        }
    }

    export function isSuperOrSuperProperty(node: Node): node is SuperExpression | SuperProperty {
        return node.kind === SyntaxKind.SuperKeyword
            || isSuperProperty(node);
    }

    /**
     * Determines whether a node is a property or element access expression for `super`.
     */
    export function isSuperProperty(node: Node): node is SuperProperty {
        const kind = node.kind;
        return (kind === SyntaxKind.PropertyAccessExpression || kind === SyntaxKind.ElementAccessExpression)
            && (<PropertyAccessExpression | ElementAccessExpression>node).expression.kind === SyntaxKind.SuperKeyword;
    }

    /**
     * Determines whether a node is a property or element access expression for `this`.
     */
    export function isThisProperty(node: Node): boolean {
        const kind = node.kind;
        return (kind === SyntaxKind.PropertyAccessExpression || kind === SyntaxKind.ElementAccessExpression)
            && (<PropertyAccessExpression | ElementAccessExpression>node).expression.kind === SyntaxKind.ThisKeyword;
    }

    export function getEntityNameFromTypeNode(node: TypeNode): EntityNameOrEntityNameExpression | undefined {
        switch (node.kind) {
            case SyntaxKind.TypeReference:
                return (<TypeReferenceNode>node).typeName;

            case SyntaxKind.ExpressionWithTypeArguments:
                return isEntityNameExpression((<ExpressionWithTypeArguments>node).expression)
                    ? <EntityNameExpression>(<ExpressionWithTypeArguments>node).expression
                    : undefined;

            case SyntaxKind.Identifier:
            case SyntaxKind.QualifiedName:
                return (<EntityName><Node>node);
        }

        return undefined;
    }

    export function getInvokedExpression(node: CallLikeExpression): Expression {
        switch (node.kind) {
            case SyntaxKind.TaggedTemplateExpression:
                return node.tag;
            case SyntaxKind.JsxOpeningElement:
            case SyntaxKind.JsxSelfClosingElement:
                return node.tagName;
            default:
                return node.expression;
        }
    }

    export function nodeCanBeDecorated(node: ClassDeclaration): true;
    export function nodeCanBeDecorated(node: ClassElement, parent: Node): boolean;
    export function nodeCanBeDecorated(node: Node, parent: Node, grandparent: Node): boolean;
    export function nodeCanBeDecorated(node: Node, parent?: Node, grandparent?: Node): boolean {
        switch (node.kind) {
            case SyntaxKind.ClassDeclaration:
                // classes are valid targets
                return true;

            case SyntaxKind.PropertyDeclaration:
                // property declarations are valid if their parent is a class declaration.
                return parent!.kind === SyntaxKind.ClassDeclaration;

            case SyntaxKind.GetAccessor:
            case SyntaxKind.SetAccessor:
            case SyntaxKind.MethodDeclaration:
                // if this method has a body and its parent is a class declaration, this is a valid target.
                return (<FunctionLikeDeclaration>node).body !== undefined
                    && parent!.kind === SyntaxKind.ClassDeclaration;

            case SyntaxKind.Parameter:
                // if the parameter's parent has a body and its grandparent is a class declaration, this is a valid target;
                return (<FunctionLikeDeclaration>parent).body !== undefined
                    && (parent!.kind === SyntaxKind.Constructor
                        || parent!.kind === SyntaxKind.MethodDeclaration
                        || parent!.kind === SyntaxKind.SetAccessor)
                    && grandparent!.kind === SyntaxKind.ClassDeclaration;
        }

        return false;
    }

    export function nodeIsDecorated(node: ClassDeclaration): boolean;
    export function nodeIsDecorated(node: ClassElement, parent: Node): boolean;
    export function nodeIsDecorated(node: Node, parent: Node, grandparent: Node): boolean;
    export function nodeIsDecorated(node: Node, parent?: Node, grandparent?: Node): boolean {
        return node.decorators !== undefined
            && nodeCanBeDecorated(node, parent!, grandparent!); // TODO: GH#18217
    }

    export function nodeOrChildIsDecorated(node: ClassDeclaration): boolean;
    export function nodeOrChildIsDecorated(node: ClassElement, parent: Node): boolean;
    export function nodeOrChildIsDecorated(node: Node, parent: Node, grandparent: Node): boolean;
    export function nodeOrChildIsDecorated(node: Node, parent?: Node, grandparent?: Node): boolean {
        return nodeIsDecorated(node, parent!, grandparent!) || childIsDecorated(node, parent!); // TODO: GH#18217
    }

    export function childIsDecorated(node: ClassDeclaration): boolean;
    export function childIsDecorated(node: Node, parent: Node): boolean;
    export function childIsDecorated(node: Node, parent?: Node): boolean {
        switch (node.kind) {
            case SyntaxKind.ClassDeclaration:
                return some((<ClassDeclaration>node).members, m => nodeOrChildIsDecorated(m, node, parent!)); // TODO: GH#18217
            case SyntaxKind.MethodDeclaration:
            case SyntaxKind.SetAccessor:
                return some((<FunctionLikeDeclaration>node).parameters, p => nodeIsDecorated(p, node, parent!)); // TODO: GH#18217
            default:
                return false;
        }
    }

    export function isJSXTagName(node: Node) {
        const { parent } = node;
        if (parent.kind === SyntaxKind.JsxOpeningElement ||
            parent.kind === SyntaxKind.JsxSelfClosingElement ||
            parent.kind === SyntaxKind.JsxClosingElement) {
            return (<JsxOpeningLikeElement>parent).tagName === node;
        }
        return false;
    }

    export function isExpressionNode(node: Node): boolean {
        switch (node.kind) {
            case SyntaxKind.SuperKeyword:
            case SyntaxKind.NullKeyword:
            case SyntaxKind.TrueKeyword:
            case SyntaxKind.FalseKeyword:
            case SyntaxKind.RegularExpressionLiteral:
            case SyntaxKind.ArrayLiteralExpression:
            case SyntaxKind.ObjectLiteralExpression:
            case SyntaxKind.PropertyAccessExpression:
            case SyntaxKind.ElementAccessExpression:
            case SyntaxKind.CallExpression:
            case SyntaxKind.NewExpression:
            case SyntaxKind.TaggedTemplateExpression:
            case SyntaxKind.AsExpression:
            case SyntaxKind.TypeAssertionExpression:
            case SyntaxKind.NonNullExpression:
            case SyntaxKind.ParenthesizedExpression:
            case SyntaxKind.FunctionExpression:
            case SyntaxKind.ClassExpression:
            case SyntaxKind.ArrowFunction:
            case SyntaxKind.VoidExpression:
            case SyntaxKind.DeleteExpression:
            case SyntaxKind.TypeOfExpression:
            case SyntaxKind.PrefixUnaryExpression:
            case SyntaxKind.PostfixUnaryExpression:
            case SyntaxKind.BinaryExpression:
            case SyntaxKind.ConditionalExpression:
            case SyntaxKind.SpreadElement:
            case SyntaxKind.TemplateExpression:
            case SyntaxKind.NoSubstitutionTemplateLiteral:
            case SyntaxKind.OmittedExpression:
            case SyntaxKind.JsxElement:
            case SyntaxKind.JsxSelfClosingElement:
            case SyntaxKind.JsxFragment:
            case SyntaxKind.YieldExpression:
            case SyntaxKind.AwaitExpression:
            case SyntaxKind.MetaProperty:
                return true;
            case SyntaxKind.QualifiedName:
                while (node.parent.kind === SyntaxKind.QualifiedName) {
                    node = node.parent;
                }
                return node.parent.kind === SyntaxKind.TypeQuery || isJSXTagName(node);
            case SyntaxKind.Identifier:
                if (node.parent.kind === SyntaxKind.TypeQuery || isJSXTagName(node)) {
                    return true;
                }
                // falls through

            case SyntaxKind.NumericLiteral:
            case SyntaxKind.BigIntLiteral:
            case SyntaxKind.StringLiteral:
            case SyntaxKind.ThisKeyword:
                return isInExpressionContext(node);
            default:
                return false;
        }
    }

    export function isInExpressionContext(node: Node): boolean {
        const { parent } = node;
        switch (parent.kind) {
            case SyntaxKind.VariableDeclaration:
            case SyntaxKind.Parameter:
            case SyntaxKind.PropertyDeclaration:
            case SyntaxKind.PropertySignature:
            case SyntaxKind.EnumMember:
            case SyntaxKind.PropertyAssignment:
            case SyntaxKind.BindingElement:
                return (parent as HasInitializer).initializer === node;
            case SyntaxKind.ExpressionStatement:
            case SyntaxKind.IfStatement:
            case SyntaxKind.DoStatement:
            case SyntaxKind.WhileStatement:
            case SyntaxKind.ReturnStatement:
            case SyntaxKind.WithStatement:
            case SyntaxKind.SwitchStatement:
            case SyntaxKind.CaseClause:
            case SyntaxKind.ThrowStatement:
                return (<ExpressionStatement>parent).expression === node;
            case SyntaxKind.ForStatement:
                const forStatement = <ForStatement>parent;
                return (forStatement.initializer === node && forStatement.initializer.kind !== SyntaxKind.VariableDeclarationList) ||
                    forStatement.condition === node ||
                    forStatement.incrementor === node;
            case SyntaxKind.ForInStatement:
            case SyntaxKind.ForOfStatement:
                const forInStatement = <ForInStatement | ForOfStatement>parent;
                return (forInStatement.initializer === node && forInStatement.initializer.kind !== SyntaxKind.VariableDeclarationList) ||
                    forInStatement.expression === node;
            case SyntaxKind.TypeAssertionExpression:
            case SyntaxKind.AsExpression:
                return node === (<AssertionExpression>parent).expression;
            case SyntaxKind.TemplateSpan:
                return node === (<TemplateSpan>parent).expression;
            case SyntaxKind.ComputedPropertyName:
                return node === (<ComputedPropertyName>parent).expression;
            case SyntaxKind.Decorator:
            case SyntaxKind.JsxExpression:
            case SyntaxKind.JsxSpreadAttribute:
            case SyntaxKind.SpreadAssignment:
                return true;
            case SyntaxKind.ExpressionWithTypeArguments:
                return (<ExpressionWithTypeArguments>parent).expression === node && isExpressionWithTypeArgumentsInClassExtendsClause(parent);
            case SyntaxKind.ShorthandPropertyAssignment:
                return (<ShorthandPropertyAssignment>parent).objectAssignmentInitializer === node;
            default:
                return isExpressionNode(parent);
        }
    }

    export function isExternalModuleImportEqualsDeclaration(node: Node) {
        return node.kind === SyntaxKind.ImportEqualsDeclaration && (<ImportEqualsDeclaration>node).moduleReference.kind === SyntaxKind.ExternalModuleReference;
    }

    export function getExternalModuleImportEqualsDeclarationExpression(node: Node) {
        Debug.assert(isExternalModuleImportEqualsDeclaration(node));
        return (<ExternalModuleReference>(<ImportEqualsDeclaration>node).moduleReference).expression;
    }

    export function isInternalModuleImportEqualsDeclaration(node: Node): node is ImportEqualsDeclaration {
        return node.kind === SyntaxKind.ImportEqualsDeclaration && (<ImportEqualsDeclaration>node).moduleReference.kind !== SyntaxKind.ExternalModuleReference;
    }

    export function isSourceFileJS(file: SourceFile): boolean {
        return isInJSFile(file);
    }

    export function isSourceFileNotJS(file: SourceFile): boolean {
        return !isInJSFile(file);
    }

    export function isInJSFile(node: Node | undefined): boolean {
        return !!node && !!(node.flags & NodeFlags.JavaScriptFile);
    }

    export function isInJsonFile(node: Node | undefined): boolean {
        return !!node && !!(node.flags & NodeFlags.JsonFile);
    }

    export function isInJSDoc(node: Node | undefined): boolean {
        return !!node && !!(node.flags & NodeFlags.JSDoc);
    }

    export function isJSDocIndexSignature(node: TypeReferenceNode | ExpressionWithTypeArguments) {
        return isTypeReferenceNode(node) &&
            isIdentifier(node.typeName) &&
            node.typeName.escapedText === "Object" &&
            node.typeArguments && node.typeArguments.length === 2 &&
            (node.typeArguments[0].kind === SyntaxKind.StringKeyword || node.typeArguments[0].kind === SyntaxKind.NumberKeyword);
    }

    /**
     * Returns true if the node is a CallExpression to the identifier 'require' with
     * exactly one argument (of the form 'require("name")').
     * This function does not test if the node is in a JavaScript file or not.
     */
    export function isRequireCall(callExpression: Node, checkArgumentIsStringLiteralLike: true): callExpression is RequireOrImportCall & { expression: Identifier, arguments: [StringLiteralLike] };
    export function isRequireCall(callExpression: Node, checkArgumentIsStringLiteralLike: boolean): callExpression is CallExpression;
    export function isRequireCall(callExpression: Node, checkArgumentIsStringLiteralLike: boolean): callExpression is CallExpression {
        if (callExpression.kind !== SyntaxKind.CallExpression) {
            return false;
        }
        const { expression, arguments: args } = callExpression as CallExpression;

        if (expression.kind !== SyntaxKind.Identifier || (expression as Identifier).escapedText !== "require") {
            return false;
        }

        if (args.length !== 1) {
            return false;
        }
        const arg = args[0];
        return !checkArgumentIsStringLiteralLike || isStringLiteralLike(arg);
    }

    export function isSingleOrDoubleQuote(charCode: number) {
        return charCode === CharacterCodes.singleQuote || charCode === CharacterCodes.doubleQuote;
    }

    export function isStringDoubleQuoted(str: StringLiteralLike, sourceFile: SourceFile): boolean {
        return getSourceTextOfNodeFromSourceFile(sourceFile, str).charCodeAt(0) === CharacterCodes.doubleQuote;
    }

    export function getDeclarationOfExpando(node: Node): Node | undefined {
        if (!node.parent) {
            return undefined;
        }
        let name: Expression | BindingName | undefined;
        let decl: Node | undefined;
        if (isVariableDeclaration(node.parent) && node.parent.initializer === node) {
            if (!isInJSFile(node) && !isVarConst(node.parent)) {
                return undefined;
            }
            name = node.parent.name;
            decl = node.parent;
        }
        else if (isBinaryExpression(node.parent) && node.parent.operatorToken.kind === SyntaxKind.EqualsToken && node.parent.right === node) {
            name = node.parent.left;
            decl = name;
        }
        else if (isBinaryExpression(node.parent) && node.parent.operatorToken.kind === SyntaxKind.BarBarToken) {
            if (isVariableDeclaration(node.parent.parent) && node.parent.parent.initializer === node.parent) {
                name = node.parent.parent.name;
                decl = node.parent.parent;
            }
            else if (isBinaryExpression(node.parent.parent) && node.parent.parent.operatorToken.kind === SyntaxKind.EqualsToken && node.parent.parent.right === node.parent) {
                name = node.parent.parent.left;
                decl = name;
            }

            if (!name || !isEntityNameExpression(name) || !isSameEntityName(name, node.parent.left)) {
                return undefined;
            }
        }

        if (!name || !getExpandoInitializer(node, isPrototypeAccess(name))) {
            return undefined;
        }
        return decl;
    }

    export function isAssignmentDeclaration(decl: Declaration) {
        return isBinaryExpression(decl) || isPropertyAccessExpression(decl) || isIdentifier(decl) || isCallExpression(decl);
    }

    /** Get the initializer, taking into account defaulted Javascript initializers */
    export function getEffectiveInitializer(node: HasExpressionInitializer) {
        if (isInJSFile(node) && node.initializer &&
            isBinaryExpression(node.initializer) && node.initializer.operatorToken.kind === SyntaxKind.BarBarToken &&
            node.name && isEntityNameExpression(node.name) && isSameEntityName(node.name, node.initializer.left)) {
            return node.initializer.right;
        }
        return node.initializer;
    }

    /** Get the declaration initializer when it is container-like (See getExpandoInitializer). */
    export function getDeclaredExpandoInitializer(node: HasExpressionInitializer) {
        const init = getEffectiveInitializer(node);
        return init && getExpandoInitializer(init, isPrototypeAccess(node.name));
    }

    function hasExpandoValueProperty(node: ObjectLiteralExpression, isPrototypeAssignment: boolean) {
        return forEach(node.properties, p => isPropertyAssignment(p) && isIdentifier(p.name) && p.name.escapedText === "value" && p.initializer && getExpandoInitializer(p.initializer, isPrototypeAssignment));
    }

    /**
     * Get the assignment 'initializer' -- the righthand side-- when the initializer is container-like (See getExpandoInitializer).
     * We treat the right hand side of assignments with container-like initalizers as declarations.
     */
    export function getAssignedExpandoInitializer(node: Node | undefined) {
        if (node && node.parent && isBinaryExpression(node.parent) && node.parent.operatorToken.kind === SyntaxKind.EqualsToken) {
            const isPrototypeAssignment = isPrototypeAccess(node.parent.left);
            return getExpandoInitializer(node.parent.right, isPrototypeAssignment) ||
                getDefaultedExpandoInitializer(node.parent.left as EntityNameExpression, node.parent.right, isPrototypeAssignment);
        }
        if (node && isCallExpression(node) && isBindableObjectDefinePropertyCall(node)) {
            const result = hasExpandoValueProperty(node.arguments[2], node.arguments[1].text === "prototype");
            if (result) {
                return result;
            }
        }
    }

    /**
     * Recognized expando initializers are:
     * 1. (function() {})() -- IIFEs
     * 2. function() { } -- Function expressions
     * 3. class { } -- Class expressions
     * 4. {} -- Empty object literals
     * 5. { ... } -- Non-empty object literals, when used to initialize a prototype, like `C.prototype = { m() { } }`
     *
     * This function returns the provided initializer, or undefined if it is not valid.
     */
    export function getExpandoInitializer(initializer: Node, isPrototypeAssignment: boolean): Expression | undefined {
        if (isCallExpression(initializer)) {
            const e = skipParentheses(initializer.expression);
            return e.kind === SyntaxKind.FunctionExpression || e.kind === SyntaxKind.ArrowFunction ? initializer : undefined;
        }
        if (initializer.kind === SyntaxKind.FunctionExpression ||
            initializer.kind === SyntaxKind.ClassExpression ||
            initializer.kind === SyntaxKind.ArrowFunction) {
            return initializer as Expression;
        }
        if (isObjectLiteralExpression(initializer) && (initializer.properties.length === 0 || isPrototypeAssignment)) {
            return initializer;
        }
    }

    /**
     * A defaulted expando initializer matches the pattern
     * `Lhs = Lhs || ExpandoInitializer`
     * or `var Lhs = Lhs || ExpandoInitializer`
     *
     * The second Lhs is required to be the same as the first except that it may be prefixed with
     * 'window.', 'global.' or 'self.' The second Lhs is otherwise ignored by the binder and checker.
     */
    function getDefaultedExpandoInitializer(name: EntityNameExpression, initializer: Expression, isPrototypeAssignment: boolean) {
        const e = isBinaryExpression(initializer) && initializer.operatorToken.kind === SyntaxKind.BarBarToken && getExpandoInitializer(initializer.right, isPrototypeAssignment);
        if (e && isSameEntityName(name, (initializer as BinaryExpression).left as EntityNameExpression)) {
            return e;
        }
    }

    export function isDefaultedExpandoInitializer(node: BinaryExpression) {
        const name = isVariableDeclaration(node.parent) ? node.parent.name :
            isBinaryExpression(node.parent) && node.parent.operatorToken.kind === SyntaxKind.EqualsToken ? node.parent.left :
            undefined;
        return name && getExpandoInitializer(node.right, isPrototypeAccess(name)) && isEntityNameExpression(name) && isSameEntityName(name, node.left);
    }

    /** Given an expando initializer, return its declaration name, or the left-hand side of the assignment if it's part of an assignment declaration. */
    export function getNameOfExpando(node: Declaration): DeclarationName | undefined {
        if (isBinaryExpression(node.parent)) {
            const parent = (node.parent.operatorToken.kind === SyntaxKind.BarBarToken && isBinaryExpression(node.parent.parent)) ? node.parent.parent : node.parent;
            if (parent.operatorToken.kind === SyntaxKind.EqualsToken && isIdentifier(parent.left)) {
                return parent.left;
            }
        }
        else if (isVariableDeclaration(node.parent)) {
            return node.parent.name;
        }
    }

    /**
     * Is the 'declared' name the same as the one in the initializer?
     * @return true for identical entity names, as well as ones where the initializer is prefixed with
     * 'window', 'self' or 'global'. For example:
     *
     * var my = my || {}
     * var min = window.min || {}
     * my.app = self.my.app || class { }
     */
    function isSameEntityName(name: Expression, initializer: Expression): boolean {
        if (isIdentifier(name) && isIdentifier(initializer)) {
            return name.escapedText === initializer.escapedText;
        }
        if (isIdentifier(name) && isPropertyAccessExpression(initializer)) {
            return (initializer.expression.kind as SyntaxKind.ThisKeyword === SyntaxKind.ThisKeyword ||
                isIdentifier(initializer.expression) &&
                (initializer.expression.escapedText === "window" as __String ||
                    initializer.expression.escapedText === "self" as __String ||
                    initializer.expression.escapedText === "global" as __String)) &&
                isSameEntityName(name, initializer.name);
        }
        if (isPropertyAccessExpression(name) && isPropertyAccessExpression(initializer)) {
            return name.name.escapedText === initializer.name.escapedText && isSameEntityName(name.expression, initializer.expression);
        }
        return false;
    }

    export function getRightMostAssignedExpression(node: Expression): Expression {
        while (isAssignmentExpression(node, /*excludeCompoundAssignments*/ true)) {
            node = node.right;
        }
        return node;
    }

    export function isExportsIdentifier(node: Node) {
        return isIdentifier(node) && node.escapedText === "exports";
    }

    export function isModuleExportsPropertyAccessExpression(node: Node) {
        return isPropertyAccessExpression(node) && isIdentifier(node.expression) && node.expression.escapedText === "module" && node.name.escapedText === "exports";
    }

    /// Given a BinaryExpression, returns SpecialPropertyAssignmentKind for the various kinds of property
    /// assignments we treat as special in the binder
    export function getAssignmentDeclarationKind(expr: BinaryExpression | CallExpression): AssignmentDeclarationKind {
        const special = getAssignmentDeclarationKindWorker(expr);
        return special === AssignmentDeclarationKind.Property || isInJSFile(expr) ? special : AssignmentDeclarationKind.None;
    }

    export function isBindableObjectDefinePropertyCall(expr: CallExpression): expr is BindableObjectDefinePropertyCall {
        return length(expr.arguments) === 3 &&
            isPropertyAccessExpression(expr.expression) &&
            isIdentifier(expr.expression.expression) &&
            idText(expr.expression.expression) === "Object" &&
            idText(expr.expression.name) === "defineProperty" &&
            isStringOrNumericLiteralLike(expr.arguments[1]) &&
            isEntityNameExpression(expr.arguments[0]);
    }

    function getAssignmentDeclarationKindWorker(expr: BinaryExpression | CallExpression): AssignmentDeclarationKind {
        if (isCallExpression(expr)) {
            if (!isBindableObjectDefinePropertyCall(expr)) {
                return AssignmentDeclarationKind.None;
            }
            const entityName = expr.arguments[0];
            if (isExportsIdentifier(entityName) || isModuleExportsPropertyAccessExpression(entityName)) {
                return AssignmentDeclarationKind.ObjectDefinePropertyExports;
            }
            if (isPropertyAccessExpression(entityName) && entityName.name.escapedText === "prototype" && isEntityNameExpression(entityName.expression)) {
                return AssignmentDeclarationKind.ObjectDefinePrototypeProperty;
            }
            return AssignmentDeclarationKind.ObjectDefinePropertyValue;
        }
        if (expr.operatorToken.kind !== SyntaxKind.EqualsToken ||
            !isPropertyAccessExpression(expr.left)) {
            return AssignmentDeclarationKind.None;
        }
        const lhs = expr.left;
        if (isEntityNameExpression(lhs.expression) && lhs.name.escapedText === "prototype" && isObjectLiteralExpression(getInitializerOfBinaryExpression(expr))) {
            // F.prototype = { ... }
            return AssignmentDeclarationKind.Prototype;
        }
        return getAssignmentDeclarationPropertyAccessKind(lhs);
    }

    export function getAssignmentDeclarationPropertyAccessKind(lhs: PropertyAccessExpression): AssignmentDeclarationKind {
        if (lhs.expression.kind === SyntaxKind.ThisKeyword) {
            return AssignmentDeclarationKind.ThisProperty;
        }
        else if (isModuleExportsPropertyAccessExpression(lhs)) {
            // module.exports = expr
            return AssignmentDeclarationKind.ModuleExports;
        }
        else if (isEntityNameExpression(lhs.expression)) {
            if (isPrototypeAccess(lhs.expression)) {
                // F.G....prototype.x = expr
                return AssignmentDeclarationKind.PrototypeProperty;
            }

            let nextToLast = lhs;
            while (isPropertyAccessExpression(nextToLast.expression)) {
                nextToLast = nextToLast.expression;
            }
            Debug.assert(isIdentifier(nextToLast.expression));
            const id = nextToLast.expression as Identifier;
            if (id.escapedText === "exports" ||
                id.escapedText === "module" && nextToLast.name.escapedText === "exports") {
                // exports.name = expr OR module.exports.name = expr
                return AssignmentDeclarationKind.ExportsProperty;
            }
            // F.G...x = expr
            return AssignmentDeclarationKind.Property;
        }

        return AssignmentDeclarationKind.None;
    }

    export function getInitializerOfBinaryExpression(expr: BinaryExpression) {
        while (isBinaryExpression(expr.right)) {
            expr = expr.right;
        }
        return expr.right;
    }

    export function isPrototypePropertyAssignment(node: Node): boolean {
        return isBinaryExpression(node) && getAssignmentDeclarationKind(node) === AssignmentDeclarationKind.PrototypeProperty;
    }

    export function isSpecialPropertyDeclaration(expr: PropertyAccessExpression): boolean {
        return isInJSFile(expr) &&
            expr.parent && expr.parent.kind === SyntaxKind.ExpressionStatement &&
            !!getJSDocTypeTag(expr.parent);
    }

    export function isFunctionSymbol(symbol: Symbol | undefined) {
        if (!symbol || !symbol.valueDeclaration) {
            return false;
        }
        const decl = symbol.valueDeclaration;
        return decl.kind === SyntaxKind.FunctionDeclaration || isVariableDeclaration(decl) && decl.initializer && isFunctionLike(decl.initializer);
    }

    export function importFromModuleSpecifier(node: StringLiteralLike): AnyValidImportOrReExport {
        return tryGetImportFromModuleSpecifier(node) || Debug.failBadSyntaxKind(node.parent);
    }

    export function tryGetImportFromModuleSpecifier(node: StringLiteralLike): AnyValidImportOrReExport | undefined {
        switch (node.parent.kind) {
            case SyntaxKind.ImportDeclaration:
            case SyntaxKind.ExportDeclaration:
                return node.parent as AnyValidImportOrReExport;
            case SyntaxKind.ExternalModuleReference:
                return (node.parent as ExternalModuleReference).parent as AnyValidImportOrReExport;
            case SyntaxKind.CallExpression:
                return isImportCall(node.parent) || isRequireCall(node.parent, /*checkArg*/ false) ? node.parent as RequireOrImportCall : undefined;
            case SyntaxKind.LiteralType:
                Debug.assert(isStringLiteral(node));
                return tryCast(node.parent.parent, isImportTypeNode) as ValidImportTypeNode | undefined;
            default:
                return undefined;
        }
    }

    export function getExternalModuleName(node: AnyImportOrReExport | ImportTypeNode): Expression | undefined {
        switch (node.kind) {
            case SyntaxKind.ImportDeclaration:
            case SyntaxKind.ExportDeclaration:
                return node.moduleSpecifier;
            case SyntaxKind.ImportEqualsDeclaration:
                return node.moduleReference.kind === SyntaxKind.ExternalModuleReference ? node.moduleReference.expression : undefined;
            case SyntaxKind.ImportType:
                return isLiteralImportTypeNode(node) ? node.argument.literal : undefined;
            default:
                return Debug.assertNever(node);
        }
    }

    export function getNamespaceDeclarationNode(node: ImportDeclaration | ImportEqualsDeclaration | ExportDeclaration): ImportEqualsDeclaration | NamespaceImport | undefined {
        switch (node.kind) {
            case SyntaxKind.ImportDeclaration:
                return node.importClause && tryCast(node.importClause.namedBindings, isNamespaceImport);
            case SyntaxKind.ImportEqualsDeclaration:
                return node;
            case SyntaxKind.ExportDeclaration:
                return undefined;
            default:
                return Debug.assertNever(node);
        }
    }

    export function isDefaultImport(node: ImportDeclaration | ImportEqualsDeclaration | ExportDeclaration): boolean {
        return node.kind === SyntaxKind.ImportDeclaration && !!node.importClause && !!node.importClause.name;
    }

    export function hasQuestionToken(node: Node) {
        if (node) {
            switch (node.kind) {
                case SyntaxKind.Parameter:
                case SyntaxKind.MethodDeclaration:
                case SyntaxKind.MethodSignature:
                case SyntaxKind.ShorthandPropertyAssignment:
                case SyntaxKind.PropertyAssignment:
                case SyntaxKind.PropertyDeclaration:
                case SyntaxKind.PropertySignature:
                    return (<ParameterDeclaration | MethodDeclaration | PropertyDeclaration>node).questionToken !== undefined;
            }
        }

        return false;
    }

    export function isJSDocConstructSignature(node: Node) {
        const param = isJSDocFunctionType(node) ? firstOrUndefined(node.parameters) : undefined;
        const name = tryCast(param && param.name, isIdentifier);
        return !!name && name.escapedText === "new";
    }

    export function isJSDocTypeAlias(node: Node): node is JSDocTypedefTag | JSDocCallbackTag {
        return node.kind === SyntaxKind.JSDocTypedefTag || node.kind === SyntaxKind.JSDocCallbackTag;
    }

    export function isTypeAlias(node: Node): node is JSDocTypedefTag | JSDocCallbackTag | TypeAliasDeclaration {
        return isJSDocTypeAlias(node) || isTypeAliasDeclaration(node);
    }

    function getSourceOfAssignment(node: Node): Node | undefined {
        return isExpressionStatement(node) &&
            node.expression && isBinaryExpression(node.expression) &&
            node.expression.operatorToken.kind === SyntaxKind.EqualsToken
            ? node.expression.right
            : undefined;
    }

    function getSourceOfDefaultedAssignment(node: Node): Node | undefined {
        return isExpressionStatement(node) &&
            isBinaryExpression(node.expression) &&
            getAssignmentDeclarationKind(node.expression) !== AssignmentDeclarationKind.None &&
            isBinaryExpression(node.expression.right) &&
            node.expression.right.operatorToken.kind === SyntaxKind.BarBarToken
            ? node.expression.right.right
            : undefined;
    }

    export function getSingleInitializerOfVariableStatementOrPropertyDeclaration(node: Node): Expression | undefined {
        switch (node.kind) {
            case SyntaxKind.VariableStatement:
                const v = getSingleVariableOfVariableStatement(node);
                return v && v.initializer;
            case SyntaxKind.PropertyDeclaration:
                return (node as PropertyDeclaration).initializer;
            case SyntaxKind.PropertyAssignment:
                return (node as PropertyAssignment).initializer;
        }
    }

    function getSingleVariableOfVariableStatement(node: Node): VariableDeclaration | undefined {
        return isVariableStatement(node) ? firstOrUndefined(node.declarationList.declarations) : undefined;
    }

    function getNestedModuleDeclaration(node: Node): Node | undefined {
        return isModuleDeclaration(node) &&
            node.body &&
            node.body.kind === SyntaxKind.ModuleDeclaration
            ? node.body
            : undefined;
    }

    export function getJSDocCommentsAndTags(hostNode: Node): ReadonlyArray<JSDoc | JSDocTag> {
        let result: (JSDoc | JSDocTag)[] | undefined;
        // Pull parameter comments from declaring function as well
        if (isVariableLike(hostNode) && hasInitializer(hostNode) && hasJSDocNodes(hostNode.initializer!)) {
<<<<<<< HEAD
            result = addRange(result, (hostNode.initializer as HasJSDoc).jsDoc);
=======
            result = append(result, last((hostNode.initializer as HasJSDoc).jsDoc!));
>>>>>>> 3e685613
        }

        let node: Node | undefined = hostNode;
        while (node && node.parent) {
            if (hasJSDocNodes(node)) {
<<<<<<< HEAD
                result = addRange(result, node.jsDoc);
=======
                result = append(result, last(node.jsDoc!));
>>>>>>> 3e685613
            }

            if (node.kind === SyntaxKind.Parameter) {
                result = addRange(result, getJSDocParameterTags(node as ParameterDeclaration));
                break;
            }
            if (node.kind === SyntaxKind.TypeParameter) {
                result = addRange(result, getJSDocTypeParameterTags(node as TypeParameterDeclaration));
                break;
            }
            node = getNextJSDocCommentLocation(node);
        }
        return result || emptyArray;
    }

    function getNextJSDocCommentLocation(node: Node) {
        const parent = node.parent;
        if (parent.kind === SyntaxKind.PropertyAssignment ||
            parent.kind === SyntaxKind.ExportAssignment ||
            parent.kind === SyntaxKind.PropertyDeclaration ||
            parent.kind === SyntaxKind.ExpressionStatement && node.kind === SyntaxKind.PropertyAccessExpression ||
            getNestedModuleDeclaration(parent) ||
            isBinaryExpression(node) && node.operatorToken.kind === SyntaxKind.EqualsToken) {
            return parent;
        }
        // Try to recognize this pattern when node is initializer of variable declaration and JSDoc comments are on containing variable statement.
        // /**
        //   * @param {number} name
        //   * @returns {number}
        //   */
        // var x = function(name) { return name.length; }
        else if (parent.parent &&
            (getSingleVariableOfVariableStatement(parent.parent) === node ||
            isBinaryExpression(parent) && parent.operatorToken.kind === SyntaxKind.EqualsToken)) {
            return parent.parent;
        }
        else if (parent.parent && parent.parent.parent &&
            (getSingleVariableOfVariableStatement(parent.parent.parent) ||
            getSingleInitializerOfVariableStatementOrPropertyDeclaration(parent.parent.parent) === node ||
            getSourceOfDefaultedAssignment(parent.parent.parent))) {
            return parent.parent.parent;
        }
    }

    /** Does the opposite of `getJSDocParameterTags`: given a JSDoc parameter, finds the parameter corresponding to it. */
    export function getParameterSymbolFromJSDoc(node: JSDocParameterTag): Symbol | undefined {
        if (node.symbol) {
            return node.symbol;
        }
        if (!isIdentifier(node.name)) {
            return undefined;
        }
        const name = node.name.escapedText;
        const decl = getHostSignatureFromJSDoc(node);
        if (!decl) {
            return undefined;
        }
        const parameter = find(decl.parameters, p => p.name.kind === SyntaxKind.Identifier && p.name.escapedText === name);
        return parameter && parameter.symbol;
    }

    export function getHostSignatureFromJSDoc(node: Node): SignatureDeclaration | undefined {
        return getHostSignatureFromJSDocHost(getJSDocHost(node));
    }

    export function getHostSignatureFromJSDocHost(host: HasJSDoc): SignatureDeclaration | undefined {
        const decl = getSourceOfDefaultedAssignment(host) ||
            getSourceOfAssignment(host) ||
            getSingleInitializerOfVariableStatementOrPropertyDeclaration(host) ||
            getSingleVariableOfVariableStatement(host) ||
            getNestedModuleDeclaration(host) ||
            host;
        return decl && isFunctionLike(decl) ? decl : undefined;
    }

    export function getJSDocHost(node: Node): HasJSDoc {
        return Debug.assertDefined(findAncestor(node.parent, isJSDoc)).parent;
    }

    export function getTypeParameterFromJsDoc(node: TypeParameterDeclaration & { parent: JSDocTemplateTag }): TypeParameterDeclaration | undefined {
        const name = node.name.escapedText;
        const { typeParameters } = (node.parent.parent.parent as SignatureDeclaration | InterfaceDeclaration | ClassDeclaration);
        return find(typeParameters!, p => p.name.escapedText === name);
    }

    export function hasRestParameter(s: SignatureDeclaration | JSDocSignature): boolean {
        const last = lastOrUndefined<ParameterDeclaration | JSDocParameterTag>(s.parameters);
        return !!last && isRestParameter(last);
    }

    export function isRestParameter(node: ParameterDeclaration | JSDocParameterTag): boolean {
        const type = isJSDocParameterTag(node) ? (node.typeExpression && node.typeExpression.type) : node.type;
        return (node as ParameterDeclaration).dotDotDotToken !== undefined || !!type && type.kind === SyntaxKind.JSDocVariadicType;
    }

    export const enum AssignmentKind {
        None, Definite, Compound
    }

    export function getAssignmentTargetKind(node: Node): AssignmentKind {
        let parent = node.parent;
        while (true) {
            switch (parent.kind) {
                case SyntaxKind.BinaryExpression:
                    const binaryOperator = (<BinaryExpression>parent).operatorToken.kind;
                    return isAssignmentOperator(binaryOperator) && (<BinaryExpression>parent).left === node ?
                        binaryOperator === SyntaxKind.EqualsToken ? AssignmentKind.Definite : AssignmentKind.Compound :
                        AssignmentKind.None;
                case SyntaxKind.PrefixUnaryExpression:
                case SyntaxKind.PostfixUnaryExpression:
                    const unaryOperator = (<PrefixUnaryExpression | PostfixUnaryExpression>parent).operator;
                    return unaryOperator === SyntaxKind.PlusPlusToken || unaryOperator === SyntaxKind.MinusMinusToken ? AssignmentKind.Compound : AssignmentKind.None;
                case SyntaxKind.ForInStatement:
                case SyntaxKind.ForOfStatement:
                    return (<ForInOrOfStatement>parent).initializer === node ? AssignmentKind.Definite : AssignmentKind.None;
                case SyntaxKind.ParenthesizedExpression:
                case SyntaxKind.ArrayLiteralExpression:
                case SyntaxKind.SpreadElement:
                case SyntaxKind.NonNullExpression:
                    node = parent;
                    break;
                case SyntaxKind.ShorthandPropertyAssignment:
                    if ((parent as ShorthandPropertyAssignment).name !== node) {
                        return AssignmentKind.None;
                    }
                    node = parent.parent;
                    break;
                case SyntaxKind.PropertyAssignment:
                    if ((parent as ShorthandPropertyAssignment).name === node) {
                        return AssignmentKind.None;
                    }
                    node = parent.parent;
                    break;
                default:
                    return AssignmentKind.None;
            }
            parent = node.parent;
        }
    }

    // A node is an assignment target if it is on the left hand side of an '=' token, if it is parented by a property
    // assignment in an object literal that is an assignment target, or if it is parented by an array literal that is
    // an assignment target. Examples include 'a = xxx', '{ p: a } = xxx', '[{ a }] = xxx'.
    // (Note that `p` is not a target in the above examples, only `a`.)
    export function isAssignmentTarget(node: Node): boolean {
        return getAssignmentTargetKind(node) !== AssignmentKind.None;
    }

    export type NodeWithPossibleHoistedDeclaration =
        | Block
        | VariableStatement
        | WithStatement
        | IfStatement
        | SwitchStatement
        | CaseBlock
        | CaseClause
        | DefaultClause
        | LabeledStatement
        | ForStatement
        | ForInStatement
        | ForOfStatement
        | DoStatement
        | WhileStatement
        | TryStatement
        | CatchClause;

    /**
     * Indicates whether a node could contain a `var` VariableDeclarationList that contributes to
     * the same `var` declaration scope as the node's parent.
     */
    export function isNodeWithPossibleHoistedDeclaration(node: Node): node is NodeWithPossibleHoistedDeclaration {
        switch (node.kind) {
            case SyntaxKind.Block:
            case SyntaxKind.VariableStatement:
            case SyntaxKind.WithStatement:
            case SyntaxKind.IfStatement:
            case SyntaxKind.SwitchStatement:
            case SyntaxKind.CaseBlock:
            case SyntaxKind.CaseClause:
            case SyntaxKind.DefaultClause:
            case SyntaxKind.LabeledStatement:
            case SyntaxKind.ForStatement:
            case SyntaxKind.ForInStatement:
            case SyntaxKind.ForOfStatement:
            case SyntaxKind.DoStatement:
            case SyntaxKind.WhileStatement:
            case SyntaxKind.TryStatement:
            case SyntaxKind.CatchClause:
                return true;
        }
        return false;
    }

    export type ValueSignatureDeclaration =
        | FunctionDeclaration
        | MethodDeclaration
        | ConstructorDeclaration
        | AccessorDeclaration
        | FunctionExpression
        | ArrowFunction;

    export function isValueSignatureDeclaration(node: Node): node is ValueSignatureDeclaration {
        return isFunctionExpression(node) || isArrowFunction(node) || isMethodOrAccessor(node) || isFunctionDeclaration(node) || isConstructorDeclaration(node);
    }

    function walkUp(node: Node, kind: SyntaxKind) {
        while (node && node.kind === kind) {
            node = node.parent;
        }
        return node;
    }

    export function walkUpParenthesizedTypes(node: Node) {
        return walkUp(node, SyntaxKind.ParenthesizedType);
    }

    export function walkUpParenthesizedExpressions(node: Node) {
        return walkUp(node, SyntaxKind.ParenthesizedExpression);
    }

    export function skipParentheses(node: Expression): Expression;
    export function skipParentheses(node: Node): Node;
    export function skipParentheses(node: Node): Node {
        while (node.kind === SyntaxKind.ParenthesizedExpression) {
            node = (node as ParenthesizedExpression).expression;
        }

        return node;
    }

    function skipParenthesesUp(node: Node): Node {
        while (node.kind === SyntaxKind.ParenthesizedExpression) {
            node = node.parent;
        }
        return node;
    }

    // a node is delete target iff. it is PropertyAccessExpression/ElementAccessExpression with parentheses skipped
    export function isDeleteTarget(node: Node): boolean {
        if (node.kind !== SyntaxKind.PropertyAccessExpression && node.kind !== SyntaxKind.ElementAccessExpression) {
            return false;
        }
        node = walkUpParenthesizedExpressions(node.parent);
        return node && node.kind === SyntaxKind.DeleteExpression;
    }

    export function isNodeDescendantOf(node: Node, ancestor: Node): boolean {
        while (node) {
            if (node === ancestor) return true;
            node = node.parent;
        }
        return false;
    }

    // True if `name` is the name of a declaration node
    export function isDeclarationName(name: Node): boolean {
        return !isSourceFile(name) && !isBindingPattern(name) && isDeclaration(name.parent) && name.parent.name === name;
    }

    // See GH#16030
    export function getDeclarationFromName(name: Node): Declaration | undefined {
        const parent = name.parent;
        switch (name.kind) {
            case SyntaxKind.StringLiteral:
            case SyntaxKind.NumericLiteral:
                if (isComputedPropertyName(parent)) return parent.parent;
                // falls through

            case SyntaxKind.Identifier:
                if (isDeclaration(parent)) {
                    return parent.name === name ? parent : undefined;
                }
                else if (isQualifiedName(parent)) {
                    const tag = parent.parent;
                    return isJSDocParameterTag(tag) && tag.name === parent ? tag : undefined;
                }
                else {
                    const binExp = parent.parent;
                    return isBinaryExpression(binExp) &&
                        getAssignmentDeclarationKind(binExp) !== AssignmentDeclarationKind.None &&
                        (binExp.left.symbol || binExp.symbol) &&
                        getNameOfDeclaration(binExp) === name
                        ? binExp
                        : undefined;
                }
            default:
                return undefined;
        }
    }

    export function isLiteralComputedPropertyDeclarationName(node: Node) {
        return (node.kind === SyntaxKind.StringLiteral || node.kind === SyntaxKind.NumericLiteral) &&
            node.parent.kind === SyntaxKind.ComputedPropertyName &&
            isDeclaration(node.parent.parent);
    }

    // Return true if the given identifier is classified as an IdentifierName
    export function isIdentifierName(node: Identifier): boolean {
        let parent = node.parent;
        switch (parent.kind) {
            case SyntaxKind.PropertyDeclaration:
            case SyntaxKind.PropertySignature:
            case SyntaxKind.MethodDeclaration:
            case SyntaxKind.MethodSignature:
            case SyntaxKind.GetAccessor:
            case SyntaxKind.SetAccessor:
            case SyntaxKind.EnumMember:
            case SyntaxKind.PropertyAssignment:
            case SyntaxKind.PropertyAccessExpression:
                // Name in member declaration or property name in property access
                return (<NamedDeclaration | PropertyAccessExpression>parent).name === node;
            case SyntaxKind.QualifiedName:
                // Name on right hand side of dot in a type query or type reference
                if ((<QualifiedName>parent).right === node) {
                    while (parent.kind === SyntaxKind.QualifiedName) {
                        parent = parent.parent;
                    }
                    return parent.kind === SyntaxKind.TypeQuery || parent.kind === SyntaxKind.TypeReference;
                }
                return false;
            case SyntaxKind.BindingElement:
            case SyntaxKind.ImportSpecifier:
                // Property name in binding element or import specifier
                return (<BindingElement | ImportSpecifier>parent).propertyName === node;
            case SyntaxKind.ExportSpecifier:
            case SyntaxKind.JsxAttribute:
                // Any name in an export specifier or JSX Attribute
                return true;
        }
        return false;
    }

    // An alias symbol is created by one of the following declarations:
    // import <symbol> = ...
    // import <symbol> from ...
    // import * as <symbol> from ...
    // import { x as <symbol> } from ...
    // export { x as <symbol> } from ...
    // export = <EntityNameExpression>
    // export default <EntityNameExpression>
    // module.exports = <EntityNameExpression>
    export function isAliasSymbolDeclaration(node: Node): boolean {
        return node.kind === SyntaxKind.ImportEqualsDeclaration ||
            node.kind === SyntaxKind.NamespaceExportDeclaration ||
            node.kind === SyntaxKind.ImportClause && !!(<ImportClause>node).name ||
            node.kind === SyntaxKind.NamespaceImport ||
            node.kind === SyntaxKind.ImportSpecifier ||
            node.kind === SyntaxKind.ExportSpecifier ||
            node.kind === SyntaxKind.ExportAssignment && exportAssignmentIsAlias(<ExportAssignment>node) ||
            isBinaryExpression(node) && getAssignmentDeclarationKind(node) === AssignmentDeclarationKind.ModuleExports && exportAssignmentIsAlias(node);
    }

    export function exportAssignmentIsAlias(node: ExportAssignment | BinaryExpression): boolean {
        const e = isExportAssignment(node) ? node.expression : node.right;
        return isEntityNameExpression(e) || isClassExpression(e);
    }

    export function getEffectiveBaseTypeNode(node: ClassLikeDeclaration | InterfaceDeclaration) {
        const baseType = getClassExtendsHeritageElement(node);
        if (baseType && isInJSFile(node)) {
            // Prefer an @augments tag because it may have type parameters.
            const tag = getJSDocAugmentsTag(node);
            if (tag) {
                return tag.class;
            }
        }
        return baseType;
    }

    export function getClassExtendsHeritageElement(node: ClassLikeDeclaration | InterfaceDeclaration) {
        const heritageClause = getHeritageClause(node.heritageClauses, SyntaxKind.ExtendsKeyword);
        return heritageClause && heritageClause.types.length > 0 ? heritageClause.types[0] : undefined;
    }

    export function getClassImplementsHeritageClauseElements(node: ClassLikeDeclaration) {
        const heritageClause = getHeritageClause(node.heritageClauses, SyntaxKind.ImplementsKeyword);
        return heritageClause ? heritageClause.types : undefined;
    }

    /** Returns the node in an `extends` or `implements` clause of a class or interface. */
    export function getAllSuperTypeNodes(node: Node): ReadonlyArray<TypeNode> {
        return isInterfaceDeclaration(node) ? getInterfaceBaseTypeNodes(node) || emptyArray :
            isClassLike(node) ? concatenate(singleElementArray(getEffectiveBaseTypeNode(node)), getClassImplementsHeritageClauseElements(node)) || emptyArray :
            emptyArray;
    }

    export function getInterfaceBaseTypeNodes(node: InterfaceDeclaration) {
        const heritageClause = getHeritageClause(node.heritageClauses, SyntaxKind.ExtendsKeyword);
        return heritageClause ? heritageClause.types : undefined;
    }

    export function getHeritageClause(clauses: NodeArray<HeritageClause> | undefined, kind: SyntaxKind) {
        if (clauses) {
            for (const clause of clauses) {
                if (clause.token === kind) {
                    return clause;
                }
            }
        }

        return undefined;
    }

    export function getAncestor(node: Node | undefined, kind: SyntaxKind): Node | undefined {
        while (node) {
            if (node.kind === kind) {
                return node;
            }
            node = node.parent;
        }
        return undefined;
    }

    export function isKeyword(token: SyntaxKind): boolean {
        return SyntaxKind.FirstKeyword <= token && token <= SyntaxKind.LastKeyword;
    }

    export function isContextualKeyword(token: SyntaxKind): boolean {
        return SyntaxKind.FirstContextualKeyword <= token && token <= SyntaxKind.LastContextualKeyword;
    }

    export function isNonContextualKeyword(token: SyntaxKind): boolean {
        return isKeyword(token) && !isContextualKeyword(token);
    }

    export function isStringANonContextualKeyword(name: string) {
        const token = stringToToken(name);
        return token !== undefined && isNonContextualKeyword(token);
    }

    export function isIdentifierANonContextualKeyword({ originalKeywordKind }: Identifier): boolean {
        return !!originalKeywordKind && !isContextualKeyword(originalKeywordKind);
    }

    export type TriviaKind =
        SyntaxKind.SingleLineCommentTrivia
        | SyntaxKind.MultiLineCommentTrivia
        | SyntaxKind.NewLineTrivia
        | SyntaxKind.WhitespaceTrivia
        | SyntaxKind.ShebangTrivia
        | SyntaxKind.ConflictMarkerTrivia;
    export function isTrivia(token: SyntaxKind): token is TriviaKind {
        return SyntaxKind.FirstTriviaToken <= token && token <= SyntaxKind.LastTriviaToken;
    }

    export const enum FunctionFlags {
        Normal = 0,             // Function is a normal function
        Generator = 1 << 0,     // Function is a generator function or async generator function
        Async = 1 << 1,         // Function is an async function or an async generator function
        Invalid = 1 << 2,       // Function is a signature or overload and does not have a body.
        AsyncGenerator = Async | Generator, // Function is an async generator function
    }

    export function getFunctionFlags(node: SignatureDeclaration | undefined) {
        if (!node) {
            return FunctionFlags.Invalid;
        }

        let flags = FunctionFlags.Normal;
        switch (node.kind) {
            case SyntaxKind.FunctionDeclaration:
            case SyntaxKind.FunctionExpression:
            case SyntaxKind.MethodDeclaration:
                if (node.asteriskToken) {
                    flags |= FunctionFlags.Generator;
                }
                // falls through

            case SyntaxKind.ArrowFunction:
                if (hasModifier(node, ModifierFlags.Async)) {
                    flags |= FunctionFlags.Async;
                }
                break;
        }

        if (!(node as FunctionLikeDeclaration).body) {
            flags |= FunctionFlags.Invalid;
        }

        return flags;
    }

    export function isAsyncFunction(node: Node): boolean {
        switch (node.kind) {
            case SyntaxKind.FunctionDeclaration:
            case SyntaxKind.FunctionExpression:
            case SyntaxKind.ArrowFunction:
            case SyntaxKind.MethodDeclaration:
                return (<FunctionLikeDeclaration>node).body !== undefined
                    && (<FunctionLikeDeclaration>node).asteriskToken === undefined
                    && hasModifier(node, ModifierFlags.Async);
        }
        return false;
    }

    export function isStringOrNumericLiteralLike(node: Node): node is StringLiteralLike | NumericLiteral {
        return isStringLiteralLike(node) || isNumericLiteral(node);
    }

    export function isSignedNumericLiteral(node: Node): node is PrefixUnaryExpression & { operand: NumericLiteral } {
        return isPrefixUnaryExpression(node) && (node.operator === SyntaxKind.PlusToken || node.operator === SyntaxKind.MinusToken) && isNumericLiteral(node.operand);
    }

    /**
     * A declaration has a dynamic name if all of the following are true:
     *   1. The declaration has a computed property name.
     *   2. The computed name is *not* expressed as a StringLiteral.
     *   3. The computed name is *not* expressed as a NumericLiteral.
     *   4. The computed name is *not* expressed as a PlusToken or MinusToken
     *      immediately followed by a NumericLiteral.
     *   5. The computed name is *not* expressed as `Symbol.<name>`, where `<name>`
     *      is a property of the Symbol constructor that denotes a built-in
     *      Symbol.
     */
    export function hasDynamicName(declaration: Declaration): declaration is DynamicNamedDeclaration {
        const name = getNameOfDeclaration(declaration);
        return !!name && isDynamicName(name);
    }

    export function isDynamicName(name: DeclarationName): boolean {
        return name.kind === SyntaxKind.ComputedPropertyName &&
            !isStringOrNumericLiteralLike(name.expression) &&
            !isSignedNumericLiteral(name.expression) &&
            !isWellKnownSymbolSyntactically(name.expression);
    }

    /**
     * Checks if the expression is of the form:
     *    Symbol.name
     * where Symbol is literally the word "Symbol", and name is any identifierName
     */
    export function isWellKnownSymbolSyntactically(node: Expression): boolean {
        return isPropertyAccessExpression(node) && isESSymbolIdentifier(node.expression);
    }

    export function getPropertyNameForPropertyNameNode(name: PropertyName): __String | undefined {
        switch (name.kind) {
            case SyntaxKind.Identifier:
                return name.escapedText;
            case SyntaxKind.StringLiteral:
            case SyntaxKind.NumericLiteral:
                return escapeLeadingUnderscores(name.text);
            case SyntaxKind.ComputedPropertyName:
                const nameExpression = name.expression;
                if (isWellKnownSymbolSyntactically(nameExpression)) {
                    return getPropertyNameForKnownSymbolName(idText((<PropertyAccessExpression>nameExpression).name));
                }
                else if (isStringOrNumericLiteralLike(nameExpression)) {
                    return escapeLeadingUnderscores(nameExpression.text);
                }
                return undefined;
            default:
                return Debug.assertNever(name);
        }
    }

    export type PropertyNameLiteral = Identifier | StringLiteralLike | NumericLiteral;
    export function isPropertyNameLiteral(node: Node): node is PropertyNameLiteral {
        switch (node.kind) {
            case SyntaxKind.Identifier:
            case SyntaxKind.StringLiteral:
            case SyntaxKind.NoSubstitutionTemplateLiteral:
            case SyntaxKind.NumericLiteral:
                return true;
            default:
                return false;
        }
    }
    export function getTextOfIdentifierOrLiteral(node: PropertyNameLiteral): string {
        return node.kind === SyntaxKind.Identifier ? idText(node) : node.text;
    }

    export function getEscapedTextOfIdentifierOrLiteral(node: PropertyNameLiteral): __String {
        return node.kind === SyntaxKind.Identifier ? node.escapedText : escapeLeadingUnderscores(node.text);
    }

    export function getPropertyNameForKnownSymbolName(symbolName: string): __String {
        return "__@" + symbolName as __String;
    }

    export function isKnownSymbol(symbol: Symbol): boolean {
        return startsWith(symbol.escapedName as string, "__@");
    }

    /**
     * Includes the word "Symbol" with unicode escapes
     */
    export function isESSymbolIdentifier(node: Node): boolean {
        return node.kind === SyntaxKind.Identifier && (<Identifier>node).escapedText === "Symbol";
    }

    export function isPushOrUnshiftIdentifier(node: Identifier) {
        return node.escapedText === "push" || node.escapedText === "unshift";
    }

    export function isParameterDeclaration(node: VariableLikeDeclaration) {
        const root = getRootDeclaration(node);
        return root.kind === SyntaxKind.Parameter;
    }

    export function getRootDeclaration(node: Node): Node {
        while (node.kind === SyntaxKind.BindingElement) {
            node = node.parent.parent;
        }
        return node;
    }

    export function nodeStartsNewLexicalEnvironment(node: Node): boolean {
        const kind = node.kind;
        return kind === SyntaxKind.Constructor
            || kind === SyntaxKind.FunctionExpression
            || kind === SyntaxKind.FunctionDeclaration
            || kind === SyntaxKind.ArrowFunction
            || kind === SyntaxKind.MethodDeclaration
            || kind === SyntaxKind.GetAccessor
            || kind === SyntaxKind.SetAccessor
            || kind === SyntaxKind.ModuleDeclaration
            || kind === SyntaxKind.SourceFile;
    }

    export function nodeIsSynthesized(range: TextRange): boolean {
        return positionIsSynthesized(range.pos)
            || positionIsSynthesized(range.end);
    }

    export function getOriginalSourceFile(sourceFile: SourceFile) {
        return getParseTreeNode(sourceFile, isSourceFile) || sourceFile;
    }

    export const enum Associativity {
        Left,
        Right
    }

    export function getExpressionAssociativity(expression: Expression) {
        const operator = getOperator(expression);
        const hasArguments = expression.kind === SyntaxKind.NewExpression && (<NewExpression>expression).arguments !== undefined;
        return getOperatorAssociativity(expression.kind, operator, hasArguments);
    }

    export function getOperatorAssociativity(kind: SyntaxKind, operator: SyntaxKind, hasArguments?: boolean) {
        switch (kind) {
            case SyntaxKind.NewExpression:
                return hasArguments ? Associativity.Left : Associativity.Right;

            case SyntaxKind.PrefixUnaryExpression:
            case SyntaxKind.TypeOfExpression:
            case SyntaxKind.VoidExpression:
            case SyntaxKind.DeleteExpression:
            case SyntaxKind.AwaitExpression:
            case SyntaxKind.ConditionalExpression:
            case SyntaxKind.YieldExpression:
                return Associativity.Right;

            case SyntaxKind.BinaryExpression:
                switch (operator) {
                    case SyntaxKind.AsteriskAsteriskToken:
                    case SyntaxKind.EqualsToken:
                    case SyntaxKind.PlusEqualsToken:
                    case SyntaxKind.MinusEqualsToken:
                    case SyntaxKind.AsteriskAsteriskEqualsToken:
                    case SyntaxKind.AsteriskEqualsToken:
                    case SyntaxKind.SlashEqualsToken:
                    case SyntaxKind.PercentEqualsToken:
                    case SyntaxKind.LessThanLessThanEqualsToken:
                    case SyntaxKind.GreaterThanGreaterThanEqualsToken:
                    case SyntaxKind.GreaterThanGreaterThanGreaterThanEqualsToken:
                    case SyntaxKind.AmpersandEqualsToken:
                    case SyntaxKind.CaretEqualsToken:
                    case SyntaxKind.BarEqualsToken:
                        return Associativity.Right;
                }
        }
        return Associativity.Left;
    }

    export function getExpressionPrecedence(expression: Expression) {
        const operator = getOperator(expression);
        const hasArguments = expression.kind === SyntaxKind.NewExpression && (<NewExpression>expression).arguments !== undefined;
        return getOperatorPrecedence(expression.kind, operator, hasArguments);
    }

    export function getOperator(expression: Expression): SyntaxKind {
        if (expression.kind === SyntaxKind.BinaryExpression) {
            return (<BinaryExpression>expression).operatorToken.kind;
        }
        else if (expression.kind === SyntaxKind.PrefixUnaryExpression || expression.kind === SyntaxKind.PostfixUnaryExpression) {
            return (<PrefixUnaryExpression | PostfixUnaryExpression>expression).operator;
        }
        else {
            return expression.kind;
        }
    }

    export function getOperatorPrecedence(nodeKind: SyntaxKind, operatorKind: SyntaxKind, hasArguments?: boolean) {
        switch (nodeKind) {
            case SyntaxKind.CommaListExpression:
                return 0;

            case SyntaxKind.SpreadElement:
                return 1;

            case SyntaxKind.YieldExpression:
                return 2;

            case SyntaxKind.ConditionalExpression:
                return 4;

            case SyntaxKind.BinaryExpression:
                switch (operatorKind) {
                    case SyntaxKind.CommaToken:
                        return 0;

                    case SyntaxKind.EqualsToken:
                    case SyntaxKind.PlusEqualsToken:
                    case SyntaxKind.MinusEqualsToken:
                    case SyntaxKind.AsteriskAsteriskEqualsToken:
                    case SyntaxKind.AsteriskEqualsToken:
                    case SyntaxKind.SlashEqualsToken:
                    case SyntaxKind.PercentEqualsToken:
                    case SyntaxKind.LessThanLessThanEqualsToken:
                    case SyntaxKind.GreaterThanGreaterThanEqualsToken:
                    case SyntaxKind.GreaterThanGreaterThanGreaterThanEqualsToken:
                    case SyntaxKind.AmpersandEqualsToken:
                    case SyntaxKind.CaretEqualsToken:
                    case SyntaxKind.BarEqualsToken:
                        return 3;

                    default:
                        return getBinaryOperatorPrecedence(operatorKind);
                }

            case SyntaxKind.PrefixUnaryExpression:
            case SyntaxKind.TypeOfExpression:
            case SyntaxKind.VoidExpression:
            case SyntaxKind.DeleteExpression:
            case SyntaxKind.AwaitExpression:
                return 16;

            case SyntaxKind.PostfixUnaryExpression:
                return 17;

            case SyntaxKind.CallExpression:
                return 18;

            case SyntaxKind.NewExpression:
                return hasArguments ? 19 : 18;

            case SyntaxKind.TaggedTemplateExpression:
            case SyntaxKind.PropertyAccessExpression:
            case SyntaxKind.ElementAccessExpression:
                return 19;

            case SyntaxKind.ThisKeyword:
            case SyntaxKind.SuperKeyword:
            case SyntaxKind.Identifier:
            case SyntaxKind.NullKeyword:
            case SyntaxKind.TrueKeyword:
            case SyntaxKind.FalseKeyword:
            case SyntaxKind.NumericLiteral:
            case SyntaxKind.BigIntLiteral:
            case SyntaxKind.StringLiteral:
            case SyntaxKind.ArrayLiteralExpression:
            case SyntaxKind.ObjectLiteralExpression:
            case SyntaxKind.FunctionExpression:
            case SyntaxKind.ArrowFunction:
            case SyntaxKind.ClassExpression:
            case SyntaxKind.JsxElement:
            case SyntaxKind.JsxSelfClosingElement:
            case SyntaxKind.JsxFragment:
            case SyntaxKind.RegularExpressionLiteral:
            case SyntaxKind.NoSubstitutionTemplateLiteral:
            case SyntaxKind.TemplateExpression:
            case SyntaxKind.ParenthesizedExpression:
            case SyntaxKind.OmittedExpression:
                return 20;

            default:
                return -1;
        }
    }

    export function getBinaryOperatorPrecedence(kind: SyntaxKind): number {
        switch (kind) {
            case SyntaxKind.BarBarToken:
                return 5;
            case SyntaxKind.AmpersandAmpersandToken:
                return 6;
            case SyntaxKind.BarToken:
                return 7;
            case SyntaxKind.CaretToken:
                return 8;
            case SyntaxKind.AmpersandToken:
                return 9;
            case SyntaxKind.EqualsEqualsToken:
            case SyntaxKind.ExclamationEqualsToken:
            case SyntaxKind.EqualsEqualsEqualsToken:
            case SyntaxKind.ExclamationEqualsEqualsToken:
                return 10;
            case SyntaxKind.LessThanToken:
            case SyntaxKind.GreaterThanToken:
            case SyntaxKind.LessThanEqualsToken:
            case SyntaxKind.GreaterThanEqualsToken:
            case SyntaxKind.InstanceOfKeyword:
            case SyntaxKind.InKeyword:
            case SyntaxKind.AsKeyword:
                return 11;
            case SyntaxKind.LessThanLessThanToken:
            case SyntaxKind.GreaterThanGreaterThanToken:
            case SyntaxKind.GreaterThanGreaterThanGreaterThanToken:
                return 12;
            case SyntaxKind.PlusToken:
            case SyntaxKind.MinusToken:
                return 13;
            case SyntaxKind.AsteriskToken:
            case SyntaxKind.SlashToken:
            case SyntaxKind.PercentToken:
                return 14;
            case SyntaxKind.AsteriskAsteriskToken:
                return 15;
        }

        // -1 is lower than all other precedences.  Returning it will cause binary expression
        // parsing to stop.
        return -1;
    }

    export function createDiagnosticCollection(): DiagnosticCollection {
        let nonFileDiagnostics = [] as Diagnostic[] as SortedArray<Diagnostic>; // See GH#19873
        const filesWithDiagnostics = [] as string[] as SortedArray<string>;
        const fileDiagnostics = createMap<SortedArray<DiagnosticWithLocation>>();
        let hasReadNonFileDiagnostics = false;

        return {
            add,
            lookup,
            getGlobalDiagnostics,
            getDiagnostics,
            reattachFileDiagnostics
        };

        function reattachFileDiagnostics(newFile: SourceFile): void {
            forEach(fileDiagnostics.get(newFile.fileName), diagnostic => diagnostic.file = newFile);
        }

        function lookup(diagnostic: Diagnostic): Diagnostic | undefined {
            let diagnostics: SortedArray<Diagnostic> | undefined;
            if (diagnostic.file) {
                diagnostics = fileDiagnostics.get(diagnostic.file.fileName);
            }
            else {
                diagnostics = nonFileDiagnostics;
            }
            if (!diagnostics) {
                return undefined;
            }
            const result = binarySearch(diagnostics, diagnostic, identity, compareDiagnosticsSkipRelatedInformation);
            if (result >= 0) {
                return diagnostics[result];
            }
            return undefined;
        }

        function add(diagnostic: Diagnostic): void {
            let diagnostics: SortedArray<Diagnostic> | undefined;
            if (diagnostic.file) {
                diagnostics = fileDiagnostics.get(diagnostic.file.fileName);
                if (!diagnostics) {
                    diagnostics = [] as Diagnostic[] as SortedArray<DiagnosticWithLocation>; // See GH#19873
                    fileDiagnostics.set(diagnostic.file.fileName, diagnostics as SortedArray<DiagnosticWithLocation>);
                    insertSorted(filesWithDiagnostics, diagnostic.file.fileName, compareStringsCaseSensitive);
                }
            }
            else {
                // If we've already read the non-file diagnostics, do not modify the existing array.
                if (hasReadNonFileDiagnostics) {
                    hasReadNonFileDiagnostics = false;
                    nonFileDiagnostics = nonFileDiagnostics.slice() as SortedArray<Diagnostic>;
                }

                diagnostics = nonFileDiagnostics;
            }

            insertSorted(diagnostics, diagnostic, compareDiagnostics);
        }

        function getGlobalDiagnostics(): Diagnostic[] {
            hasReadNonFileDiagnostics = true;
            return nonFileDiagnostics;
        }

        function getDiagnostics(fileName: string): DiagnosticWithLocation[];
        function getDiagnostics(): Diagnostic[];
        function getDiagnostics(fileName?: string): Diagnostic[] {
            if (fileName) {
                return fileDiagnostics.get(fileName) || [];
            }

            const fileDiags: Diagnostic[] = flatMapToMutable(filesWithDiagnostics, f => fileDiagnostics.get(f));
            if (!nonFileDiagnostics.length) {
                return fileDiags;
            }
            fileDiags.unshift(...nonFileDiagnostics);
            return fileDiags;
        }
    }

    // This consists of the first 19 unprintable ASCII characters, canonical escapes, lineSeparator,
    // paragraphSeparator, and nextLine. The latter three are just desirable to suppress new lines in
    // the language service. These characters should be escaped when printing, and if any characters are added,
    // the map below must be updated. Note that this regexp *does not* include the 'delete' character.
    // There is no reason for this other than that JSON.stringify does not handle it either.
    const doubleQuoteEscapedCharsRegExp = /[\\\"\u0000-\u001f\t\v\f\b\r\n\u2028\u2029\u0085]/g;
    const singleQuoteEscapedCharsRegExp = /[\\\'\u0000-\u001f\t\v\f\b\r\n\u2028\u2029\u0085]/g;
    const backtickQuoteEscapedCharsRegExp = /[\\\`\u0000-\u001f\t\v\f\b\r\n\u2028\u2029\u0085]/g;
    const escapedCharsMap = createMapFromTemplate({
        "\t": "\\t",
        "\v": "\\v",
        "\f": "\\f",
        "\b": "\\b",
        "\r": "\\r",
        "\n": "\\n",
        "\\": "\\\\",
        "\"": "\\\"",
        "\'": "\\\'",
        "\`": "\\\`",
        "\u2028": "\\u2028", // lineSeparator
        "\u2029": "\\u2029", // paragraphSeparator
        "\u0085": "\\u0085"  // nextLine
    });

    /**
     * Based heavily on the abstract 'Quote'/'QuoteJSONString' operation from ECMA-262 (24.3.2.2),
     * but augmented for a few select characters (e.g. lineSeparator, paragraphSeparator, nextLine)
     * Note that this doesn't actually wrap the input in double quotes.
     */
    export function escapeString(s: string, quoteChar?: CharacterCodes.doubleQuote | CharacterCodes.singleQuote | CharacterCodes.backtick): string {
        const escapedCharsRegExp =
            quoteChar === CharacterCodes.backtick ? backtickQuoteEscapedCharsRegExp :
            quoteChar === CharacterCodes.singleQuote ? singleQuoteEscapedCharsRegExp :
            doubleQuoteEscapedCharsRegExp;
        return s.replace(escapedCharsRegExp, getReplacement);
    }

    function getReplacement(c: string, offset: number, input: string) {
        if (c.charCodeAt(0) === CharacterCodes.nullCharacter) {
            const lookAhead = input.charCodeAt(offset + c.length);
            if (lookAhead >= CharacterCodes._0 && lookAhead <= CharacterCodes._9) {
                // If the null character is followed by digits, print as a hex escape to prevent the result from parsing as an octal (which is forbidden in strict mode)
                return "\\x00";
            }
            // Otherwise, keep printing a literal \0 for the null character
            return "\\0";
        }
        return escapedCharsMap.get(c) || get16BitUnicodeEscapeSequence(c.charCodeAt(0));
    }

    export function isIntrinsicJsxName(name: __String | string) {
        const ch = (name as string).charCodeAt(0);
        return (ch >= CharacterCodes.a && ch <= CharacterCodes.z) || stringContains((name as string), "-");
    }

    function get16BitUnicodeEscapeSequence(charCode: number): string {
        const hexCharCode = charCode.toString(16).toUpperCase();
        const paddedHexCode = ("0000" + hexCharCode).slice(-4);
        return "\\u" + paddedHexCode;
    }

    const nonAsciiCharacters = /[^\u0000-\u007F]/g;
    export function escapeNonAsciiString(s: string, quoteChar?: CharacterCodes.doubleQuote | CharacterCodes.singleQuote | CharacterCodes.backtick): string {
        s = escapeString(s, quoteChar);
        // Replace non-ASCII characters with '\uNNNN' escapes if any exist.
        // Otherwise just return the original string.
        return nonAsciiCharacters.test(s) ?
            s.replace(nonAsciiCharacters, c => get16BitUnicodeEscapeSequence(c.charCodeAt(0))) :
            s;
    }

    const indentStrings: string[] = ["", "    "];
    export function getIndentString(level: number) {
        if (indentStrings[level] === undefined) {
            indentStrings[level] = getIndentString(level - 1) + indentStrings[1];
        }
        return indentStrings[level];
    }

    export function getIndentSize() {
        return indentStrings[1].length;
    }

    export function createTextWriter(newLine: string): EmitTextWriter {
        let output: string;
        let indent: number;
        let lineStart: boolean;
        let lineCount: number;
        let linePos: number;

        function updateLineCountAndPosFor(s: string) {
            const lineStartsOfS = computeLineStarts(s);
            if (lineStartsOfS.length > 1) {
                lineCount = lineCount + lineStartsOfS.length - 1;
                linePos = output.length - s.length + last(lineStartsOfS);
                lineStart = (linePos - output.length) === 0;
            }
            else {
                lineStart = false;
            }
        }

        function write(s: string) {
            if (s && s.length) {
                if (lineStart) {
                    s = getIndentString(indent) + s;
                    lineStart = false;
                }
                output += s;
                updateLineCountAndPosFor(s);
            }
        }

        function reset(): void {
            output = "";
            indent = 0;
            lineStart = true;
            lineCount = 0;
            linePos = 0;
        }

        function rawWrite(s: string) {
            if (s !== undefined) {
                output += s;
                updateLineCountAndPosFor(s);
            }
        }

        function writeLiteral(s: string) {
            if (s && s.length) {
                write(s);
            }
        }

        function writeLine() {
            if (!lineStart) {
                output += newLine;
                lineCount++;
                linePos = output.length;
                lineStart = true;
            }
        }

        function getTextPosWithWriteLine() {
            return lineStart ? output.length : (output.length + newLine.length);
        }

        reset();

        return {
            write,
            rawWrite,
            writeLiteral,
            writeLine,
            increaseIndent: () => { indent++; },
            decreaseIndent: () => { indent--; },
            getIndent: () => indent,
            getTextPos: () => output.length,
            getLine: () => lineCount,
            getColumn: () => lineStart ? indent * getIndentSize() : output.length - linePos,
            getText: () => output,
            isAtStartOfLine: () => lineStart,
            clear: reset,
            reportInaccessibleThisError: noop,
            reportPrivateInBaseOfClassExpression: noop,
            reportInaccessibleUniqueSymbolError: noop,
            trackSymbol: noop,
            writeKeyword: write,
            writeOperator: write,
            writeParameter: write,
            writeProperty: write,
            writePunctuation: write,
            writeSpace: write,
            writeStringLiteral: write,
            writeSymbol: (s, _) => write(s),
            writeTrailingSemicolon: write,
            writeComment: write,
            getTextPosWithWriteLine
        };
    }

    export function getTrailingSemicolonOmittingWriter(writer: EmitTextWriter): EmitTextWriter {
        let pendingTrailingSemicolon = false;

        function commitPendingTrailingSemicolon() {
            if (pendingTrailingSemicolon) {
                writer.writeTrailingSemicolon(";");
                pendingTrailingSemicolon = false;
            }
        }

        return {
            ...writer,
            writeTrailingSemicolon() {
                pendingTrailingSemicolon = true;
            },
            writeLiteral(s) {
                commitPendingTrailingSemicolon();
                writer.writeLiteral(s);
            },
            writeStringLiteral(s) {
                commitPendingTrailingSemicolon();
                writer.writeStringLiteral(s);
            },
            writeSymbol(s, sym) {
                commitPendingTrailingSemicolon();
                writer.writeSymbol(s, sym);
            },
            writePunctuation(s) {
                commitPendingTrailingSemicolon();
                writer.writePunctuation(s);
            },
            writeKeyword(s) {
                commitPendingTrailingSemicolon();
                writer.writeKeyword(s);
            },
            writeOperator(s) {
                commitPendingTrailingSemicolon();
                writer.writeOperator(s);
            },
            writeParameter(s) {
                commitPendingTrailingSemicolon();
                writer.writeParameter(s);
            },
            writeSpace(s) {
                commitPendingTrailingSemicolon();
                writer.writeSpace(s);
            },
            writeProperty(s) {
                commitPendingTrailingSemicolon();
                writer.writeProperty(s);
            },
            writeComment(s) {
                commitPendingTrailingSemicolon();
                writer.writeComment(s);
            },
            writeLine() {
                commitPendingTrailingSemicolon();
                writer.writeLine();
            },
            increaseIndent() {
                commitPendingTrailingSemicolon();
                writer.increaseIndent();
            },
            decreaseIndent() {
                commitPendingTrailingSemicolon();
                writer.decreaseIndent();
            }
        };
    }

    export function getResolvedExternalModuleName(host: EmitHost, file: SourceFile, referenceFile?: SourceFile): string {
        return file.moduleName || getExternalModuleNameFromPath(host, file.fileName, referenceFile && referenceFile.fileName);
    }

    export function getExternalModuleNameFromDeclaration(host: EmitHost, resolver: EmitResolver, declaration: ImportEqualsDeclaration | ImportDeclaration | ExportDeclaration | ModuleDeclaration | ImportTypeNode): string | undefined {
        const file = resolver.getExternalModuleFileFromDeclaration(declaration);
        if (!file || file.isDeclarationFile) {
            return undefined;
        }
        return getResolvedExternalModuleName(host, file);
    }

    /**
     * Resolves a local path to a path which is absolute to the base of the emit
     */
    export function getExternalModuleNameFromPath(host: EmitHost, fileName: string, referencePath?: string): string {
        const getCanonicalFileName = (f: string) => host.getCanonicalFileName(f);
        const dir = toPath(referencePath ? getDirectoryPath(referencePath) : host.getCommonSourceDirectory(), host.getCurrentDirectory(), getCanonicalFileName);
        const filePath = getNormalizedAbsolutePath(fileName, host.getCurrentDirectory());
        const relativePath = getRelativePathToDirectoryOrUrl(dir, filePath, dir, getCanonicalFileName, /*isAbsolutePathAnUrl*/ false);
        const extensionless = removeFileExtension(relativePath);
        return referencePath ? ensurePathIsNonModuleName(extensionless) : extensionless;
    }

    export function getOwnEmitOutputFilePath(fileName: string, host: EmitHost, extension: string) {
        const compilerOptions = host.getCompilerOptions();
        let emitOutputFilePathWithoutExtension: string;
        if (compilerOptions.outDir) {
            emitOutputFilePathWithoutExtension = removeFileExtension(getSourceFilePathInNewDir(fileName, host, compilerOptions.outDir));
        }
        else {
            emitOutputFilePathWithoutExtension = removeFileExtension(fileName);
        }

        return emitOutputFilePathWithoutExtension + extension;
    }

    export function getDeclarationEmitOutputFilePath(fileName: string, host: EmitHost) {
        return getDeclarationEmitOutputFilePathWorker(fileName, host.getCompilerOptions(), host.getCurrentDirectory(), host.getCommonSourceDirectory(), f => host.getCanonicalFileName(f));
    }

    export function getDeclarationEmitOutputFilePathWorker(fileName: string, options: CompilerOptions, currentDirectory: string, commonSourceDirectory: string, getCanonicalFileName: GetCanonicalFileName): string {
        const outputDir = options.declarationDir || options.outDir; // Prefer declaration folder if specified

        const path = outputDir
            ? getSourceFilePathInNewDirWorker(fileName, outputDir, currentDirectory, commonSourceDirectory, getCanonicalFileName)
            : fileName;
        return removeFileExtension(path) + Extension.Dts;
    }

    export interface EmitFileNames {
        jsFilePath?: string | undefined;
        sourceMapFilePath?: string | undefined;
        declarationFilePath?: string | undefined;
        declarationMapPath?: string | undefined;
        buildInfoPath?: string | undefined;
    }

    /**
     * Gets the source files that are expected to have an emit output.
     *
     * Originally part of `forEachExpectedEmitFile`, this functionality was extracted to support
     * transformations.
     *
     * @param host An EmitHost.
     * @param targetSourceFile An optional target source file to emit.
     */
    export function getSourceFilesToEmit(host: EmitHost, targetSourceFile?: SourceFile): ReadonlyArray<SourceFile> {
        const options = host.getCompilerOptions();
        const isSourceFileFromExternalLibrary = (file: SourceFile) => host.isSourceFileFromExternalLibrary(file);
        const getResolvedProjectReferenceToRedirect = (fileName: string) => host.getResolvedProjectReferenceToRedirect(fileName);
        if (options.outFile || options.out) {
            const moduleKind = getEmitModuleKind(options);
            const moduleEmitEnabled = options.emitDeclarationOnly || moduleKind === ModuleKind.AMD || moduleKind === ModuleKind.System;
            // Can emit only sources that are not declaration file and are either non module code or module with --module or --target es6 specified
            return filter(host.getSourceFiles(), sourceFile =>
                (moduleEmitEnabled || !isExternalModule(sourceFile)) && sourceFileMayBeEmitted(sourceFile, options, isSourceFileFromExternalLibrary, getResolvedProjectReferenceToRedirect));
        }
        else {
            const sourceFiles = targetSourceFile === undefined ? host.getSourceFiles() : [targetSourceFile];
            return filter(sourceFiles, sourceFile => sourceFileMayBeEmitted(sourceFile, options, isSourceFileFromExternalLibrary, getResolvedProjectReferenceToRedirect));
        }
    }

    /** Don't call this for `--outFile`, just for `--outDir` or plain emit. `--outFile` needs additional checks. */
    export function sourceFileMayBeEmitted(
        sourceFile: SourceFile,
        options: CompilerOptions,
        isSourceFileFromExternalLibrary: (file: SourceFile) => boolean,
        getResolvedProjectReferenceToRedirect: (fileName: string) => ResolvedProjectReference | undefined
    ) {
        return !(options.noEmitForJsFiles && isSourceFileJS(sourceFile)) &&
            !sourceFile.isDeclarationFile &&
            !isSourceFileFromExternalLibrary(sourceFile) &&
            !(isJsonSourceFile(sourceFile) && getResolvedProjectReferenceToRedirect(sourceFile.fileName));
    }

    export function getSourceFilePathInNewDir(fileName: string, host: EmitHost, newDirPath: string): string {
        return getSourceFilePathInNewDirWorker(fileName, newDirPath, host.getCurrentDirectory(), host.getCommonSourceDirectory(), f => host.getCanonicalFileName(f));
    }

    export function getSourceFilePathInNewDirWorker(fileName: string, newDirPath: string, currentDirectory: string, commonSourceDirectory: string, getCanonicalFileName: GetCanonicalFileName): string {
        let sourceFilePath = getNormalizedAbsolutePath(fileName, currentDirectory);
        const isSourceFileInCommonSourceDirectory = getCanonicalFileName(sourceFilePath).indexOf(getCanonicalFileName(commonSourceDirectory)) === 0;
        sourceFilePath = isSourceFileInCommonSourceDirectory ? sourceFilePath.substring(commonSourceDirectory.length) : sourceFilePath;
        return combinePaths(newDirPath, sourceFilePath);
    }

    export function writeFile(host: { writeFile: WriteFileCallback; }, diagnostics: DiagnosticCollection, fileName: string, data: string, writeByteOrderMark: boolean, sourceFiles?: ReadonlyArray<SourceFile>) {
        host.writeFile(fileName, data, writeByteOrderMark, hostErrorMessage => {
            diagnostics.add(createCompilerDiagnostic(Diagnostics.Could_not_write_file_0_Colon_1, fileName, hostErrorMessage));
        }, sourceFiles);
    }

    export function getLineOfLocalPosition(currentSourceFile: SourceFile, pos: number) {
        return getLineAndCharacterOfPosition(currentSourceFile, pos).line;
    }

    export function getLineOfLocalPositionFromLineMap(lineMap: ReadonlyArray<number>, pos: number) {
        return computeLineAndCharacterOfPosition(lineMap, pos).line;
    }

    export function getFirstConstructorWithBody(node: ClassLikeDeclaration): ConstructorDeclaration & { body: FunctionBody } | undefined {
        return find(node.members, (member): member is ConstructorDeclaration & { body: FunctionBody } => isConstructorDeclaration(member) && nodeIsPresent(member.body));
    }

    function getSetAccessorValueParameter(accessor: SetAccessorDeclaration): ParameterDeclaration | undefined {
        if (accessor && accessor.parameters.length > 0) {
            const hasThis = accessor.parameters.length === 2 && parameterIsThisKeyword(accessor.parameters[0]);
            return accessor.parameters[hasThis ? 1 : 0];
        }
    }

    /** Get the type annotation for the value parameter. */
    export function getSetAccessorTypeAnnotationNode(accessor: SetAccessorDeclaration): TypeNode | undefined {
        const parameter = getSetAccessorValueParameter(accessor);
        return parameter && parameter.type;
    }

    export function getThisParameter(signature: SignatureDeclaration | JSDocSignature): ParameterDeclaration | undefined {
        // callback tags do not currently support this parameters
        if (signature.parameters.length && !isJSDocSignature(signature)) {
            const thisParameter = signature.parameters[0];
            if (parameterIsThisKeyword(thisParameter)) {
                return thisParameter;
            }
        }
    }

    export function parameterIsThisKeyword(parameter: ParameterDeclaration): boolean {
        return isThisIdentifier(parameter.name);
    }

    export function isThisIdentifier(node: Node | undefined): boolean {
        return !!node && node.kind === SyntaxKind.Identifier && identifierIsThisKeyword(node as Identifier);
    }

    export function identifierIsThisKeyword(id: Identifier): boolean {
        return id.originalKeywordKind === SyntaxKind.ThisKeyword;
    }

    export function getAllAccessorDeclarations(declarations: NodeArray<Declaration>, accessor: AccessorDeclaration): AllAccessorDeclarations {
        // TODO: GH#18217
        let firstAccessor!: AccessorDeclaration;
        let secondAccessor!: AccessorDeclaration;
        let getAccessor!: GetAccessorDeclaration;
        let setAccessor!: SetAccessorDeclaration;
        if (hasDynamicName(accessor)) {
            firstAccessor = accessor;
            if (accessor.kind === SyntaxKind.GetAccessor) {
                getAccessor = accessor;
            }
            else if (accessor.kind === SyntaxKind.SetAccessor) {
                setAccessor = accessor;
            }
            else {
                Debug.fail("Accessor has wrong kind");
            }
        }
        else {
            forEach(declarations, member => {
                if (isAccessor(member)
                    && hasModifier(member, ModifierFlags.Static) === hasModifier(accessor, ModifierFlags.Static)) {
                    const memberName = getPropertyNameForPropertyNameNode(member.name);
                    const accessorName = getPropertyNameForPropertyNameNode(accessor.name);
                    if (memberName === accessorName) {
                        if (!firstAccessor) {
                            firstAccessor = member;
                        }
                        else if (!secondAccessor) {
                            secondAccessor = member;
                        }

                        if (member.kind === SyntaxKind.GetAccessor && !getAccessor) {
                            getAccessor = <GetAccessorDeclaration>member;
                        }

                        if (member.kind === SyntaxKind.SetAccessor && !setAccessor) {
                            setAccessor = <SetAccessorDeclaration>member;
                        }
                    }
                }
            });
        }
        return {
            firstAccessor,
            secondAccessor,
            getAccessor,
            setAccessor
        };
    }

    /**
     * Gets the effective type annotation of a variable, parameter, or property. If the node was
     * parsed in a JavaScript file, gets the type annotation from JSDoc.
     */
    export function getEffectiveTypeAnnotationNode(node: Node): TypeNode | undefined {
        const type = (node as HasType).type;
        if (type || !isInJSFile(node)) return type;
        return isJSDocPropertyLikeTag(node) ? node.typeExpression && node.typeExpression.type : getJSDocType(node);
    }

    export function getTypeAnnotationNode(node: Node): TypeNode | undefined {
        return (node as HasType).type;
    }

    /**
     * Gets the effective return type annotation of a signature. If the node was parsed in a
     * JavaScript file, gets the return type annotation from JSDoc.
     */
    export function getEffectiveReturnTypeNode(node: SignatureDeclaration | JSDocSignature): TypeNode | undefined {
        return isJSDocSignature(node) ?
            node.type && node.type.typeExpression && node.type.typeExpression.type :
            node.type || (isInJSFile(node) ? getJSDocReturnType(node) : undefined);
    }

    export function getJSDocTypeParameterDeclarations(node: DeclarationWithTypeParameters): ReadonlyArray<TypeParameterDeclaration> {
        return flatMap(getJSDocTags(node), tag => isNonTypeAliasTemplate(tag) ? tag.typeParameters : undefined);
    }

    /** template tags are only available when a typedef isn't already using them */
    function isNonTypeAliasTemplate(tag: JSDocTag): tag is JSDocTemplateTag {
        return isJSDocTemplateTag(tag) && !(tag.parent.kind === SyntaxKind.JSDocComment && tag.parent.tags!.some(isJSDocTypeAlias));
    }

    /**
     * Gets the effective type annotation of the value parameter of a set accessor. If the node
     * was parsed in a JavaScript file, gets the type annotation from JSDoc.
     */
    export function getEffectiveSetAccessorTypeAnnotationNode(node: SetAccessorDeclaration): TypeNode | undefined {
        const parameter = getSetAccessorValueParameter(node);
        return parameter && getEffectiveTypeAnnotationNode(parameter);
    }

    export function emitNewLineBeforeLeadingComments(lineMap: ReadonlyArray<number>, writer: EmitTextWriter, node: TextRange, leadingComments: ReadonlyArray<CommentRange> | undefined) {
        emitNewLineBeforeLeadingCommentsOfPosition(lineMap, writer, node.pos, leadingComments);
    }

    export function emitNewLineBeforeLeadingCommentsOfPosition(lineMap: ReadonlyArray<number>, writer: EmitTextWriter, pos: number, leadingComments: ReadonlyArray<CommentRange> | undefined) {
        // If the leading comments start on different line than the start of node, write new line
        if (leadingComments && leadingComments.length && pos !== leadingComments[0].pos &&
            getLineOfLocalPositionFromLineMap(lineMap, pos) !== getLineOfLocalPositionFromLineMap(lineMap, leadingComments[0].pos)) {
            writer.writeLine();
        }
    }

    export function emitNewLineBeforeLeadingCommentOfPosition(lineMap: ReadonlyArray<number>, writer: EmitTextWriter, pos: number, commentPos: number) {
        // If the leading comments start on different line than the start of node, write new line
        if (pos !== commentPos &&
            getLineOfLocalPositionFromLineMap(lineMap, pos) !== getLineOfLocalPositionFromLineMap(lineMap, commentPos)) {
            writer.writeLine();
        }
    }

    export function emitComments(
        text: string,
        lineMap: ReadonlyArray<number>,
        writer: EmitTextWriter,
        comments: ReadonlyArray<CommentRange> | undefined,
        leadingSeparator: boolean,
        trailingSeparator: boolean,
        newLine: string,
        writeComment: (text: string, lineMap: ReadonlyArray<number>, writer: EmitTextWriter, commentPos: number, commentEnd: number, newLine: string) => void) {
        if (comments && comments.length > 0) {
            if (leadingSeparator) {
                writer.writeSpace(" ");
            }

            let emitInterveningSeparator = false;
            for (const comment of comments) {
                if (emitInterveningSeparator) {
                    writer.writeSpace(" ");
                    emitInterveningSeparator = false;
                }

                writeComment(text, lineMap, writer, comment.pos, comment.end, newLine);
                if (comment.hasTrailingNewLine) {
                    writer.writeLine();
                }
                else {
                    emitInterveningSeparator = true;
                }
            }

            if (emitInterveningSeparator && trailingSeparator) {
                writer.writeSpace(" ");
            }
        }
    }

    /**
     * Detached comment is a comment at the top of file or function body that is separated from
     * the next statement by space.
     */
    export function emitDetachedComments(text: string, lineMap: ReadonlyArray<number>, writer: EmitTextWriter,
        writeComment: (text: string, lineMap: ReadonlyArray<number>, writer: EmitTextWriter, commentPos: number, commentEnd: number, newLine: string) => void,
        node: TextRange, newLine: string, removeComments: boolean) {
        let leadingComments: CommentRange[] | undefined;
        let currentDetachedCommentInfo: { nodePos: number, detachedCommentEndPos: number } | undefined;
        if (removeComments) {
            // removeComments is true, only reserve pinned comment at the top of file
            // For example:
            //      /*! Pinned Comment */
            //
            //      var x = 10;
            if (node.pos === 0) {
                leadingComments = filter(getLeadingCommentRanges(text, node.pos), isPinnedCommentLocal);
            }
        }
        else {
            // removeComments is false, just get detached as normal and bypass the process to filter comment
            leadingComments = getLeadingCommentRanges(text, node.pos);
        }

        if (leadingComments) {
            const detachedComments: CommentRange[] = [];
            let lastComment: CommentRange | undefined;

            for (const comment of leadingComments) {
                if (lastComment) {
                    const lastCommentLine = getLineOfLocalPositionFromLineMap(lineMap, lastComment.end);
                    const commentLine = getLineOfLocalPositionFromLineMap(lineMap, comment.pos);

                    if (commentLine >= lastCommentLine + 2) {
                        // There was a blank line between the last comment and this comment.  This
                        // comment is not part of the copyright comments.  Return what we have so
                        // far.
                        break;
                    }
                }

                detachedComments.push(comment);
                lastComment = comment;
            }

            if (detachedComments.length) {
                // All comments look like they could have been part of the copyright header.  Make
                // sure there is at least one blank line between it and the node.  If not, it's not
                // a copyright header.
                const lastCommentLine = getLineOfLocalPositionFromLineMap(lineMap, last(detachedComments).end);
                const nodeLine = getLineOfLocalPositionFromLineMap(lineMap, skipTrivia(text, node.pos));
                if (nodeLine >= lastCommentLine + 2) {
                    // Valid detachedComments
                    emitNewLineBeforeLeadingComments(lineMap, writer, node, leadingComments);
                    emitComments(text, lineMap, writer, detachedComments, /*leadingSeparator*/ false, /*trailingSeparator*/ true, newLine, writeComment);
                    currentDetachedCommentInfo = { nodePos: node.pos, detachedCommentEndPos: last(detachedComments).end };
                }
            }
        }

        return currentDetachedCommentInfo;

        function isPinnedCommentLocal(comment: CommentRange) {
            return isPinnedComment(text, comment.pos);
        }

    }

    export function writeCommentRange(text: string, lineMap: ReadonlyArray<number>, writer: EmitTextWriter, commentPos: number, commentEnd: number, newLine: string) {
        if (text.charCodeAt(commentPos + 1) === CharacterCodes.asterisk) {
            const firstCommentLineAndCharacter = computeLineAndCharacterOfPosition(lineMap, commentPos);
            const lineCount = lineMap.length;
            let firstCommentLineIndent: number | undefined;
            for (let pos = commentPos, currentLine = firstCommentLineAndCharacter.line; pos < commentEnd; currentLine++) {
                const nextLineStart = (currentLine + 1) === lineCount
                    ? text.length + 1
                    : lineMap[currentLine + 1];

                if (pos !== commentPos) {
                    // If we are not emitting first line, we need to write the spaces to adjust the alignment
                    if (firstCommentLineIndent === undefined) {
                        firstCommentLineIndent = calculateIndent(text, lineMap[firstCommentLineAndCharacter.line], commentPos);
                    }

                    // These are number of spaces writer is going to write at current indent
                    const currentWriterIndentSpacing = writer.getIndent() * getIndentSize();

                    // Number of spaces we want to be writing
                    // eg: Assume writer indent
                    // module m {
                    //         /* starts at character 9 this is line 1
                    //    * starts at character pos 4 line                        --1  = 8 - 8 + 3
                    //   More left indented comment */                            --2  = 8 - 8 + 2
                    //     class c { }
                    // }
                    // module m {
                    //     /* this is line 1 -- Assume current writer indent 8
                    //      * line                                                --3 = 8 - 4 + 5
                    //            More right indented comment */                  --4 = 8 - 4 + 11
                    //     class c { }
                    // }
                    const spacesToEmit = currentWriterIndentSpacing - firstCommentLineIndent + calculateIndent(text, pos, nextLineStart);
                    if (spacesToEmit > 0) {
                        let numberOfSingleSpacesToEmit = spacesToEmit % getIndentSize();
                        const indentSizeSpaceString = getIndentString((spacesToEmit - numberOfSingleSpacesToEmit) / getIndentSize());

                        // Write indent size string ( in eg 1: = "", 2: "" , 3: string with 8 spaces 4: string with 12 spaces
                        writer.rawWrite(indentSizeSpaceString);

                        // Emit the single spaces (in eg: 1: 3 spaces, 2: 2 spaces, 3: 1 space, 4: 3 spaces)
                        while (numberOfSingleSpacesToEmit) {
                            writer.rawWrite(" ");
                            numberOfSingleSpacesToEmit--;
                        }
                    }
                    else {
                        // No spaces to emit write empty string
                        writer.rawWrite("");
                    }
                }

                // Write the comment line text
                writeTrimmedCurrentLine(text, commentEnd, writer, newLine, pos, nextLineStart);

                pos = nextLineStart;
            }
        }
        else {
            // Single line comment of style //....
            writer.writeComment(text.substring(commentPos, commentEnd));
        }
    }

    function writeTrimmedCurrentLine(text: string, commentEnd: number, writer: EmitTextWriter, newLine: string, pos: number, nextLineStart: number) {
        const end = Math.min(commentEnd, nextLineStart - 1);
        const currentLineText = text.substring(pos, end).replace(/^\s+|\s+$/g, "");
        if (currentLineText) {
            // trimmed forward and ending spaces text
            writer.writeComment(currentLineText);
            if (end !== commentEnd) {
                writer.writeLine();
            }
        }
        else {
            // Empty string - make sure we write empty line
            writer.rawWrite(newLine);
        }
    }

    function calculateIndent(text: string, pos: number, end: number) {
        let currentLineIndent = 0;
        for (; pos < end && isWhiteSpaceSingleLine(text.charCodeAt(pos)); pos++) {
            if (text.charCodeAt(pos) === CharacterCodes.tab) {
                // Tabs = TabSize = indent size and go to next tabStop
                currentLineIndent += getIndentSize() - (currentLineIndent % getIndentSize());
            }
            else {
                // Single space
                currentLineIndent++;
            }
        }

        return currentLineIndent;
    }

    export function hasModifiers(node: Node) {
        return getModifierFlags(node) !== ModifierFlags.None;
    }

    export function hasModifier(node: Node, flags: ModifierFlags): boolean {
        return !!getSelectedModifierFlags(node, flags);
    }

    export function hasStaticModifier(node: Node): boolean {
        return hasModifier(node, ModifierFlags.Static);
    }

    export function hasReadonlyModifier(node: Node): boolean {
        return hasModifier(node, ModifierFlags.Readonly);
    }

    export function getSelectedModifierFlags(node: Node, flags: ModifierFlags): ModifierFlags {
        return getModifierFlags(node) & flags;
    }

    export function getModifierFlags(node: Node): ModifierFlags {
        if (node.modifierFlagsCache & ModifierFlags.HasComputedFlags) {
            return node.modifierFlagsCache & ~ModifierFlags.HasComputedFlags;
        }

        const flags = getModifierFlagsNoCache(node);
        node.modifierFlagsCache = flags | ModifierFlags.HasComputedFlags;
        return flags;
    }

    export function getModifierFlagsNoCache(node: Node): ModifierFlags {

        let flags = ModifierFlags.None;
        if (node.modifiers) {
            for (const modifier of node.modifiers) {
                flags |= modifierToFlag(modifier.kind);
            }
        }

        if (node.flags & NodeFlags.NestedNamespace || (node.kind === SyntaxKind.Identifier && (<Identifier>node).isInJSDocNamespace)) {
            flags |= ModifierFlags.Export;
        }

        return flags;
    }

    export function modifierToFlag(token: SyntaxKind): ModifierFlags {
        switch (token) {
            case SyntaxKind.StaticKeyword: return ModifierFlags.Static;
            case SyntaxKind.PublicKeyword: return ModifierFlags.Public;
            case SyntaxKind.ProtectedKeyword: return ModifierFlags.Protected;
            case SyntaxKind.PrivateKeyword: return ModifierFlags.Private;
            case SyntaxKind.AbstractKeyword: return ModifierFlags.Abstract;
            case SyntaxKind.ExportKeyword: return ModifierFlags.Export;
            case SyntaxKind.DeclareKeyword: return ModifierFlags.Ambient;
            case SyntaxKind.ConstKeyword: return ModifierFlags.Const;
            case SyntaxKind.DefaultKeyword: return ModifierFlags.Default;
            case SyntaxKind.AsyncKeyword: return ModifierFlags.Async;
            case SyntaxKind.ReadonlyKeyword: return ModifierFlags.Readonly;
        }
        return ModifierFlags.None;
    }

    export function isLogicalOperator(token: SyntaxKind): boolean {
        return token === SyntaxKind.BarBarToken
            || token === SyntaxKind.AmpersandAmpersandToken
            || token === SyntaxKind.ExclamationToken;
    }

    export function isAssignmentOperator(token: SyntaxKind): boolean {
        return token >= SyntaxKind.FirstAssignment && token <= SyntaxKind.LastAssignment;
    }

    /** Get `C` given `N` if `N` is in the position `class C extends N` where `N` is an ExpressionWithTypeArguments. */
    export function tryGetClassExtendingExpressionWithTypeArguments(node: Node): ClassLikeDeclaration | undefined {
        const cls = tryGetClassImplementingOrExtendingExpressionWithTypeArguments(node);
        return cls && !cls.isImplements ? cls.class : undefined;
    }

    export interface ClassImplementingOrExtendingExpressionWithTypeArguments {
        readonly class: ClassLikeDeclaration;
        readonly isImplements: boolean;
    }
    export function tryGetClassImplementingOrExtendingExpressionWithTypeArguments(node: Node): ClassImplementingOrExtendingExpressionWithTypeArguments | undefined {
        return isExpressionWithTypeArguments(node)
            && isHeritageClause(node.parent)
            && isClassLike(node.parent.parent)
            ? { class: node.parent.parent, isImplements: node.parent.token === SyntaxKind.ImplementsKeyword }
            : undefined;
    }

    export function isAssignmentExpression(node: Node, excludeCompoundAssignment: true): node is AssignmentExpression<EqualsToken>;
    export function isAssignmentExpression(node: Node, excludeCompoundAssignment?: false): node is AssignmentExpression<AssignmentOperatorToken>;
    export function isAssignmentExpression(node: Node, excludeCompoundAssignment?: boolean): node is AssignmentExpression<AssignmentOperatorToken> {
        return isBinaryExpression(node)
            && (excludeCompoundAssignment
                ? node.operatorToken.kind === SyntaxKind.EqualsToken
                : isAssignmentOperator(node.operatorToken.kind))
            && isLeftHandSideExpression(node.left);
    }

    export function isDestructuringAssignment(node: Node): node is DestructuringAssignment {
        if (isAssignmentExpression(node, /*excludeCompoundAssignment*/ true)) {
            const kind = node.left.kind;
            return kind === SyntaxKind.ObjectLiteralExpression
                || kind === SyntaxKind.ArrayLiteralExpression;
        }

        return false;
    }

    export function isExpressionWithTypeArgumentsInClassExtendsClause(node: Node): node is ExpressionWithTypeArguments {
        return tryGetClassExtendingExpressionWithTypeArguments(node) !== undefined;
    }

    export function isEntityNameExpression(node: Node): node is EntityNameExpression {
        return node.kind === SyntaxKind.Identifier || isPropertyAccessEntityNameExpression(node);
    }

    export function isPropertyAccessEntityNameExpression(node: Node): node is PropertyAccessEntityNameExpression {
        return isPropertyAccessExpression(node) && isEntityNameExpression(node.expression);
    }

    export function tryGetPropertyAccessOrIdentifierToString(expr: Expression): string | undefined {
        if (isPropertyAccessExpression(expr)) {
            return tryGetPropertyAccessOrIdentifierToString(expr.expression) + "." + expr.name;
        }
        if (isIdentifier(expr)) {
            return unescapeLeadingUnderscores(expr.escapedText);
        }
        return undefined;
    }

    export function isPrototypeAccess(node: Node): node is PropertyAccessExpression {
        return isPropertyAccessExpression(node) && node.name.escapedText === "prototype";
    }

    export function isRightSideOfQualifiedNameOrPropertyAccess(node: Node) {
        return (node.parent.kind === SyntaxKind.QualifiedName && (<QualifiedName>node.parent).right === node) ||
            (node.parent.kind === SyntaxKind.PropertyAccessExpression && (<PropertyAccessExpression>node.parent).name === node);
    }

    export function isEmptyObjectLiteral(expression: Node): boolean {
        return expression.kind === SyntaxKind.ObjectLiteralExpression &&
            (<ObjectLiteralExpression>expression).properties.length === 0;
    }

    export function isEmptyArrayLiteral(expression: Node): boolean {
        return expression.kind === SyntaxKind.ArrayLiteralExpression &&
            (<ArrayLiteralExpression>expression).elements.length === 0;
    }

    export function getLocalSymbolForExportDefault(symbol: Symbol) {
        return isExportDefaultSymbol(symbol) ? symbol.declarations[0].localSymbol : undefined;
    }

    function isExportDefaultSymbol(symbol: Symbol): boolean {
        return symbol && length(symbol.declarations) > 0 && hasModifier(symbol.declarations[0], ModifierFlags.Default);
    }

    /** Return ".ts", ".d.ts", or ".tsx", if that is the extension. */
    export function tryExtractTSExtension(fileName: string): string | undefined {
        return find(supportedTSExtensionsForExtractExtension, extension => fileExtensionIs(fileName, extension));
    }
    /**
     * Replace each instance of non-ascii characters by one, two, three, or four escape sequences
     * representing the UTF-8 encoding of the character, and return the expanded char code list.
     */
    function getExpandedCharCodes(input: string): number[] {
        const output: number[] = [];
        const length = input.length;

        for (let i = 0; i < length; i++) {
            const charCode = input.charCodeAt(i);

            // handle utf8
            if (charCode < 0x80) {
                output.push(charCode);
            }
            else if (charCode < 0x800) {
                output.push((charCode >> 6) | 0B11000000);
                output.push((charCode & 0B00111111) | 0B10000000);
            }
            else if (charCode < 0x10000) {
                output.push((charCode >> 12) | 0B11100000);
                output.push(((charCode >> 6) & 0B00111111) | 0B10000000);
                output.push((charCode & 0B00111111) | 0B10000000);
            }
            else if (charCode < 0x20000) {
                output.push((charCode >> 18) | 0B11110000);
                output.push(((charCode >> 12) & 0B00111111) | 0B10000000);
                output.push(((charCode >> 6) & 0B00111111) | 0B10000000);
                output.push((charCode & 0B00111111) | 0B10000000);
            }
            else {
                Debug.assert(false, "Unexpected code point");
            }
        }

        return output;
    }

    const base64Digits = "ABCDEFGHIJKLMNOPQRSTUVWXYZabcdefghijklmnopqrstuvwxyz0123456789+/=";

    /**
     * Converts a string to a base-64 encoded ASCII string.
     */
    export function convertToBase64(input: string): string {
        let result = "";
        const charCodes = getExpandedCharCodes(input);
        let i = 0;
        const length = charCodes.length;
        let byte1: number, byte2: number, byte3: number, byte4: number;

        while (i < length) {
            // Convert every 6-bits in the input 3 character points
            // into a base64 digit
            byte1 = charCodes[i] >> 2;
            byte2 = (charCodes[i] & 0B00000011) << 4 | charCodes[i + 1] >> 4;
            byte3 = (charCodes[i + 1] & 0B00001111) << 2 | charCodes[i + 2] >> 6;
            byte4 = charCodes[i + 2] & 0B00111111;

            // We are out of characters in the input, set the extra
            // digits to 64 (padding character).
            if (i + 1 >= length) {
                byte3 = byte4 = 64;
            }
            else if (i + 2 >= length) {
                byte4 = 64;
            }

            // Write to the output
            result += base64Digits.charAt(byte1) + base64Digits.charAt(byte2) + base64Digits.charAt(byte3) + base64Digits.charAt(byte4);

            i += 3;
        }

        return result;
    }

    function getStringFromExpandedCharCodes(codes: number[]): string {
        let output = "";
        let i = 0;
        const length = codes.length;
        while (i < length) {
            const charCode = codes[i];

            if (charCode < 0x80) {
                output += String.fromCharCode(charCode);
                i++;
            }
            else if ((charCode & 0B11000000) === 0B11000000) {
                let value = charCode & 0B00111111;
                i++;
                let nextCode: number = codes[i];
                while ((nextCode & 0B11000000) === 0B10000000) {
                    value = (value << 6) | (nextCode & 0B00111111);
                    i++;
                    nextCode = codes[i];
                }
                // `value` may be greater than 10FFFF (the maximum unicode codepoint) - JS will just make this into an invalid character for us
                output += String.fromCharCode(value);
            }
            else {
                // We don't want to kill the process when decoding fails (due to a following char byte not
                // following a leading char), so we just print the (bad) value
                output += String.fromCharCode(charCode);
                i++;
            }
        }
        return output;
    }

    export function base64encode(host: { base64encode?(input: string): string } | undefined, input: string): string {
        if (host && host.base64encode) {
            return host.base64encode(input);
        }
        return convertToBase64(input);
    }

    export function base64decode(host: { base64decode?(input: string): string } | undefined, input: string): string {
        if (host && host.base64decode) {
            return host.base64decode(input);
        }
        const length = input.length;
        const expandedCharCodes: number[] = [];
        let i = 0;
        while (i < length) {
            // Stop decoding once padding characters are present
            if (input.charCodeAt(i) === base64Digits.charCodeAt(64)) {
                break;
            }
            // convert 4 input digits into three characters, ignoring padding characters at the end
            const ch1 = base64Digits.indexOf(input[i]);
            const ch2 = base64Digits.indexOf(input[i + 1]);
            const ch3 = base64Digits.indexOf(input[i + 2]);
            const ch4 = base64Digits.indexOf(input[i + 3]);

            const code1 = ((ch1 & 0B00111111) << 2) | ((ch2 >> 4) & 0B00000011);
            const code2 = ((ch2 & 0B00001111) << 4) | ((ch3 >> 2) & 0B00001111);
            const code3 = ((ch3 & 0B00000011) << 6) | (ch4 & 0B00111111);

            if (code2 === 0 && ch3 !== 0) { // code2 decoded to zero, but ch3 was padding - elide code2 and code3
                expandedCharCodes.push(code1);
            }
            else if (code3 === 0 && ch4 !== 0) { // code3 decoded to zero, but ch4 was padding, elide code3
                expandedCharCodes.push(code1, code2);
            }
            else {
                expandedCharCodes.push(code1, code2, code3);
            }
            i += 4;
        }
        return getStringFromExpandedCharCodes(expandedCharCodes);
    }

    export function readJson(path: string, host: { readFile(fileName: string): string | undefined }): object {
        try {
            const jsonText = host.readFile(path);
            if (!jsonText) return {};
            const result = parseConfigFileTextToJson(path, jsonText);
            if (result.error) {
                return {};
            }
            return result.config;
        }
        catch (e) {
            // gracefully handle if readFile fails or returns not JSON
            return {};
        }
    }

    export function directoryProbablyExists(directoryName: string, host: { directoryExists?: (directoryName: string) => boolean }): boolean {
        // if host does not support 'directoryExists' assume that directory will exist
        return !host.directoryExists || host.directoryExists(directoryName);
    }

    const carriageReturnLineFeed = "\r\n";
    const lineFeed = "\n";
    export function getNewLineCharacter(options: CompilerOptions | PrinterOptions, getNewLine?: () => string): string {
        switch (options.newLine) {
            case NewLineKind.CarriageReturnLineFeed:
                return carriageReturnLineFeed;
            case NewLineKind.LineFeed:
                return lineFeed;
        }
        return getNewLine ? getNewLine() : sys ? sys.newLine : carriageReturnLineFeed;
    }

    /**
     * Creates a new TextRange from the provided pos and end.
     *
     * @param pos The start position.
     * @param end The end position.
     */
    export function createRange(pos: number, end: number = pos): TextRange {
        Debug.assert(end >= pos || end === -1);
        return { pos, end };
    }

    /**
     * Creates a new TextRange from a provided range with a new end position.
     *
     * @param range A TextRange.
     * @param end The new end position.
     */
    export function moveRangeEnd(range: TextRange, end: number): TextRange {
        return createRange(range.pos, end);
    }

    /**
     * Creates a new TextRange from a provided range with a new start position.
     *
     * @param range A TextRange.
     * @param pos The new Start position.
     */
    export function moveRangePos(range: TextRange, pos: number): TextRange {
        return createRange(pos, range.end);
    }

    /**
     * Moves the start position of a range past any decorators.
     */
    export function moveRangePastDecorators(node: Node): TextRange {
        return node.decorators && node.decorators.length > 0
            ? moveRangePos(node, node.decorators.end)
            : node;
    }

    /**
     * Moves the start position of a range past any decorators or modifiers.
     */
    export function moveRangePastModifiers(node: Node): TextRange {
        return node.modifiers && node.modifiers.length > 0
            ? moveRangePos(node, node.modifiers.end)
            : moveRangePastDecorators(node);
    }

    /**
     * Determines whether a TextRange has the same start and end positions.
     *
     * @param range A TextRange.
     */
    export function isCollapsedRange(range: TextRange) {
        return range.pos === range.end;
    }

    /**
     * Creates a new TextRange for a token at the provides start position.
     *
     * @param pos The start position.
     * @param token The token.
     */
    export function createTokenRange(pos: number, token: SyntaxKind): TextRange {
        return createRange(pos, pos + tokenToString(token)!.length);
    }

    export function rangeIsOnSingleLine(range: TextRange, sourceFile: SourceFile) {
        return rangeStartIsOnSameLineAsRangeEnd(range, range, sourceFile);
    }

    export function rangeStartPositionsAreOnSameLine(range1: TextRange, range2: TextRange, sourceFile: SourceFile) {
        return positionsAreOnSameLine(getStartPositionOfRange(range1, sourceFile), getStartPositionOfRange(range2, sourceFile), sourceFile);
    }

    export function rangeEndPositionsAreOnSameLine(range1: TextRange, range2: TextRange, sourceFile: SourceFile) {
        return positionsAreOnSameLine(range1.end, range2.end, sourceFile);
    }

    export function rangeStartIsOnSameLineAsRangeEnd(range1: TextRange, range2: TextRange, sourceFile: SourceFile) {
        return positionsAreOnSameLine(getStartPositionOfRange(range1, sourceFile), range2.end, sourceFile);
    }

    export function rangeEndIsOnSameLineAsRangeStart(range1: TextRange, range2: TextRange, sourceFile: SourceFile) {
        return positionsAreOnSameLine(range1.end, getStartPositionOfRange(range2, sourceFile), sourceFile);
    }

    export function isNodeArrayMultiLine(list: NodeArray<Node>, sourceFile: SourceFile): boolean {
        return !positionsAreOnSameLine(list.pos, list.end, sourceFile);
    }

    export function positionsAreOnSameLine(pos1: number, pos2: number, sourceFile: SourceFile) {
        return pos1 === pos2 ||
            getLineOfLocalPosition(sourceFile, pos1) === getLineOfLocalPosition(sourceFile, pos2);
    }

    export function getStartPositionOfRange(range: TextRange, sourceFile: SourceFile) {
        return positionIsSynthesized(range.pos) ? -1 : skipTrivia(sourceFile.text, range.pos);
    }

    /**
     * Determines whether a name was originally the declaration name of an enum or namespace
     * declaration.
     */
    export function isDeclarationNameOfEnumOrNamespace(node: Identifier) {
        const parseNode = getParseTreeNode(node);
        if (parseNode) {
            switch (parseNode.parent.kind) {
                case SyntaxKind.EnumDeclaration:
                case SyntaxKind.ModuleDeclaration:
                    return parseNode === (<EnumDeclaration | ModuleDeclaration>parseNode.parent).name;
            }
        }
        return false;
    }

    export function getInitializedVariables(node: VariableDeclarationList) {
        return filter(node.declarations, isInitializedVariable);
    }

    function isInitializedVariable(node: VariableDeclaration) {
        return node.initializer !== undefined;
    }

    export function isWatchSet(options: CompilerOptions) {
        // Firefox has Object.prototype.watch
        return options.watch && options.hasOwnProperty("watch");
    }

    export function closeFileWatcher(watcher: FileWatcher) {
        watcher.close();
    }

    export function getCheckFlags(symbol: Symbol): CheckFlags {
        return symbol.flags & SymbolFlags.Transient ? (<TransientSymbol>symbol).checkFlags : 0;
    }

    export function getDeclarationModifierFlagsFromSymbol(s: Symbol): ModifierFlags {
        if (s.valueDeclaration) {
            const flags = getCombinedModifierFlags(s.valueDeclaration);
            return s.parent && s.parent.flags & SymbolFlags.Class ? flags : flags & ~ModifierFlags.AccessibilityModifier;
        }
        if (getCheckFlags(s) & CheckFlags.Synthetic) {
            const checkFlags = (<TransientSymbol>s).checkFlags;
            const accessModifier = checkFlags & CheckFlags.ContainsPrivate ? ModifierFlags.Private :
                checkFlags & CheckFlags.ContainsPublic ? ModifierFlags.Public :
                ModifierFlags.Protected;
            const staticModifier = checkFlags & CheckFlags.ContainsStatic ? ModifierFlags.Static : 0;
            return accessModifier | staticModifier;
        }
        if (s.flags & SymbolFlags.Prototype) {
            return ModifierFlags.Public | ModifierFlags.Static;
        }
        return 0;
    }

    export function skipAlias(symbol: Symbol, checker: TypeChecker) {
        return symbol.flags & SymbolFlags.Alias ? checker.getAliasedSymbol(symbol) : symbol;
    }

    /** See comment on `declareModuleMember` in `binder.ts`. */
    export function getCombinedLocalAndExportSymbolFlags(symbol: Symbol): SymbolFlags {
        return symbol.exportSymbol ? symbol.exportSymbol.flags | symbol.flags : symbol.flags;
    }

    export function isWriteOnlyAccess(node: Node) {
        return accessKind(node) === AccessKind.Write;
    }

    export function isWriteAccess(node: Node) {
        return accessKind(node) !== AccessKind.Read;
    }

    const enum AccessKind {
        /** Only reads from a variable. */
        Read,
        /** Only writes to a variable without using the result. E.g.: `x++;`. */
        Write,
        /** Writes to a variable and uses the result as an expression. E.g.: `f(x++);`. */
        ReadWrite
    }
    function accessKind(node: Node): AccessKind {
        const { parent } = node;
        if (!parent) return AccessKind.Read;

        switch (parent.kind) {
            case SyntaxKind.ParenthesizedExpression:
                return accessKind(parent);
            case SyntaxKind.PostfixUnaryExpression:
            case SyntaxKind.PrefixUnaryExpression:
                const { operator } = parent as PrefixUnaryExpression | PostfixUnaryExpression;
                return operator === SyntaxKind.PlusPlusToken || operator === SyntaxKind.MinusMinusToken ? writeOrReadWrite() : AccessKind.Read;
            case SyntaxKind.BinaryExpression:
                const { left, operatorToken } = parent as BinaryExpression;
                return left === node && isAssignmentOperator(operatorToken.kind) ?
                    operatorToken.kind === SyntaxKind.EqualsToken ? AccessKind.Write : writeOrReadWrite()
                    : AccessKind.Read;
            case SyntaxKind.PropertyAccessExpression:
                return (parent as PropertyAccessExpression).name !== node ? AccessKind.Read : accessKind(parent);
            case SyntaxKind.PropertyAssignment: {
                const parentAccess = accessKind(parent.parent);
                // In `({ x: varname }) = { x: 1 }`, the left `x` is a read, the right `x` is a write.
                return node === (parent as PropertyAssignment).name ? reverseAccessKind(parentAccess) : parentAccess;
            }
            case SyntaxKind.ShorthandPropertyAssignment:
                // Assume it's the local variable being accessed, since we don't check public properties for --noUnusedLocals.
                return node === (parent as ShorthandPropertyAssignment).objectAssignmentInitializer ? AccessKind.Read : accessKind(parent.parent);
            case SyntaxKind.ArrayLiteralExpression:
                return accessKind(parent);
            default:
                return AccessKind.Read;
        }

        function writeOrReadWrite(): AccessKind {
            // If grandparent is not an ExpressionStatement, this is used as an expression in addition to having a side effect.
            return parent.parent && skipParenthesesUp(parent.parent).kind === SyntaxKind.ExpressionStatement ? AccessKind.Write : AccessKind.ReadWrite;
        }
    }
    function reverseAccessKind(a: AccessKind): AccessKind {
        switch (a) {
            case AccessKind.Read:
                return AccessKind.Write;
            case AccessKind.Write:
                return AccessKind.Read;
            case AccessKind.ReadWrite:
                return AccessKind.ReadWrite;
            default:
                return Debug.assertNever(a);
        }
    }

    export function compareDataObjects(dst: any, src: any): boolean {
        if (!dst || !src || Object.keys(dst).length !== Object.keys(src).length) {
            return false;
        }

        for (const e in dst) {
            if (typeof dst[e] === "object") {
                if (!compareDataObjects(dst[e], src[e])) {
                    return false;
                }
            }
            else if (typeof dst[e] !== "function") {
                if (dst[e] !== src[e]) {
                    return false;
                }
            }
        }
        return true;
    }

    /**
     * clears already present map by calling onDeleteExistingValue callback before deleting that key/value
     */
    export function clearMap<T>(map: { forEach: Map<T>["forEach"]; clear: Map<T>["clear"]; }, onDeleteValue: (valueInMap: T, key: string) => void) {
        // Remove all
        map.forEach(onDeleteValue);
        map.clear();
    }

    export interface MutateMapOptions<T, U> {
        createNewValue(key: string, valueInNewMap: U): T;
        onDeleteValue(existingValue: T, key: string): void;

        /**
         * If present this is called with the key when there is value for that key both in new map as well as existing map provided
         * Caller can then decide to update or remove this key.
         * If the key is removed, caller will get callback of createNewValue for that key.
         * If this callback is not provided, the value of such keys is not updated.
         */
        onExistingValue?(existingValue: T, valueInNewMap: U, key: string): void;
    }

    /**
     * Mutates the map with newMap such that keys in map will be same as newMap.
     */
    export function mutateMap<T, U>(map: Map<T>, newMap: ReadonlyMap<U>, options: MutateMapOptions<T, U>) {
        const { createNewValue, onDeleteValue, onExistingValue } = options;
        // Needs update
        map.forEach((existingValue, key) => {
            const valueInNewMap = newMap.get(key);
            // Not present any more in new map, remove it
            if (valueInNewMap === undefined) {
                map.delete(key);
                onDeleteValue(existingValue, key);
            }
            // If present notify about existing values
            else if (onExistingValue) {
                onExistingValue(existingValue, valueInNewMap, key);
            }
        });

        // Add new values that are not already present
        newMap.forEach((valueInNewMap, key) => {
            if (!map.has(key)) {
                // New values
                map.set(key, createNewValue(key, valueInNewMap));
            }
        });
    }

    /** Calls `callback` on `directory` and every ancestor directory it has, returning the first defined result. */
    export function forEachAncestorDirectory<T>(directory: string, callback: (directory: string) => T | undefined): T | undefined {
        while (true) {
            const result = callback(directory);
            if (result !== undefined) {
                return result;
            }

            const parentPath = getDirectoryPath(directory);
            if (parentPath === directory) {
                return undefined;
            }

            directory = parentPath;
        }
    }

    // Return true if the given type is the constructor type for an abstract class
    export function isAbstractConstructorType(type: Type): boolean {
        return !!(getObjectFlags(type) & ObjectFlags.Anonymous) && !!type.symbol && isAbstractConstructorSymbol(type.symbol);
    }

    export function isAbstractConstructorSymbol(symbol: Symbol): boolean {
        if (symbol.flags & SymbolFlags.Class) {
            const declaration = getClassLikeDeclarationOfSymbol(symbol);
            return !!declaration && hasModifier(declaration, ModifierFlags.Abstract);
        }
        return false;
    }

    export function getClassLikeDeclarationOfSymbol(symbol: Symbol): ClassLikeDeclaration | undefined {
        return find(symbol.declarations, isClassLike);
    }

    export function getObjectFlags(type: Type): ObjectFlags {
        return type.flags & TypeFlags.ObjectFlagsType ? (<ObjectFlagsType>type).objectFlags : 0;
    }

    export function typeHasCallOrConstructSignatures(type: Type, checker: TypeChecker) {
        return checker.getSignaturesOfType(type, SignatureKind.Call).length !== 0 || checker.getSignaturesOfType(type, SignatureKind.Construct).length !== 0;
    }

    export function forSomeAncestorDirectory(directory: string, callback: (directory: string) => boolean): boolean {
        return !!forEachAncestorDirectory(directory, d => callback(d) ? true : undefined);
    }

    export function isUMDExportSymbol(symbol: Symbol | undefined): boolean {
        return !!symbol && !!symbol.declarations && !!symbol.declarations[0] && isNamespaceExportDeclaration(symbol.declarations[0]);
    }

    export function showModuleSpecifier({ moduleSpecifier }: ImportDeclaration): string {
        return isStringLiteral(moduleSpecifier) ? moduleSpecifier.text : getTextOfNode(moduleSpecifier);
    }

    export function getLastChild(node: Node): Node | undefined {
        let lastChild: Node | undefined;
        forEachChild(node,
            child => {
                if (nodeIsPresent(child)) lastChild = child;
            },
            children => {
                // As an optimization, jump straight to the end of the list.
                for (let i = children.length - 1; i >= 0; i--) {
                    if (nodeIsPresent(children[i])) {
                        lastChild = children[i];
                        break;
                    }
                }
            });
        return lastChild;
    }

    /** Add a value to a set, and return true if it wasn't already present. */
    export function addToSeen(seen: Map<true>, key: string | number): boolean;
    export function addToSeen<T>(seen: Map<T>, key: string | number, value: T): boolean;
    export function addToSeen<T>(seen: Map<T>, key: string | number, value: T = true as any): boolean {
        key = String(key);
        if (seen.has(key)) {
            return false;
        }
        seen.set(key, value);
        return true;
    }

    export function isObjectTypeDeclaration(node: Node): node is ObjectTypeDeclaration {
        return isClassLike(node) || isInterfaceDeclaration(node) || isTypeLiteralNode(node);
    }

    export function isTypeNodeKind(kind: SyntaxKind) {
        return (kind >= SyntaxKind.FirstTypeNode && kind <= SyntaxKind.LastTypeNode)
            || kind === SyntaxKind.AnyKeyword
            || kind === SyntaxKind.UnknownKeyword
            || kind === SyntaxKind.NumberKeyword
            || kind === SyntaxKind.BigIntKeyword
            || kind === SyntaxKind.ObjectKeyword
            || kind === SyntaxKind.BooleanKeyword
            || kind === SyntaxKind.StringKeyword
            || kind === SyntaxKind.SymbolKeyword
            || kind === SyntaxKind.ThisKeyword
            || kind === SyntaxKind.VoidKeyword
            || kind === SyntaxKind.UndefinedKeyword
            || kind === SyntaxKind.NullKeyword
            || kind === SyntaxKind.NeverKeyword
            || kind === SyntaxKind.ExpressionWithTypeArguments
            || kind === SyntaxKind.JSDocAllType
            || kind === SyntaxKind.JSDocUnknownType
            || kind === SyntaxKind.JSDocNullableType
            || kind === SyntaxKind.JSDocNonNullableType
            || kind === SyntaxKind.JSDocOptionalType
            || kind === SyntaxKind.JSDocFunctionType
            || kind === SyntaxKind.JSDocVariadicType;
    }

    export function isAccessExpression(node: Node): node is AccessExpression {
        return node.kind === SyntaxKind.PropertyAccessExpression || node.kind === SyntaxKind.ElementAccessExpression;
    }

    export function isBundleFileTextLike(section: BundleFileSection): section is BundleFileTextLike {
        switch (section.kind) {
            case BundleFileSectionKind.Text:
            case BundleFileSectionKind.Internal:
                return true;
            default:
                return false;
        }
    }
}

// eslint-disable-next-line no-redeclare
namespace ts {
    export function getDefaultLibFileName(options: CompilerOptions): string {
        switch (options.target) {
            case ScriptTarget.ESNext:
                return "lib.esnext.full.d.ts";
            case ScriptTarget.ES2020:
                return "lib.es2020.full.d.ts";
            case ScriptTarget.ES2019:
                return "lib.es2019.full.d.ts";
            case ScriptTarget.ES2018:
                return "lib.es2018.full.d.ts";
            case ScriptTarget.ES2017:
                return "lib.es2017.full.d.ts";
            case ScriptTarget.ES2016:
                return "lib.es2016.full.d.ts";
            case ScriptTarget.ES2015:
                return "lib.es6.d.ts";  // We don't use lib.es2015.full.d.ts due to breaking change.
            default:
                return "lib.d.ts";
        }
    }

    export function textSpanEnd(span: TextSpan) {
        return span.start + span.length;
    }

    export function textSpanIsEmpty(span: TextSpan) {
        return span.length === 0;
    }

    export function textSpanContainsPosition(span: TextSpan, position: number) {
        return position >= span.start && position < textSpanEnd(span);
    }

    /* @internal */
    export function textRangeContainsPositionInclusive(span: TextRange, position: number): boolean {
        return position >= span.pos && position <= span.end;
    }

    // Returns true if 'span' contains 'other'.
    export function textSpanContainsTextSpan(span: TextSpan, other: TextSpan) {
        return other.start >= span.start && textSpanEnd(other) <= textSpanEnd(span);
    }

    export function textSpanOverlapsWith(span: TextSpan, other: TextSpan) {
        return textSpanOverlap(span, other) !== undefined;
    }

    export function textSpanOverlap(span1: TextSpan, span2: TextSpan): TextSpan | undefined {
        const overlap = textSpanIntersection(span1, span2);
        return overlap && overlap.length === 0 ? undefined : overlap;
    }

    export function textSpanIntersectsWithTextSpan(span: TextSpan, other: TextSpan) {
        return decodedTextSpanIntersectsWith(span.start, span.length, other.start, other.length);
    }

    export function textSpanIntersectsWith(span: TextSpan, start: number, length: number) {
        return decodedTextSpanIntersectsWith(span.start, span.length, start, length);
    }

    export function decodedTextSpanIntersectsWith(start1: number, length1: number, start2: number, length2: number) {
        const end1 = start1 + length1;
        const end2 = start2 + length2;
        return start2 <= end1 && end2 >= start1;
    }

    export function textSpanIntersectsWithPosition(span: TextSpan, position: number) {
        return position <= textSpanEnd(span) && position >= span.start;
    }

    export function textSpanIntersection(span1: TextSpan, span2: TextSpan): TextSpan | undefined {
        const start = Math.max(span1.start, span2.start);
        const end = Math.min(textSpanEnd(span1), textSpanEnd(span2));
        return start <= end ? createTextSpanFromBounds(start, end) : undefined;
    }

    export function createTextSpan(start: number, length: number): TextSpan {
        if (start < 0) {
            throw new Error("start < 0");
        }
        if (length < 0) {
            throw new Error("length < 0");
        }

        return { start, length };
    }

    export function createTextSpanFromBounds(start: number, end: number) {
        return createTextSpan(start, end - start);
    }

    export function textChangeRangeNewSpan(range: TextChangeRange) {
        return createTextSpan(range.span.start, range.newLength);
    }

    export function textChangeRangeIsUnchanged(range: TextChangeRange) {
        return textSpanIsEmpty(range.span) && range.newLength === 0;
    }

    export function createTextChangeRange(span: TextSpan, newLength: number): TextChangeRange {
        if (newLength < 0) {
            throw new Error("newLength < 0");
        }

        return { span, newLength };
    }

    export let unchangedTextChangeRange = createTextChangeRange(createTextSpan(0, 0), 0); // eslint-disable-line prefer-const

    /**
     * Called to merge all the changes that occurred across several versions of a script snapshot
     * into a single change.  i.e. if a user keeps making successive edits to a script we will
     * have a text change from V1 to V2, V2 to V3, ..., Vn.
     *
     * This function will then merge those changes into a single change range valid between V1 and
     * Vn.
     */
    export function collapseTextChangeRangesAcrossMultipleVersions(changes: ReadonlyArray<TextChangeRange>): TextChangeRange {
        if (changes.length === 0) {
            return unchangedTextChangeRange;
        }

        if (changes.length === 1) {
            return changes[0];
        }

        // We change from talking about { { oldStart, oldLength }, newLength } to { oldStart, oldEnd, newEnd }
        // as it makes things much easier to reason about.
        const change0 = changes[0];

        let oldStartN = change0.span.start;
        let oldEndN = textSpanEnd(change0.span);
        let newEndN = oldStartN + change0.newLength;

        for (let i = 1; i < changes.length; i++) {
            const nextChange = changes[i];

            // Consider the following case:
            // i.e. two edits.  The first represents the text change range { { 10, 50 }, 30 }.  i.e. The span starting
            // at 10, with length 50 is reduced to length 30.  The second represents the text change range { { 30, 30 }, 40 }.
            // i.e. the span starting at 30 with length 30 is increased to length 40.
            //
            //      0         10        20        30        40        50        60        70        80        90        100
            //      -------------------------------------------------------------------------------------------------------
            //                |                                                 /
            //                |                                            /----
            //  T1            |                                       /----
            //                |                                  /----
            //                |                             /----
            //      -------------------------------------------------------------------------------------------------------
            //                                     |                            \
            //                                     |                               \
            //   T2                                |                                 \
            //                                     |                                   \
            //                                     |                                      \
            //      -------------------------------------------------------------------------------------------------------
            //
            // Merging these turns out to not be too difficult.  First, determining the new start of the change is trivial
            // it's just the min of the old and new starts.  i.e.:
            //
            //      0         10        20        30        40        50        60        70        80        90        100
            //      ------------------------------------------------------------*------------------------------------------
            //                |                                                 /
            //                |                                            /----
            //  T1            |                                       /----
            //                |                                  /----
            //                |                             /----
            //      ----------------------------------------$-------------------$------------------------------------------
            //                .                    |                            \
            //                .                    |                               \
            //   T2           .                    |                                 \
            //                .                    |                                   \
            //                .                    |                                      \
            //      ----------------------------------------------------------------------*--------------------------------
            //
            // (Note the dots represent the newly inferred start.
            // Determining the new and old end is also pretty simple.  Basically it boils down to paying attention to the
            // absolute positions at the asterisks, and the relative change between the dollar signs. Basically, we see
            // which if the two $'s precedes the other, and we move that one forward until they line up.  in this case that
            // means:
            //
            //      0         10        20        30        40        50        60        70        80        90        100
            //      --------------------------------------------------------------------------------*----------------------
            //                |                                                                     /
            //                |                                                                /----
            //  T1            |                                                           /----
            //                |                                                      /----
            //                |                                                 /----
            //      ------------------------------------------------------------$------------------------------------------
            //                .                    |                            \
            //                .                    |                               \
            //   T2           .                    |                                 \
            //                .                    |                                   \
            //                .                    |                                      \
            //      ----------------------------------------------------------------------*--------------------------------
            //
            // In other words (in this case), we're recognizing that the second edit happened after where the first edit
            // ended with a delta of 20 characters (60 - 40).  Thus, if we go back in time to where the first edit started
            // that's the same as if we started at char 80 instead of 60.
            //
            // As it so happens, the same logic applies if the second edit precedes the first edit.  In that case rather
            // than pushing the first edit forward to match the second, we'll push the second edit forward to match the
            // first.
            //
            // In this case that means we have { oldStart: 10, oldEnd: 80, newEnd: 70 } or, in TextChangeRange
            // semantics: { { start: 10, length: 70 }, newLength: 60 }
            //
            // The math then works out as follows.
            // If we have { oldStart1, oldEnd1, newEnd1 } and { oldStart2, oldEnd2, newEnd2 } then we can compute the
            // final result like so:
            //
            // {
            //      oldStart3: Min(oldStart1, oldStart2),
            //      oldEnd3: Max(oldEnd1, oldEnd1 + (oldEnd2 - newEnd1)),
            //      newEnd3: Max(newEnd2, newEnd2 + (newEnd1 - oldEnd2))
            // }

            const oldStart1 = oldStartN;
            const oldEnd1 = oldEndN;
            const newEnd1 = newEndN;

            const oldStart2 = nextChange.span.start;
            const oldEnd2 = textSpanEnd(nextChange.span);
            const newEnd2 = oldStart2 + nextChange.newLength;

            oldStartN = Math.min(oldStart1, oldStart2);
            oldEndN = Math.max(oldEnd1, oldEnd1 + (oldEnd2 - newEnd1));
            newEndN = Math.max(newEnd2, newEnd2 + (newEnd1 - oldEnd2));
        }

        return createTextChangeRange(createTextSpanFromBounds(oldStartN, oldEndN), /*newLength*/ newEndN - oldStartN);
    }

    export function getTypeParameterOwner(d: Declaration): Declaration | undefined {
        if (d && d.kind === SyntaxKind.TypeParameter) {
            for (let current: Node = d; current; current = current.parent) {
                if (isFunctionLike(current) || isClassLike(current) || current.kind === SyntaxKind.InterfaceDeclaration) {
                    return <Declaration>current;
                }
            }
        }
    }

    export type ParameterPropertyDeclaration = ParameterDeclaration & { parent: ConstructorDeclaration, name: Identifier };
    export function isParameterPropertyDeclaration(node: Node): node is ParameterPropertyDeclaration {
        return hasModifier(node, ModifierFlags.ParameterPropertyModifier) && node.parent.kind === SyntaxKind.Constructor;
    }

    export function isEmptyBindingPattern(node: BindingName): node is BindingPattern {
        if (isBindingPattern(node)) {
            return every(node.elements, isEmptyBindingElement);
        }
        return false;
    }

    export function isEmptyBindingElement(node: BindingElement): boolean {
        if (isOmittedExpression(node)) {
            return true;
        }
        return isEmptyBindingPattern(node.name);
    }

    export function walkUpBindingElementsAndPatterns(binding: BindingElement): VariableDeclaration | ParameterDeclaration {
        let node = binding.parent;
        while (isBindingElement(node.parent)) {
            node = node.parent.parent;
        }
        return node.parent;
    }

    function getCombinedFlags(node: Node, getFlags: (n: Node) => number): number {
        if (isBindingElement(node)) {
            node = walkUpBindingElementsAndPatterns(node);
        }
        let flags = getFlags(node);
        if (node.kind === SyntaxKind.VariableDeclaration) {
            node = node.parent;
        }
        if (node && node.kind === SyntaxKind.VariableDeclarationList) {
            flags |= getFlags(node);
            node = node.parent;
        }
        if (node && node.kind === SyntaxKind.VariableStatement) {
            flags |= getFlags(node);
        }
        return flags;
    }

    export function getCombinedModifierFlags(node: Declaration): ModifierFlags {
        return getCombinedFlags(node, getModifierFlags);
    }

    // Returns the node flags for this node and all relevant parent nodes.  This is done so that
    // nodes like variable declarations and binding elements can returned a view of their flags
    // that includes the modifiers from their container.  i.e. flags like export/declare aren't
    // stored on the variable declaration directly, but on the containing variable statement
    // (if it has one).  Similarly, flags for let/const are store on the variable declaration
    // list.  By calling this function, all those flags are combined so that the client can treat
    // the node as if it actually had those flags.
    export function getCombinedNodeFlags(node: Node): NodeFlags {
        return getCombinedFlags(node, n => n.flags);
    }

    /**
     * Checks to see if the locale is in the appropriate format,
     * and if it is, attempts to set the appropriate language.
     */
    export function validateLocaleAndSetLanguage(
        locale: string,
        sys: { getExecutingFilePath(): string, resolvePath(path: string): string, fileExists(fileName: string): boolean, readFile(fileName: string): string | undefined },
        errors?: Push<Diagnostic>) {
        const matchResult = /^([a-z]+)([_\-]([a-z]+))?$/.exec(locale.toLowerCase());

        if (!matchResult) {
            if (errors) {
                errors.push(createCompilerDiagnostic(Diagnostics.Locale_must_be_of_the_form_language_or_language_territory_For_example_0_or_1, "en", "ja-jp"));
            }
            return;
        }

        const language = matchResult[1];
        const territory = matchResult[3];

        // First try the entire locale, then fall back to just language if that's all we have.
        // Either ways do not fail, and fallback to the English diagnostic strings.
        if (!trySetLanguageAndTerritory(language, territory, errors)) {
            trySetLanguageAndTerritory(language, /*territory*/ undefined, errors);
        }

        // Set the UI locale for string collation
        setUILocale(locale);

        function trySetLanguageAndTerritory(language: string, territory: string | undefined, errors?: Push<Diagnostic>): boolean {
            const compilerFilePath = normalizePath(sys.getExecutingFilePath());
            const containingDirectoryPath = getDirectoryPath(compilerFilePath);

            let filePath = combinePaths(containingDirectoryPath, language);

            if (territory) {
                filePath = filePath + "-" + territory;
            }

            filePath = sys.resolvePath(combinePaths(filePath, "diagnosticMessages.generated.json"));

            if (!sys.fileExists(filePath)) {
                return false;
            }

            // TODO: Add codePage support for readFile?
            let fileContents: string | undefined = "";
            try {
                fileContents = sys.readFile(filePath);
            }
            catch (e) {
                if (errors) {
                    errors.push(createCompilerDiagnostic(Diagnostics.Unable_to_open_file_0, filePath));
                }
                return false;
            }
            try {
                // making clear this is a global mutation!
                // eslint-disable-next-line @typescript-eslint/no-unnecessary-qualifier
                ts.localizedDiagnosticMessages = JSON.parse(fileContents!);
            }
            catch {
                if (errors) {
                    errors.push(createCompilerDiagnostic(Diagnostics.Corrupted_locale_file_0, filePath));
                }
                return false;
            }

            return true;
        }
    }

    export function getOriginalNode(node: Node): Node;
    export function getOriginalNode<T extends Node>(node: Node, nodeTest: (node: Node) => node is T): T;
    export function getOriginalNode(node: Node | undefined): Node | undefined;
    export function getOriginalNode<T extends Node>(node: Node | undefined, nodeTest: (node: Node | undefined) => node is T): T | undefined;
    export function getOriginalNode(node: Node | undefined, nodeTest?: (node: Node | undefined) => boolean): Node | undefined {
        if (node) {
            while (node.original !== undefined) {
                node = node.original;
            }
        }

        return !nodeTest || nodeTest(node) ? node : undefined;
    }

    /**
     * Gets a value indicating whether a node originated in the parse tree.
     *
     * @param node The node to test.
     */
    export function isParseTreeNode(node: Node): boolean {
        return (node.flags & NodeFlags.Synthesized) === 0;
    }

    /**
     * Gets the original parse tree node for a node.
     *
     * @param node The original node.
     * @returns The original parse tree node if found; otherwise, undefined.
     */
    export function getParseTreeNode(node: Node): Node;

    /**
     * Gets the original parse tree node for a node.
     *
     * @param node The original node.
     * @param nodeTest A callback used to ensure the correct type of parse tree node is returned.
     * @returns The original parse tree node if found; otherwise, undefined.
     */
    export function getParseTreeNode<T extends Node>(node: Node | undefined, nodeTest?: (node: Node) => node is T): T | undefined;
    export function getParseTreeNode(node: Node | undefined, nodeTest?: (node: Node) => boolean): Node | undefined {
        if (node === undefined || isParseTreeNode(node)) {
            return node;
        }

        node = getOriginalNode(node);

        if (isParseTreeNode(node) && (!nodeTest || nodeTest(node))) {
            return node;
        }

        return undefined;
    }

    /** Add an extra underscore to identifiers that start with two underscores to avoid issues with magic names like '__proto__' */
    export function escapeLeadingUnderscores(identifier: string): __String {
        return (identifier.length >= 2 && identifier.charCodeAt(0) === CharacterCodes._ && identifier.charCodeAt(1) === CharacterCodes._ ? "_" + identifier : identifier) as __String;
    }

    /**
     * Remove extra underscore from escaped identifier text content.
     *
     * @param identifier The escaped identifier text.
     * @returns The unescaped identifier text.
     */
    export function unescapeLeadingUnderscores(identifier: __String): string {
        const id = identifier as string;
        return id.length >= 3 && id.charCodeAt(0) === CharacterCodes._ && id.charCodeAt(1) === CharacterCodes._ && id.charCodeAt(2) === CharacterCodes._ ? id.substr(1) : id;
    }

    export function idText(identifier: Identifier): string {
        return unescapeLeadingUnderscores(identifier.escapedText);
    }
    export function symbolName(symbol: Symbol): string {
        return unescapeLeadingUnderscores(symbol.escapedName);
    }

    /**
     * A JSDocTypedef tag has an _optional_ name field - if a name is not directly present, we should
     * attempt to draw the name from the node the declaration is on (as that declaration is what its' symbol
     * will be merged with)
     */
    function nameForNamelessJSDocTypedef(declaration: JSDocTypedefTag): Identifier | undefined {
        const hostNode = declaration.parent.parent;
        if (!hostNode) {
            return undefined;
        }
        // Covers classes, functions - any named declaration host node
        if (isDeclaration(hostNode)) {
            return getDeclarationIdentifier(hostNode);
        }
        // Covers remaining cases (returning undefined if none match).
        switch (hostNode.kind) {
            case SyntaxKind.VariableStatement:
                if (hostNode.declarationList && hostNode.declarationList.declarations[0]) {
                    return getDeclarationIdentifier(hostNode.declarationList.declarations[0]);
                }
                break;
            case SyntaxKind.ExpressionStatement:
                const expr = hostNode.expression;
                switch (expr.kind) {
                    case SyntaxKind.PropertyAccessExpression:
                        return (expr as PropertyAccessExpression).name;
                    case SyntaxKind.ElementAccessExpression:
                        const arg = (expr as ElementAccessExpression).argumentExpression;
                        if (isIdentifier(arg)) {
                            return arg;
                        }
                }
                break;
            case SyntaxKind.ParenthesizedExpression: {
                return getDeclarationIdentifier(hostNode.expression);
            }
            case SyntaxKind.LabeledStatement: {
                if (isDeclaration(hostNode.statement) || isExpression(hostNode.statement)) {
                    return getDeclarationIdentifier(hostNode.statement);
                }
                break;
            }
        }
    }

    function getDeclarationIdentifier(node: Declaration | Expression): Identifier | undefined {
        const name = getNameOfDeclaration(node);
        return name && isIdentifier(name) ? name : undefined;
    }

    export function getNameOfJSDocTypedef(declaration: JSDocTypedefTag): Identifier | undefined {
        return declaration.name || nameForNamelessJSDocTypedef(declaration);
    }

    /** @internal */
    export function isNamedDeclaration(node: Node): node is NamedDeclaration & { name: DeclarationName } {
        return !!(node as NamedDeclaration).name; // A 'name' property should always be a DeclarationName.
    }

    /** @internal */
    export function getNonAssignedNameOfDeclaration(declaration: Declaration | Expression): DeclarationName | undefined {
        switch (declaration.kind) {
            case SyntaxKind.Identifier:
                return declaration as Identifier;
            case SyntaxKind.JSDocPropertyTag:
            case SyntaxKind.JSDocParameterTag: {
                const { name } = declaration as JSDocPropertyLikeTag;
                if (name.kind === SyntaxKind.QualifiedName) {
                    return name.right;
                }
                break;
            }
            case SyntaxKind.CallExpression:
            case SyntaxKind.BinaryExpression: {
                const expr = declaration as BinaryExpression | CallExpression;
                switch (getAssignmentDeclarationKind(expr)) {
                    case AssignmentDeclarationKind.ExportsProperty:
                    case AssignmentDeclarationKind.ThisProperty:
                    case AssignmentDeclarationKind.Property:
                    case AssignmentDeclarationKind.PrototypeProperty:
                        return ((expr as BinaryExpression).left as PropertyAccessExpression).name;
                    case AssignmentDeclarationKind.ObjectDefinePropertyValue:
                    case AssignmentDeclarationKind.ObjectDefinePropertyExports:
                    case AssignmentDeclarationKind.ObjectDefinePrototypeProperty:
                        return (expr as BindableObjectDefinePropertyCall).arguments[1];
                    default:
                        return undefined;
                }
            }
            case SyntaxKind.JSDocTypedefTag:
                return getNameOfJSDocTypedef(declaration as JSDocTypedefTag);
            case SyntaxKind.ExportAssignment: {
                const { expression } = declaration as ExportAssignment;
                return isIdentifier(expression) ? expression : undefined;
            }
        }
        return (declaration as NamedDeclaration).name;
    }

    export function getNameOfDeclaration(declaration: Declaration | Expression): DeclarationName | undefined {
        if (declaration === undefined) return undefined;
        return getNonAssignedNameOfDeclaration(declaration) ||
            (isFunctionExpression(declaration) || isClassExpression(declaration) ? getAssignedName(declaration) : undefined);
    }

    function getAssignedName(node: Node): DeclarationName | undefined {
        if (!node.parent) {
            return undefined;
        }
        else if (isPropertyAssignment(node.parent) || isBindingElement(node.parent)) {
            return node.parent.name;
        }
        else if (isBinaryExpression(node.parent) && node === node.parent.right) {
            if (isIdentifier(node.parent.left)) {
                return node.parent.left;
            }
            else if (isPropertyAccessExpression(node.parent.left)) {
                return node.parent.left.name;
            }
        }
        else if (isVariableDeclaration(node.parent) && isIdentifier(node.parent.name)) {
            return node.parent.name;
        }
    }

    /**
     * Gets the JSDoc parameter tags for the node if present.
     *
     * @remarks Returns any JSDoc param tag whose name matches the provided
     * parameter, whether a param tag on a containing function
     * expression, or a param tag on a variable declaration whose
     * initializer is the containing function. The tags closest to the
     * node are returned first, so in the previous example, the param
     * tag on the containing function expression would be first.
     *
     * For binding patterns, parameter tags are matched by position.
     */
    export function getJSDocParameterTags(param: ParameterDeclaration): ReadonlyArray<JSDocParameterTag> {
        if (param.name) {
            if (isIdentifier(param.name)) {
                const name = param.name.escapedText;
                return getJSDocTags(param.parent).filter((tag): tag is JSDocParameterTag => isJSDocParameterTag(tag) && isIdentifier(tag.name) && tag.name.escapedText === name);
            }
            else {
                const i = param.parent.parameters.indexOf(param);
                Debug.assert(i > -1, "Parameters should always be in their parents' parameter list");
                const paramTags = getJSDocTags(param.parent).filter(isJSDocParameterTag);
                if (i < paramTags.length) {
                    return [paramTags[i]];
                }
            }
        }
        // return empty array for: out-of-order binding patterns and JSDoc function syntax, which has un-named parameters
        return emptyArray;
    }

    /**
     * Gets the JSDoc type parameter tags for the node if present.
     *
     * @remarks Returns any JSDoc template tag whose names match the provided
     * parameter, whether a template tag on a containing function
     * expression, or a template tag on a variable declaration whose
     * initializer is the containing function. The tags closest to the
     * node are returned first, so in the previous example, the template
     * tag on the containing function expression would be first.
     */
    export function getJSDocTypeParameterTags(param: TypeParameterDeclaration): ReadonlyArray<JSDocTemplateTag> {
        const name = param.name.escapedText;
        return getJSDocTags(param.parent).filter((tag): tag is JSDocTemplateTag =>
            isJSDocTemplateTag(tag) && tag.typeParameters.some(tp => tp.name.escapedText === name));
    }

    /**
     * Return true if the node has JSDoc parameter tags.
     *
     * @remarks Includes parameter tags that are not directly on the node,
     * for example on a variable declaration whose initializer is a function expression.
     */
    export function hasJSDocParameterTags(node: FunctionLikeDeclaration | SignatureDeclaration): boolean {
        return !!getFirstJSDocTag(node, isJSDocParameterTag);
    }

    /** Gets the JSDoc augments tag for the node if present */
    export function getJSDocAugmentsTag(node: Node): JSDocAugmentsTag | undefined {
        return getFirstJSDocTag(node, isJSDocAugmentsTag);
    }

    /** Gets the JSDoc class tag for the node if present */
    export function getJSDocClassTag(node: Node): JSDocClassTag | undefined {
        return getFirstJSDocTag(node, isJSDocClassTag);
    }

    /** Gets the JSDoc enum tag for the node if present */
    export function getJSDocEnumTag(node: Node): JSDocEnumTag | undefined {
        return getFirstJSDocTag(node, isJSDocEnumTag);
    }

    /** Gets the JSDoc this tag for the node if present */
    export function getJSDocThisTag(node: Node): JSDocThisTag | undefined {
        return getFirstJSDocTag(node, isJSDocThisTag);
    }

    /** Gets the JSDoc return tag for the node if present */
    export function getJSDocReturnTag(node: Node): JSDocReturnTag | undefined {
        return getFirstJSDocTag(node, isJSDocReturnTag);
    }

    /** Gets the JSDoc template tag for the node if present */
    export function getJSDocTemplateTag(node: Node): JSDocTemplateTag | undefined {
        return getFirstJSDocTag(node, isJSDocTemplateTag);
    }

    /** Gets the JSDoc type tag for the node if present and valid */
    export function getJSDocTypeTag(node: Node): JSDocTypeTag | undefined {
        // We should have already issued an error if there were multiple type jsdocs, so just use the first one.
        const tag = getFirstJSDocTag(node, isJSDocTypeTag);
        if (tag && tag.typeExpression && tag.typeExpression.type) {
            return tag;
        }
        return undefined;
    }

    /**
     * Gets the type node for the node if provided via JSDoc.
     *
     * @remarks The search includes any JSDoc param tag that relates
     * to the provided parameter, for example a type tag on the
     * parameter itself, or a param tag on a containing function
     * expression, or a param tag on a variable declaration whose
     * initializer is the containing function. The tags closest to the
     * node are examined first, so in the previous example, the type
     * tag directly on the node would be returned.
     */
    export function getJSDocType(node: Node): TypeNode | undefined {
        let tag: JSDocTypeTag | JSDocParameterTag | undefined = getFirstJSDocTag(node, isJSDocTypeTag);
        if (!tag && isParameter(node)) {
            tag = find(getJSDocParameterTags(node), tag => !!tag.typeExpression);
        }

        return tag && tag.typeExpression && tag.typeExpression.type;
    }

    /**
     * Gets the return type node for the node if provided via JSDoc return tag or type tag.
     *
     * @remarks `getJSDocReturnTag` just gets the whole JSDoc tag. This function
     * gets the type from inside the braces, after the fat arrow, etc.
     */
    export function getJSDocReturnType(node: Node): TypeNode | undefined {
        const returnTag = getJSDocReturnTag(node);
        if (returnTag && returnTag.typeExpression) {
            return returnTag.typeExpression.type;
        }
        const typeTag = getJSDocTypeTag(node);
        if (typeTag && typeTag.typeExpression) {
            const type = typeTag.typeExpression.type;
            if (isTypeLiteralNode(type)) {
                const sig = find(type.members, isCallSignatureDeclaration);
                return sig && sig.type;
            }
            if (isFunctionTypeNode(type)) {
                return type.type;
            }
        }
    }

    /** Get all JSDoc tags related to a node, including those on parent nodes. */
    export function getJSDocTags(node: Node): ReadonlyArray<JSDocTag> {
        let tags = (node as JSDocContainer).jsDocCache;
        // If cache is 'null', that means we did the work of searching for JSDoc tags and came up with nothing.
        if (tags === undefined) {
            const comments = getJSDocCommentsAndTags(node);
            Debug.assert(comments.length < 2 || comments[0] !== comments[1]);
            (node as JSDocContainer).jsDocCache = tags = flatMap(comments, j => isJSDoc(j) ? j.tags : j);
        }
        return tags;
    }

    /** Get the first JSDoc tag of a specified kind, or undefined if not present. */
    function getFirstJSDocTag<T extends JSDocTag>(node: Node, predicate: (tag: JSDocTag) => tag is T): T | undefined {
        return find(getJSDocTags(node), predicate);
    }

    /** Gets all JSDoc tags of a specified kind, or undefined if not present. */
    export function getAllJSDocTagsOfKind(node: Node, kind: SyntaxKind): ReadonlyArray<JSDocTag> {
        return getJSDocTags(node).filter(doc => doc.kind === kind);
    }

    /**
     * Gets the effective type parameters. If the node was parsed in a
     * JavaScript file, gets the type parameters from the `@template` tag from JSDoc.
     */
    export function getEffectiveTypeParameterDeclarations(node: DeclarationWithTypeParameters): ReadonlyArray<TypeParameterDeclaration> {
        if (isJSDocSignature(node)) {
            return emptyArray;
        }
        if (isJSDocTypeAlias(node)) {
            Debug.assert(node.parent.kind === SyntaxKind.JSDocComment);
            return flatMap(node.parent.tags, tag => isJSDocTemplateTag(tag) ? tag.typeParameters : undefined);
        }
        if (node.typeParameters) {
            return node.typeParameters;
        }
        if (isInJSFile(node)) {
            const decls = getJSDocTypeParameterDeclarations(node);
            if (decls.length) {
                return decls;
            }
            const typeTag = getJSDocType(node);
            if (typeTag && isFunctionTypeNode(typeTag) && typeTag.typeParameters) {
                return typeTag.typeParameters;
            }
        }
        return emptyArray;
    }

    export function getEffectiveConstraintOfTypeParameter(node: TypeParameterDeclaration): TypeNode | undefined {
        return node.constraint ? node.constraint :
            isJSDocTemplateTag(node.parent) && node === node.parent.typeParameters[0] ? node.parent.constraint :
            undefined;
    }
}

// Simple node tests of the form `node.kind === SyntaxKind.Foo`.
// eslint-disable-next-line no-redeclare
namespace ts {
    // Literals
    export function isNumericLiteral(node: Node): node is NumericLiteral {
        return node.kind === SyntaxKind.NumericLiteral;
    }

    export function isBigIntLiteral(node: Node): node is BigIntLiteral {
        return node.kind === SyntaxKind.BigIntLiteral;
    }

    export function isStringLiteral(node: Node): node is StringLiteral {
        return node.kind === SyntaxKind.StringLiteral;
    }

    export function isJsxText(node: Node): node is JsxText {
        return node.kind === SyntaxKind.JsxText;
    }

    export function isRegularExpressionLiteral(node: Node): node is RegularExpressionLiteral {
        return node.kind === SyntaxKind.RegularExpressionLiteral;
    }

    export function isNoSubstitutionTemplateLiteral(node: Node): node is NoSubstitutionTemplateLiteral {
        return node.kind === SyntaxKind.NoSubstitutionTemplateLiteral;
    }

    // Pseudo-literals

    export function isTemplateHead(node: Node): node is TemplateHead {
        return node.kind === SyntaxKind.TemplateHead;
    }

    export function isTemplateMiddle(node: Node): node is TemplateMiddle {
        return node.kind === SyntaxKind.TemplateMiddle;
    }

    export function isTemplateTail(node: Node): node is TemplateTail {
        return node.kind === SyntaxKind.TemplateTail;
    }

    export function isIdentifier(node: Node): node is Identifier {
        return node.kind === SyntaxKind.Identifier;
    }

    // Names

    export function isQualifiedName(node: Node): node is QualifiedName {
        return node.kind === SyntaxKind.QualifiedName;
    }

    export function isComputedPropertyName(node: Node): node is ComputedPropertyName {
        return node.kind === SyntaxKind.ComputedPropertyName;
    }

    // Signature elements

    export function isTypeParameterDeclaration(node: Node): node is TypeParameterDeclaration {
        return node.kind === SyntaxKind.TypeParameter;
    }

    export function isParameter(node: Node): node is ParameterDeclaration {
        return node.kind === SyntaxKind.Parameter;
    }

    export function isDecorator(node: Node): node is Decorator {
        return node.kind === SyntaxKind.Decorator;
    }

    // TypeMember

    export function isPropertySignature(node: Node): node is PropertySignature {
        return node.kind === SyntaxKind.PropertySignature;
    }

    export function isPropertyDeclaration(node: Node): node is PropertyDeclaration {
        return node.kind === SyntaxKind.PropertyDeclaration;
    }

    export function isMethodSignature(node: Node): node is MethodSignature {
        return node.kind === SyntaxKind.MethodSignature;
    }

    export function isMethodDeclaration(node: Node): node is MethodDeclaration {
        return node.kind === SyntaxKind.MethodDeclaration;
    }

    export function isConstructorDeclaration(node: Node): node is ConstructorDeclaration {
        return node.kind === SyntaxKind.Constructor;
    }

    export function isGetAccessorDeclaration(node: Node): node is GetAccessorDeclaration {
        return node.kind === SyntaxKind.GetAccessor;
    }

    export function isSetAccessorDeclaration(node: Node): node is SetAccessorDeclaration {
        return node.kind === SyntaxKind.SetAccessor;
    }

    export function isCallSignatureDeclaration(node: Node): node is CallSignatureDeclaration {
        return node.kind === SyntaxKind.CallSignature;
    }

    export function isConstructSignatureDeclaration(node: Node): node is ConstructSignatureDeclaration {
        return node.kind === SyntaxKind.ConstructSignature;
    }

    export function isIndexSignatureDeclaration(node: Node): node is IndexSignatureDeclaration {
        return node.kind === SyntaxKind.IndexSignature;
    }

    /* @internal */
    export function isGetOrSetAccessorDeclaration(node: Node): node is AccessorDeclaration {
        return node.kind === SyntaxKind.SetAccessor || node.kind === SyntaxKind.GetAccessor;
    }

    // Type

    export function isTypePredicateNode(node: Node): node is TypePredicateNode {
        return node.kind === SyntaxKind.TypePredicate;
    }

    export function isTypeReferenceNode(node: Node): node is TypeReferenceNode {
        return node.kind === SyntaxKind.TypeReference;
    }

    export function isFunctionTypeNode(node: Node): node is FunctionTypeNode {
        return node.kind === SyntaxKind.FunctionType;
    }

    export function isConstructorTypeNode(node: Node): node is ConstructorTypeNode {
        return node.kind === SyntaxKind.ConstructorType;
    }

    export function isTypeQueryNode(node: Node): node is TypeQueryNode {
        return node.kind === SyntaxKind.TypeQuery;
    }

    export function isTypeLiteralNode(node: Node): node is TypeLiteralNode {
        return node.kind === SyntaxKind.TypeLiteral;
    }

    export function isArrayTypeNode(node: Node): node is ArrayTypeNode {
        return node.kind === SyntaxKind.ArrayType;
    }

    export function isTupleTypeNode(node: Node): node is TupleTypeNode {
        return node.kind === SyntaxKind.TupleType;
    }

    export function isUnionTypeNode(node: Node): node is UnionTypeNode {
        return node.kind === SyntaxKind.UnionType;
    }

    export function isIntersectionTypeNode(node: Node): node is IntersectionTypeNode {
        return node.kind === SyntaxKind.IntersectionType;
    }

    export function isConditionalTypeNode(node: Node): node is ConditionalTypeNode {
        return node.kind === SyntaxKind.ConditionalType;
    }

    export function isInferTypeNode(node: Node): node is InferTypeNode {
        return node.kind === SyntaxKind.InferType;
    }

    export function isParenthesizedTypeNode(node: Node): node is ParenthesizedTypeNode {
        return node.kind === SyntaxKind.ParenthesizedType;
    }

    export function isThisTypeNode(node: Node): node is ThisTypeNode {
        return node.kind === SyntaxKind.ThisType;
    }

    export function isTypeOperatorNode(node: Node): node is TypeOperatorNode {
        return node.kind === SyntaxKind.TypeOperator;
    }

    export function isIndexedAccessTypeNode(node: Node): node is IndexedAccessTypeNode {
        return node.kind === SyntaxKind.IndexedAccessType;
    }

    export function isMappedTypeNode(node: Node): node is MappedTypeNode {
        return node.kind === SyntaxKind.MappedType;
    }

    export function isLiteralTypeNode(node: Node): node is LiteralTypeNode {
        return node.kind === SyntaxKind.LiteralType;
    }

    export function isImportTypeNode(node: Node): node is ImportTypeNode {
        return node.kind === SyntaxKind.ImportType;
    }

    // Binding patterns

    export function isObjectBindingPattern(node: Node): node is ObjectBindingPattern {
        return node.kind === SyntaxKind.ObjectBindingPattern;
    }

    export function isArrayBindingPattern(node: Node): node is ArrayBindingPattern {
        return node.kind === SyntaxKind.ArrayBindingPattern;
    }

    export function isBindingElement(node: Node): node is BindingElement {
        return node.kind === SyntaxKind.BindingElement;
    }

    // Expression

    export function isArrayLiteralExpression(node: Node): node is ArrayLiteralExpression {
        return node.kind === SyntaxKind.ArrayLiteralExpression;
    }

    export function isObjectLiteralExpression(node: Node): node is ObjectLiteralExpression {
        return node.kind === SyntaxKind.ObjectLiteralExpression;
    }

    export function isPropertyAccessExpression(node: Node): node is PropertyAccessExpression {
        return node.kind === SyntaxKind.PropertyAccessExpression;
    }

    export function isElementAccessExpression(node: Node): node is ElementAccessExpression {
        return node.kind === SyntaxKind.ElementAccessExpression;
    }

    export function isCallExpression(node: Node): node is CallExpression {
        return node.kind === SyntaxKind.CallExpression;
    }

    export function isNewExpression(node: Node): node is NewExpression {
        return node.kind === SyntaxKind.NewExpression;
    }

    export function isTaggedTemplateExpression(node: Node): node is TaggedTemplateExpression {
        return node.kind === SyntaxKind.TaggedTemplateExpression;
    }

    export function isTypeAssertion(node: Node): node is TypeAssertion {
        return node.kind === SyntaxKind.TypeAssertionExpression;
    }

    export function isConstTypeReference(node: Node) {
        return isTypeReferenceNode(node) && isIdentifier(node.typeName) &&
            node.typeName.escapedText === "const" && !node.typeArguments;
    }

    export function isParenthesizedExpression(node: Node): node is ParenthesizedExpression {
        return node.kind === SyntaxKind.ParenthesizedExpression;
    }

    export function skipPartiallyEmittedExpressions(node: Expression): Expression;
    export function skipPartiallyEmittedExpressions(node: Node): Node;
    export function skipPartiallyEmittedExpressions(node: Node) {
        while (node.kind === SyntaxKind.PartiallyEmittedExpression) {
            node = (<PartiallyEmittedExpression>node).expression;
        }

        return node;
    }

    export function isFunctionExpression(node: Node): node is FunctionExpression {
        return node.kind === SyntaxKind.FunctionExpression;
    }

    export function isArrowFunction(node: Node): node is ArrowFunction {
        return node.kind === SyntaxKind.ArrowFunction;
    }

    export function isDeleteExpression(node: Node): node is DeleteExpression {
        return node.kind === SyntaxKind.DeleteExpression;
    }

    export function isTypeOfExpression(node: Node): node is TypeOfExpression {
        return node.kind === SyntaxKind.TypeOfExpression;
    }

    export function isVoidExpression(node: Node): node is VoidExpression {
        return node.kind === SyntaxKind.VoidExpression;
    }

    export function isAwaitExpression(node: Node): node is AwaitExpression {
        return node.kind === SyntaxKind.AwaitExpression;
    }

    export function isPrefixUnaryExpression(node: Node): node is PrefixUnaryExpression {
        return node.kind === SyntaxKind.PrefixUnaryExpression;
    }

    export function isPostfixUnaryExpression(node: Node): node is PostfixUnaryExpression {
        return node.kind === SyntaxKind.PostfixUnaryExpression;
    }

    export function isBinaryExpression(node: Node): node is BinaryExpression {
        return node.kind === SyntaxKind.BinaryExpression;
    }

    export function isConditionalExpression(node: Node): node is ConditionalExpression {
        return node.kind === SyntaxKind.ConditionalExpression;
    }

    export function isTemplateExpression(node: Node): node is TemplateExpression {
        return node.kind === SyntaxKind.TemplateExpression;
    }

    export function isYieldExpression(node: Node): node is YieldExpression {
        return node.kind === SyntaxKind.YieldExpression;
    }

    export function isSpreadElement(node: Node): node is SpreadElement {
        return node.kind === SyntaxKind.SpreadElement;
    }

    export function isClassExpression(node: Node): node is ClassExpression {
        return node.kind === SyntaxKind.ClassExpression;
    }

    export function isOmittedExpression(node: Node): node is OmittedExpression {
        return node.kind === SyntaxKind.OmittedExpression;
    }

    export function isExpressionWithTypeArguments(node: Node): node is ExpressionWithTypeArguments {
        return node.kind === SyntaxKind.ExpressionWithTypeArguments;
    }

    export function isAsExpression(node: Node): node is AsExpression {
        return node.kind === SyntaxKind.AsExpression;
    }

    export function isNonNullExpression(node: Node): node is NonNullExpression {
        return node.kind === SyntaxKind.NonNullExpression;
    }

    export function isMetaProperty(node: Node): node is MetaProperty {
        return node.kind === SyntaxKind.MetaProperty;
    }

    // Misc

    export function isTemplateSpan(node: Node): node is TemplateSpan {
        return node.kind === SyntaxKind.TemplateSpan;
    }

    export function isSemicolonClassElement(node: Node): node is SemicolonClassElement {
        return node.kind === SyntaxKind.SemicolonClassElement;
    }

    // Block

    export function isBlock(node: Node): node is Block {
        return node.kind === SyntaxKind.Block;
    }

    export function isVariableStatement(node: Node): node is VariableStatement {
        return node.kind === SyntaxKind.VariableStatement;
    }

    export function isEmptyStatement(node: Node): node is EmptyStatement {
        return node.kind === SyntaxKind.EmptyStatement;
    }

    export function isExpressionStatement(node: Node): node is ExpressionStatement {
        return node.kind === SyntaxKind.ExpressionStatement;
    }

    export function isIfStatement(node: Node): node is IfStatement {
        return node.kind === SyntaxKind.IfStatement;
    }

    export function isDoStatement(node: Node): node is DoStatement {
        return node.kind === SyntaxKind.DoStatement;
    }

    export function isWhileStatement(node: Node): node is WhileStatement {
        return node.kind === SyntaxKind.WhileStatement;
    }

    export function isForStatement(node: Node): node is ForStatement {
        return node.kind === SyntaxKind.ForStatement;
    }

    export function isForInStatement(node: Node): node is ForInStatement {
        return node.kind === SyntaxKind.ForInStatement;
    }

    export function isForOfStatement(node: Node): node is ForOfStatement {
        return node.kind === SyntaxKind.ForOfStatement;
    }

    export function isContinueStatement(node: Node): node is ContinueStatement {
        return node.kind === SyntaxKind.ContinueStatement;
    }

    export function isBreakStatement(node: Node): node is BreakStatement {
        return node.kind === SyntaxKind.BreakStatement;
    }

    export function isBreakOrContinueStatement(node: Node): node is BreakOrContinueStatement {
        return node.kind === SyntaxKind.BreakStatement || node.kind === SyntaxKind.ContinueStatement;
    }

    export function isReturnStatement(node: Node): node is ReturnStatement {
        return node.kind === SyntaxKind.ReturnStatement;
    }

    export function isWithStatement(node: Node): node is WithStatement {
        return node.kind === SyntaxKind.WithStatement;
    }

    export function isSwitchStatement(node: Node): node is SwitchStatement {
        return node.kind === SyntaxKind.SwitchStatement;
    }

    export function isLabeledStatement(node: Node): node is LabeledStatement {
        return node.kind === SyntaxKind.LabeledStatement;
    }

    export function isThrowStatement(node: Node): node is ThrowStatement {
        return node.kind === SyntaxKind.ThrowStatement;
    }

    export function isTryStatement(node: Node): node is TryStatement {
        return node.kind === SyntaxKind.TryStatement;
    }

    export function isDebuggerStatement(node: Node): node is DebuggerStatement {
        return node.kind === SyntaxKind.DebuggerStatement;
    }

    export function isVariableDeclaration(node: Node): node is VariableDeclaration {
        return node.kind === SyntaxKind.VariableDeclaration;
    }

    export function isVariableDeclarationList(node: Node): node is VariableDeclarationList {
        return node.kind === SyntaxKind.VariableDeclarationList;
    }

    export function isFunctionDeclaration(node: Node): node is FunctionDeclaration {
        return node.kind === SyntaxKind.FunctionDeclaration;
    }

    export function isClassDeclaration(node: Node): node is ClassDeclaration {
        return node.kind === SyntaxKind.ClassDeclaration;
    }

    export function isInterfaceDeclaration(node: Node): node is InterfaceDeclaration {
        return node.kind === SyntaxKind.InterfaceDeclaration;
    }

    export function isTypeAliasDeclaration(node: Node): node is TypeAliasDeclaration {
        return node.kind === SyntaxKind.TypeAliasDeclaration;
    }

    export function isEnumDeclaration(node: Node): node is EnumDeclaration {
        return node.kind === SyntaxKind.EnumDeclaration;
    }

    export function isModuleDeclaration(node: Node): node is ModuleDeclaration {
        return node.kind === SyntaxKind.ModuleDeclaration;
    }

    export function isModuleBlock(node: Node): node is ModuleBlock {
        return node.kind === SyntaxKind.ModuleBlock;
    }

    export function isCaseBlock(node: Node): node is CaseBlock {
        return node.kind === SyntaxKind.CaseBlock;
    }

    export function isNamespaceExportDeclaration(node: Node): node is NamespaceExportDeclaration {
        return node.kind === SyntaxKind.NamespaceExportDeclaration;
    }

    export function isImportEqualsDeclaration(node: Node): node is ImportEqualsDeclaration {
        return node.kind === SyntaxKind.ImportEqualsDeclaration;
    }

    export function isImportDeclaration(node: Node): node is ImportDeclaration {
        return node.kind === SyntaxKind.ImportDeclaration;
    }

    export function isImportClause(node: Node): node is ImportClause {
        return node.kind === SyntaxKind.ImportClause;
    }

    export function isNamespaceImport(node: Node): node is NamespaceImport {
        return node.kind === SyntaxKind.NamespaceImport;
    }

    export function isNamedImports(node: Node): node is NamedImports {
        return node.kind === SyntaxKind.NamedImports;
    }

    export function isImportSpecifier(node: Node): node is ImportSpecifier {
        return node.kind === SyntaxKind.ImportSpecifier;
    }

    export function isExportAssignment(node: Node): node is ExportAssignment {
        return node.kind === SyntaxKind.ExportAssignment;
    }

    export function isExportDeclaration(node: Node): node is ExportDeclaration {
        return node.kind === SyntaxKind.ExportDeclaration;
    }

    export function isNamedExports(node: Node): node is NamedExports {
        return node.kind === SyntaxKind.NamedExports;
    }

    export function isExportSpecifier(node: Node): node is ExportSpecifier {
        return node.kind === SyntaxKind.ExportSpecifier;
    }

    export function isMissingDeclaration(node: Node): node is MissingDeclaration {
        return node.kind === SyntaxKind.MissingDeclaration;
    }

    // Module References

    export function isExternalModuleReference(node: Node): node is ExternalModuleReference {
        return node.kind === SyntaxKind.ExternalModuleReference;
    }

    // JSX

    export function isJsxElement(node: Node): node is JsxElement {
        return node.kind === SyntaxKind.JsxElement;
    }

    export function isJsxSelfClosingElement(node: Node): node is JsxSelfClosingElement {
        return node.kind === SyntaxKind.JsxSelfClosingElement;
    }

    export function isJsxOpeningElement(node: Node): node is JsxOpeningElement {
        return node.kind === SyntaxKind.JsxOpeningElement;
    }

    export function isJsxClosingElement(node: Node): node is JsxClosingElement {
        return node.kind === SyntaxKind.JsxClosingElement;
    }

    export function isJsxFragment(node: Node): node is JsxFragment {
        return node.kind === SyntaxKind.JsxFragment;
    }

    export function isJsxOpeningFragment(node: Node): node is JsxOpeningFragment {
        return node.kind === SyntaxKind.JsxOpeningFragment;
    }

    export function isJsxClosingFragment(node: Node): node is JsxClosingFragment {
        return node.kind === SyntaxKind.JsxClosingFragment;
    }

    export function isJsxAttribute(node: Node): node is JsxAttribute {
        return node.kind === SyntaxKind.JsxAttribute;
    }

    export function isJsxAttributes(node: Node): node is JsxAttributes {
        return node.kind === SyntaxKind.JsxAttributes;
    }

    export function isJsxSpreadAttribute(node: Node): node is JsxSpreadAttribute {
        return node.kind === SyntaxKind.JsxSpreadAttribute;
    }

    export function isJsxExpression(node: Node): node is JsxExpression {
        return node.kind === SyntaxKind.JsxExpression;
    }

    // Clauses

    export function isCaseClause(node: Node): node is CaseClause {
        return node.kind === SyntaxKind.CaseClause;
    }

    export function isDefaultClause(node: Node): node is DefaultClause {
        return node.kind === SyntaxKind.DefaultClause;
    }

    export function isHeritageClause(node: Node): node is HeritageClause {
        return node.kind === SyntaxKind.HeritageClause;
    }

    export function isCatchClause(node: Node): node is CatchClause {
        return node.kind === SyntaxKind.CatchClause;
    }

    // Property assignments

    export function isPropertyAssignment(node: Node): node is PropertyAssignment {
        return node.kind === SyntaxKind.PropertyAssignment;
    }

    export function isShorthandPropertyAssignment(node: Node): node is ShorthandPropertyAssignment {
        return node.kind === SyntaxKind.ShorthandPropertyAssignment;
    }

    export function isSpreadAssignment(node: Node): node is SpreadAssignment {
        return node.kind === SyntaxKind.SpreadAssignment;
    }

    // Enum

    export function isEnumMember(node: Node): node is EnumMember {
        return node.kind === SyntaxKind.EnumMember;
    }

    // Top-level nodes
    export function isSourceFile(node: Node): node is SourceFile {
        return node.kind === SyntaxKind.SourceFile;
    }

    export function isBundle(node: Node): node is Bundle {
        return node.kind === SyntaxKind.Bundle;
    }

    export function isUnparsedSource(node: Node): node is UnparsedSource {
        return node.kind === SyntaxKind.UnparsedSource;
    }

    export function isUnparsedPrepend(node: Node): node is UnparsedPrepend {
        return node.kind === SyntaxKind.UnparsedPrepend;
    }

    export function isUnparsedTextLike(node: Node): node is UnparsedTextLike {
        switch (node.kind) {
            case SyntaxKind.UnparsedText:
            case SyntaxKind.UnparsedInternalText:
                return true;
            default:
                return false;
        }
    }

    export function isUnparsedNode(node: Node): node is UnparsedNode {
        return isUnparsedTextLike(node) ||
            node.kind === SyntaxKind.UnparsedPrologue ||
            node.kind === SyntaxKind.UnparsedSyntheticReference;
    }

    // JSDoc

    export function isJSDocTypeExpression(node: Node): node is JSDocTypeExpression {
        return node.kind === SyntaxKind.JSDocTypeExpression;
    }

    export function isJSDocAllType(node: JSDocAllType): node is JSDocAllType {
        return node.kind === SyntaxKind.JSDocAllType;
    }

    export function isJSDocUnknownType(node: Node): node is JSDocUnknownType {
        return node.kind === SyntaxKind.JSDocUnknownType;
    }

    export function isJSDocNullableType(node: Node): node is JSDocNullableType {
        return node.kind === SyntaxKind.JSDocNullableType;
    }

    export function isJSDocNonNullableType(node: Node): node is JSDocNonNullableType {
        return node.kind === SyntaxKind.JSDocNonNullableType;
    }

    export function isJSDocOptionalType(node: Node): node is JSDocOptionalType {
        return node.kind === SyntaxKind.JSDocOptionalType;
    }

    export function isJSDocFunctionType(node: Node): node is JSDocFunctionType {
        return node.kind === SyntaxKind.JSDocFunctionType;
    }

    export function isJSDocVariadicType(node: Node): node is JSDocVariadicType {
        return node.kind === SyntaxKind.JSDocVariadicType;
    }

    export function isJSDoc(node: Node): node is JSDoc {
        return node.kind === SyntaxKind.JSDocComment;
    }

    export function isJSDocAugmentsTag(node: Node): node is JSDocAugmentsTag {
        return node.kind === SyntaxKind.JSDocAugmentsTag;
    }

    export function isJSDocClassTag(node: Node): node is JSDocClassTag {
        return node.kind === SyntaxKind.JSDocClassTag;
    }

    export function isJSDocEnumTag(node: Node): node is JSDocEnumTag {
        return node.kind === SyntaxKind.JSDocEnumTag;
    }

    export function isJSDocThisTag(node: Node): node is JSDocThisTag {
        return node.kind === SyntaxKind.JSDocThisTag;
    }

    export function isJSDocParameterTag(node: Node): node is JSDocParameterTag {
        return node.kind === SyntaxKind.JSDocParameterTag;
    }

    export function isJSDocReturnTag(node: Node): node is JSDocReturnTag {
        return node.kind === SyntaxKind.JSDocReturnTag;
    }

    export function isJSDocTypeTag(node: Node): node is JSDocTypeTag {
        return node.kind === SyntaxKind.JSDocTypeTag;
    }

    export function isJSDocTemplateTag(node: Node): node is JSDocTemplateTag {
        return node.kind === SyntaxKind.JSDocTemplateTag;
    }

    export function isJSDocTypedefTag(node: Node): node is JSDocTypedefTag {
        return node.kind === SyntaxKind.JSDocTypedefTag;
    }

    export function isJSDocPropertyTag(node: Node): node is JSDocPropertyTag {
        return node.kind === SyntaxKind.JSDocPropertyTag;
    }

    export function isJSDocPropertyLikeTag(node: Node): node is JSDocPropertyLikeTag {
        return node.kind === SyntaxKind.JSDocPropertyTag || node.kind === SyntaxKind.JSDocParameterTag;
    }

    export function isJSDocTypeLiteral(node: Node): node is JSDocTypeLiteral {
        return node.kind === SyntaxKind.JSDocTypeLiteral;
    }

    export function isJSDocCallbackTag(node: Node): node is JSDocCallbackTag {
        return node.kind === SyntaxKind.JSDocCallbackTag;
    }

    export function isJSDocSignature(node: Node): node is JSDocSignature {
        return node.kind === SyntaxKind.JSDocSignature;
    }
}

// Node tests
//
// All node tests in the following list should *not* reference parent pointers so that
// they may be used with transformations.
// eslint-disable-next-line no-redeclare
namespace ts {
    /* @internal */
    export function isSyntaxList(n: Node): n is SyntaxList {
        return n.kind === SyntaxKind.SyntaxList;
    }

    /* @internal */
    export function isNode(node: Node) {
        return isNodeKind(node.kind);
    }

    /* @internal */
    export function isNodeKind(kind: SyntaxKind) {
        return kind >= SyntaxKind.FirstNode;
    }

    /**
     * True if node is of some token syntax kind.
     * For example, this is true for an IfKeyword but not for an IfStatement.
     * Literals are considered tokens, except TemplateLiteral, but does include TemplateHead/Middle/Tail.
     */
    export function isToken(n: Node): boolean {
        return n.kind >= SyntaxKind.FirstToken && n.kind <= SyntaxKind.LastToken;
    }

    // Node Arrays

    /* @internal */
    export function isNodeArray<T extends Node>(array: ReadonlyArray<T>): array is NodeArray<T> {
        return array.hasOwnProperty("pos") && array.hasOwnProperty("end");
    }

    // Literals

    /* @internal */
    export function isLiteralKind(kind: SyntaxKind): boolean {
        return SyntaxKind.FirstLiteralToken <= kind && kind <= SyntaxKind.LastLiteralToken;
    }

    export function isLiteralExpression(node: Node): node is LiteralExpression {
        return isLiteralKind(node.kind);
    }

    // Pseudo-literals

    /* @internal */
    export function isTemplateLiteralKind(kind: SyntaxKind): boolean {
        return SyntaxKind.FirstTemplateToken <= kind && kind <= SyntaxKind.LastTemplateToken;
    }

    export type TemplateLiteralToken = NoSubstitutionTemplateLiteral | TemplateHead | TemplateMiddle | TemplateTail;
    export function isTemplateLiteralToken(node: Node): node is TemplateLiteralToken {
        return isTemplateLiteralKind(node.kind);
    }

    export function isTemplateMiddleOrTemplateTail(node: Node): node is TemplateMiddle | TemplateTail {
        const kind = node.kind;
        return kind === SyntaxKind.TemplateMiddle
            || kind === SyntaxKind.TemplateTail;
    }

    export function isImportOrExportSpecifier(node: Node): node is ImportSpecifier | ExportSpecifier {
        return isImportSpecifier(node) || isExportSpecifier(node);
    }

    export function isStringTextContainingNode(node: Node): node is StringLiteral | TemplateLiteralToken {
        return node.kind === SyntaxKind.StringLiteral || isTemplateLiteralKind(node.kind);
    }

    // Identifiers

    /* @internal */
    export function isGeneratedIdentifier(node: Node): node is GeneratedIdentifier {
        return isIdentifier(node) && (node.autoGenerateFlags! & GeneratedIdentifierFlags.KindMask) > GeneratedIdentifierFlags.None;
    }

    // Keywords

    /* @internal */
    export function isModifierKind(token: SyntaxKind): token is Modifier["kind"] {
        switch (token) {
            case SyntaxKind.AbstractKeyword:
            case SyntaxKind.AsyncKeyword:
            case SyntaxKind.ConstKeyword:
            case SyntaxKind.DeclareKeyword:
            case SyntaxKind.DefaultKeyword:
            case SyntaxKind.ExportKeyword:
            case SyntaxKind.PublicKeyword:
            case SyntaxKind.PrivateKeyword:
            case SyntaxKind.ProtectedKeyword:
            case SyntaxKind.ReadonlyKeyword:
            case SyntaxKind.StaticKeyword:
                return true;
        }
        return false;
    }

    /* @internal */
    export function isParameterPropertyModifier(kind: SyntaxKind): boolean {
        return !!(modifierToFlag(kind) & ModifierFlags.ParameterPropertyModifier);
    }

    /* @internal */
    export function isClassMemberModifier(idToken: SyntaxKind): boolean {
        return isParameterPropertyModifier(idToken) || idToken === SyntaxKind.StaticKeyword;
    }

    export function isModifier(node: Node): node is Modifier {
        return isModifierKind(node.kind);
    }

    export function isEntityName(node: Node): node is EntityName {
        const kind = node.kind;
        return kind === SyntaxKind.QualifiedName
            || kind === SyntaxKind.Identifier;
    }

    export function isPropertyName(node: Node): node is PropertyName {
        const kind = node.kind;
        return kind === SyntaxKind.Identifier
            || kind === SyntaxKind.StringLiteral
            || kind === SyntaxKind.NumericLiteral
            || kind === SyntaxKind.ComputedPropertyName;
    }

    export function isBindingName(node: Node): node is BindingName {
        const kind = node.kind;
        return kind === SyntaxKind.Identifier
            || kind === SyntaxKind.ObjectBindingPattern
            || kind === SyntaxKind.ArrayBindingPattern;
    }

    // Functions

    export function isFunctionLike(node: Node): node is SignatureDeclaration {
        return node && isFunctionLikeKind(node.kind);
    }

    /* @internal */
    export function isFunctionLikeDeclaration(node: Node): node is FunctionLikeDeclaration {
        return node && isFunctionLikeDeclarationKind(node.kind);
    }

    function isFunctionLikeDeclarationKind(kind: SyntaxKind): boolean {
        switch (kind) {
            case SyntaxKind.FunctionDeclaration:
            case SyntaxKind.MethodDeclaration:
            case SyntaxKind.Constructor:
            case SyntaxKind.GetAccessor:
            case SyntaxKind.SetAccessor:
            case SyntaxKind.FunctionExpression:
            case SyntaxKind.ArrowFunction:
                return true;
            default:
                return false;
        }
    }

    /* @internal */
    export function isFunctionLikeKind(kind: SyntaxKind): boolean {
        switch (kind) {
            case SyntaxKind.MethodSignature:
            case SyntaxKind.CallSignature:
            case SyntaxKind.JSDocSignature:
            case SyntaxKind.ConstructSignature:
            case SyntaxKind.IndexSignature:
            case SyntaxKind.FunctionType:
            case SyntaxKind.JSDocFunctionType:
            case SyntaxKind.ConstructorType:
                return true;
            default:
                return isFunctionLikeDeclarationKind(kind);
        }
    }

    /* @internal */
    export function isFunctionOrModuleBlock(node: Node): boolean {
        return isSourceFile(node) || isModuleBlock(node) || isBlock(node) && isFunctionLike(node.parent);
    }

    // Classes
    export function isClassElement(node: Node): node is ClassElement {
        const kind = node.kind;
        return kind === SyntaxKind.Constructor
            || kind === SyntaxKind.PropertyDeclaration
            || kind === SyntaxKind.MethodDeclaration
            || kind === SyntaxKind.GetAccessor
            || kind === SyntaxKind.SetAccessor
            || kind === SyntaxKind.IndexSignature
            || kind === SyntaxKind.SemicolonClassElement;
    }

    export function isClassLike(node: Node): node is ClassLikeDeclaration {
        return node && (node.kind === SyntaxKind.ClassDeclaration || node.kind === SyntaxKind.ClassExpression);
    }

    export function isAccessor(node: Node): node is AccessorDeclaration {
        return node && (node.kind === SyntaxKind.GetAccessor || node.kind === SyntaxKind.SetAccessor);
    }

    /* @internal */
    export function isMethodOrAccessor(node: Node): node is MethodDeclaration | AccessorDeclaration {
        switch (node.kind) {
            case SyntaxKind.MethodDeclaration:
            case SyntaxKind.GetAccessor:
            case SyntaxKind.SetAccessor:
                return true;
            default:
                return false;
        }
    }

    // Type members

    export function isTypeElement(node: Node): node is TypeElement {
        const kind = node.kind;
        return kind === SyntaxKind.ConstructSignature
            || kind === SyntaxKind.CallSignature
            || kind === SyntaxKind.PropertySignature
            || kind === SyntaxKind.MethodSignature
            || kind === SyntaxKind.IndexSignature;
    }

    export function isClassOrTypeElement(node: Node): node is ClassElement | TypeElement {
        return isTypeElement(node) || isClassElement(node);
    }

    export function isObjectLiteralElementLike(node: Node): node is ObjectLiteralElementLike {
        const kind = node.kind;
        return kind === SyntaxKind.PropertyAssignment
            || kind === SyntaxKind.ShorthandPropertyAssignment
            || kind === SyntaxKind.SpreadAssignment
            || kind === SyntaxKind.MethodDeclaration
            || kind === SyntaxKind.GetAccessor
            || kind === SyntaxKind.SetAccessor;
    }

    // Type

    /**
     * Node test that determines whether a node is a valid type node.
     * This differs from the `isPartOfTypeNode` function which determines whether a node is *part*
     * of a TypeNode.
     */
    export function isTypeNode(node: Node): node is TypeNode {
        return isTypeNodeKind(node.kind);
    }

    export function isFunctionOrConstructorTypeNode(node: Node): node is FunctionTypeNode | ConstructorTypeNode {
        switch (node.kind) {
            case SyntaxKind.FunctionType:
            case SyntaxKind.ConstructorType:
                return true;
        }

        return false;
    }

    // Binding patterns

    /* @internal */
    export function isBindingPattern(node: Node | undefined): node is BindingPattern {
        if (node) {
            const kind = node.kind;
            return kind === SyntaxKind.ArrayBindingPattern
                || kind === SyntaxKind.ObjectBindingPattern;
        }

        return false;
    }

    /* @internal */
    export function isAssignmentPattern(node: Node): node is AssignmentPattern {
        const kind = node.kind;
        return kind === SyntaxKind.ArrayLiteralExpression
            || kind === SyntaxKind.ObjectLiteralExpression;
    }


    /* @internal */
    export function isArrayBindingElement(node: Node): node is ArrayBindingElement {
        const kind = node.kind;
        return kind === SyntaxKind.BindingElement
            || kind === SyntaxKind.OmittedExpression;
    }


    /**
     * Determines whether the BindingOrAssignmentElement is a BindingElement-like declaration
     */
    /* @internal */
    export function isDeclarationBindingElement(bindingElement: BindingOrAssignmentElement): bindingElement is VariableDeclaration | ParameterDeclaration | BindingElement {
        switch (bindingElement.kind) {
            case SyntaxKind.VariableDeclaration:
            case SyntaxKind.Parameter:
            case SyntaxKind.BindingElement:
                return true;
        }

        return false;
    }

    /**
     * Determines whether a node is a BindingOrAssignmentPattern
     */
    /* @internal */
    export function isBindingOrAssignmentPattern(node: BindingOrAssignmentElementTarget): node is BindingOrAssignmentPattern {
        return isObjectBindingOrAssignmentPattern(node)
            || isArrayBindingOrAssignmentPattern(node);
    }

    /**
     * Determines whether a node is an ObjectBindingOrAssignmentPattern
     */
    /* @internal */
    export function isObjectBindingOrAssignmentPattern(node: BindingOrAssignmentElementTarget): node is ObjectBindingOrAssignmentPattern {
        switch (node.kind) {
            case SyntaxKind.ObjectBindingPattern:
            case SyntaxKind.ObjectLiteralExpression:
                return true;
        }

        return false;
    }

    /**
     * Determines whether a node is an ArrayBindingOrAssignmentPattern
     */
    /* @internal */
    export function isArrayBindingOrAssignmentPattern(node: BindingOrAssignmentElementTarget): node is ArrayBindingOrAssignmentPattern {
        switch (node.kind) {
            case SyntaxKind.ArrayBindingPattern:
            case SyntaxKind.ArrayLiteralExpression:
                return true;
        }

        return false;
    }

    /* @internal */
    export function isPropertyAccessOrQualifiedNameOrImportTypeNode(node: Node): node is PropertyAccessExpression | QualifiedName | ImportTypeNode {
        const kind = node.kind;
        return kind === SyntaxKind.PropertyAccessExpression
            || kind === SyntaxKind.QualifiedName
            || kind === SyntaxKind.ImportType;
    }

    // Expression

    export function isPropertyAccessOrQualifiedName(node: Node): node is PropertyAccessExpression | QualifiedName {
        const kind = node.kind;
        return kind === SyntaxKind.PropertyAccessExpression
            || kind === SyntaxKind.QualifiedName;
    }

    export function isCallLikeExpression(node: Node): node is CallLikeExpression {
        switch (node.kind) {
            case SyntaxKind.JsxOpeningElement:
            case SyntaxKind.JsxSelfClosingElement:
            case SyntaxKind.CallExpression:
            case SyntaxKind.NewExpression:
            case SyntaxKind.TaggedTemplateExpression:
            case SyntaxKind.Decorator:
                return true;
            default:
                return false;
        }
    }

    export function isCallOrNewExpression(node: Node): node is CallExpression | NewExpression {
        return node.kind === SyntaxKind.CallExpression || node.kind === SyntaxKind.NewExpression;
    }

    export function isTemplateLiteral(node: Node): node is TemplateLiteral {
        const kind = node.kind;
        return kind === SyntaxKind.TemplateExpression
            || kind === SyntaxKind.NoSubstitutionTemplateLiteral;
    }

    /* @internal */
    export function isLeftHandSideExpression(node: Node): node is LeftHandSideExpression {
        return isLeftHandSideExpressionKind(skipPartiallyEmittedExpressions(node).kind);
    }

    function isLeftHandSideExpressionKind(kind: SyntaxKind): boolean {
        switch (kind) {
            case SyntaxKind.PropertyAccessExpression:
            case SyntaxKind.ElementAccessExpression:
            case SyntaxKind.NewExpression:
            case SyntaxKind.CallExpression:
            case SyntaxKind.JsxElement:
            case SyntaxKind.JsxSelfClosingElement:
            case SyntaxKind.JsxFragment:
            case SyntaxKind.TaggedTemplateExpression:
            case SyntaxKind.ArrayLiteralExpression:
            case SyntaxKind.ParenthesizedExpression:
            case SyntaxKind.ObjectLiteralExpression:
            case SyntaxKind.ClassExpression:
            case SyntaxKind.FunctionExpression:
            case SyntaxKind.Identifier:
            case SyntaxKind.RegularExpressionLiteral:
            case SyntaxKind.NumericLiteral:
            case SyntaxKind.BigIntLiteral:
            case SyntaxKind.StringLiteral:
            case SyntaxKind.NoSubstitutionTemplateLiteral:
            case SyntaxKind.TemplateExpression:
            case SyntaxKind.FalseKeyword:
            case SyntaxKind.NullKeyword:
            case SyntaxKind.ThisKeyword:
            case SyntaxKind.TrueKeyword:
            case SyntaxKind.SuperKeyword:
            case SyntaxKind.NonNullExpression:
            case SyntaxKind.MetaProperty:
            case SyntaxKind.ImportKeyword: // technically this is only an Expression if it's in a CallExpression
                return true;
            default:
                return false;
        }
    }

    /* @internal */
    export function isUnaryExpression(node: Node): node is UnaryExpression {
        return isUnaryExpressionKind(skipPartiallyEmittedExpressions(node).kind);
    }

    function isUnaryExpressionKind(kind: SyntaxKind): boolean {
        switch (kind) {
            case SyntaxKind.PrefixUnaryExpression:
            case SyntaxKind.PostfixUnaryExpression:
            case SyntaxKind.DeleteExpression:
            case SyntaxKind.TypeOfExpression:
            case SyntaxKind.VoidExpression:
            case SyntaxKind.AwaitExpression:
            case SyntaxKind.TypeAssertionExpression:
                return true;
            default:
                return isLeftHandSideExpressionKind(kind);
        }
    }

    /* @internal */
    export function isUnaryExpressionWithWrite(expr: Node): expr is PrefixUnaryExpression | PostfixUnaryExpression {
        switch (expr.kind) {
            case SyntaxKind.PostfixUnaryExpression:
                return true;
            case SyntaxKind.PrefixUnaryExpression:
                return (<PrefixUnaryExpression>expr).operator === SyntaxKind.PlusPlusToken ||
                    (<PrefixUnaryExpression>expr).operator === SyntaxKind.MinusMinusToken;
            default:
                return false;
        }
    }

    /* @internal */
    /**
     * Determines whether a node is an expression based only on its kind.
     * Use `isExpressionNode` if not in transforms.
     */
    export function isExpression(node: Node): node is Expression {
        return isExpressionKind(skipPartiallyEmittedExpressions(node).kind);
    }

    function isExpressionKind(kind: SyntaxKind): boolean {
        switch (kind) {
            case SyntaxKind.ConditionalExpression:
            case SyntaxKind.YieldExpression:
            case SyntaxKind.ArrowFunction:
            case SyntaxKind.BinaryExpression:
            case SyntaxKind.SpreadElement:
            case SyntaxKind.AsExpression:
            case SyntaxKind.OmittedExpression:
            case SyntaxKind.CommaListExpression:
            case SyntaxKind.PartiallyEmittedExpression:
                return true;
            default:
                return isUnaryExpressionKind(kind);
        }
    }

    export function isAssertionExpression(node: Node): node is AssertionExpression {
        const kind = node.kind;
        return kind === SyntaxKind.TypeAssertionExpression
            || kind === SyntaxKind.AsExpression;
    }

    /* @internal */
    export function isPartiallyEmittedExpression(node: Node): node is PartiallyEmittedExpression {
        return node.kind === SyntaxKind.PartiallyEmittedExpression;
    }

    /* @internal */
    export function isNotEmittedStatement(node: Node): node is NotEmittedStatement {
        return node.kind === SyntaxKind.NotEmittedStatement;
    }

    /* @internal */
    export function isNotEmittedOrPartiallyEmittedNode(node: Node): node is NotEmittedStatement | PartiallyEmittedExpression {
        return isNotEmittedStatement(node)
            || isPartiallyEmittedExpression(node);
    }

    // Statement

    export function isIterationStatement(node: Node, lookInLabeledStatements: false): node is IterationStatement;
    export function isIterationStatement(node: Node, lookInLabeledStatements: boolean): node is IterationStatement | LabeledStatement;
    export function isIterationStatement(node: Node, lookInLabeledStatements: boolean): node is IterationStatement {
        switch (node.kind) {
            case SyntaxKind.ForStatement:
            case SyntaxKind.ForInStatement:
            case SyntaxKind.ForOfStatement:
            case SyntaxKind.DoStatement:
            case SyntaxKind.WhileStatement:
                return true;
            case SyntaxKind.LabeledStatement:
                return lookInLabeledStatements && isIterationStatement((<LabeledStatement>node).statement, lookInLabeledStatements);
        }

        return false;
    }

    /* @internal */
    export function isForInOrOfStatement(node: Node): node is ForInOrOfStatement {
        return node.kind === SyntaxKind.ForInStatement || node.kind === SyntaxKind.ForOfStatement;
    }

    // Element

    /* @internal */
    export function isConciseBody(node: Node): node is ConciseBody {
        return isBlock(node)
            || isExpression(node);
    }

    /* @internal */
    export function isFunctionBody(node: Node): node is FunctionBody {
        return isBlock(node);
    }

    /* @internal */
    export function isForInitializer(node: Node): node is ForInitializer {
        return isVariableDeclarationList(node)
            || isExpression(node);
    }

    /* @internal */
    export function isModuleBody(node: Node): node is ModuleBody {
        const kind = node.kind;
        return kind === SyntaxKind.ModuleBlock
            || kind === SyntaxKind.ModuleDeclaration
            || kind === SyntaxKind.Identifier;
    }

    /* @internal */
    export function isNamespaceBody(node: Node): node is NamespaceBody {
        const kind = node.kind;
        return kind === SyntaxKind.ModuleBlock
            || kind === SyntaxKind.ModuleDeclaration;
    }

    /* @internal */
    export function isJSDocNamespaceBody(node: Node): node is JSDocNamespaceBody {
        const kind = node.kind;
        return kind === SyntaxKind.Identifier
            || kind === SyntaxKind.ModuleDeclaration;
    }

    /* @internal */
    export function isNamedImportBindings(node: Node): node is NamedImportBindings {
        const kind = node.kind;
        return kind === SyntaxKind.NamedImports
            || kind === SyntaxKind.NamespaceImport;
    }

    /* @internal */
    export function isModuleOrEnumDeclaration(node: Node): node is ModuleDeclaration | EnumDeclaration {
        return node.kind === SyntaxKind.ModuleDeclaration || node.kind === SyntaxKind.EnumDeclaration;
    }

    function isDeclarationKind(kind: SyntaxKind) {
        return kind === SyntaxKind.ArrowFunction
            || kind === SyntaxKind.BindingElement
            || kind === SyntaxKind.ClassDeclaration
            || kind === SyntaxKind.ClassExpression
            || kind === SyntaxKind.Constructor
            || kind === SyntaxKind.EnumDeclaration
            || kind === SyntaxKind.EnumMember
            || kind === SyntaxKind.ExportSpecifier
            || kind === SyntaxKind.FunctionDeclaration
            || kind === SyntaxKind.FunctionExpression
            || kind === SyntaxKind.GetAccessor
            || kind === SyntaxKind.ImportClause
            || kind === SyntaxKind.ImportEqualsDeclaration
            || kind === SyntaxKind.ImportSpecifier
            || kind === SyntaxKind.InterfaceDeclaration
            || kind === SyntaxKind.JsxAttribute
            || kind === SyntaxKind.MethodDeclaration
            || kind === SyntaxKind.MethodSignature
            || kind === SyntaxKind.ModuleDeclaration
            || kind === SyntaxKind.NamespaceExportDeclaration
            || kind === SyntaxKind.NamespaceImport
            || kind === SyntaxKind.Parameter
            || kind === SyntaxKind.PropertyAssignment
            || kind === SyntaxKind.PropertyDeclaration
            || kind === SyntaxKind.PropertySignature
            || kind === SyntaxKind.SetAccessor
            || kind === SyntaxKind.ShorthandPropertyAssignment
            || kind === SyntaxKind.TypeAliasDeclaration
            || kind === SyntaxKind.TypeParameter
            || kind === SyntaxKind.VariableDeclaration
            || kind === SyntaxKind.JSDocTypedefTag
            || kind === SyntaxKind.JSDocCallbackTag
            || kind === SyntaxKind.JSDocPropertyTag;
    }

    function isDeclarationStatementKind(kind: SyntaxKind) {
        return kind === SyntaxKind.FunctionDeclaration
            || kind === SyntaxKind.MissingDeclaration
            || kind === SyntaxKind.ClassDeclaration
            || kind === SyntaxKind.InterfaceDeclaration
            || kind === SyntaxKind.TypeAliasDeclaration
            || kind === SyntaxKind.EnumDeclaration
            || kind === SyntaxKind.ModuleDeclaration
            || kind === SyntaxKind.ImportDeclaration
            || kind === SyntaxKind.ImportEqualsDeclaration
            || kind === SyntaxKind.ExportDeclaration
            || kind === SyntaxKind.ExportAssignment
            || kind === SyntaxKind.NamespaceExportDeclaration;
    }

    function isStatementKindButNotDeclarationKind(kind: SyntaxKind) {
        return kind === SyntaxKind.BreakStatement
            || kind === SyntaxKind.ContinueStatement
            || kind === SyntaxKind.DebuggerStatement
            || kind === SyntaxKind.DoStatement
            || kind === SyntaxKind.ExpressionStatement
            || kind === SyntaxKind.EmptyStatement
            || kind === SyntaxKind.ForInStatement
            || kind === SyntaxKind.ForOfStatement
            || kind === SyntaxKind.ForStatement
            || kind === SyntaxKind.IfStatement
            || kind === SyntaxKind.LabeledStatement
            || kind === SyntaxKind.ReturnStatement
            || kind === SyntaxKind.SwitchStatement
            || kind === SyntaxKind.ThrowStatement
            || kind === SyntaxKind.TryStatement
            || kind === SyntaxKind.VariableStatement
            || kind === SyntaxKind.WhileStatement
            || kind === SyntaxKind.WithStatement
            || kind === SyntaxKind.NotEmittedStatement
            || kind === SyntaxKind.EndOfDeclarationMarker
            || kind === SyntaxKind.MergeDeclarationMarker;
    }

    /* @internal */
    export function isDeclaration(node: Node): node is NamedDeclaration {
        if (node.kind === SyntaxKind.TypeParameter) {
            return (node.parent && node.parent.kind !== SyntaxKind.JSDocTemplateTag) || isInJSFile(node);
        }

        return isDeclarationKind(node.kind);
    }

    /* @internal */
    export function isDeclarationStatement(node: Node): node is DeclarationStatement {
        return isDeclarationStatementKind(node.kind);
    }

    /**
     * Determines whether the node is a statement that is not also a declaration
     */
    /* @internal */
    export function isStatementButNotDeclaration(node: Node): node is Statement {
        return isStatementKindButNotDeclarationKind(node.kind);
    }

    /* @internal */
    export function isStatement(node: Node): node is Statement {
        const kind = node.kind;
        return isStatementKindButNotDeclarationKind(kind)
            || isDeclarationStatementKind(kind)
            || isBlockStatement(node);
    }

    function isBlockStatement(node: Node): node is Block {
        if (node.kind !== SyntaxKind.Block) return false;
        if (node.parent !== undefined) {
            if (node.parent.kind === SyntaxKind.TryStatement || node.parent.kind === SyntaxKind.CatchClause) {
                return false;
            }
        }
        return !isFunctionBlock(node);
    }

    // Module references

    /* @internal */
    export function isModuleReference(node: Node): node is ModuleReference {
        const kind = node.kind;
        return kind === SyntaxKind.ExternalModuleReference
            || kind === SyntaxKind.QualifiedName
            || kind === SyntaxKind.Identifier;
    }

    // JSX

    /* @internal */
    export function isJsxTagNameExpression(node: Node): node is JsxTagNameExpression {
        const kind = node.kind;
        return kind === SyntaxKind.ThisKeyword
            || kind === SyntaxKind.Identifier
            || kind === SyntaxKind.PropertyAccessExpression;
    }

    /* @internal */
    export function isJsxChild(node: Node): node is JsxChild {
        const kind = node.kind;
        return kind === SyntaxKind.JsxElement
            || kind === SyntaxKind.JsxExpression
            || kind === SyntaxKind.JsxSelfClosingElement
            || kind === SyntaxKind.JsxText
            || kind === SyntaxKind.JsxFragment;
    }

    /* @internal */
    export function isJsxAttributeLike(node: Node): node is JsxAttributeLike {
        const kind = node.kind;
        return kind === SyntaxKind.JsxAttribute
            || kind === SyntaxKind.JsxSpreadAttribute;
    }

    /* @internal */
    export function isStringLiteralOrJsxExpression(node: Node): node is StringLiteral | JsxExpression {
        const kind = node.kind;
        return kind === SyntaxKind.StringLiteral
            || kind === SyntaxKind.JsxExpression;
    }

    export function isJsxOpeningLikeElement(node: Node): node is JsxOpeningLikeElement {
        const kind = node.kind;
        return kind === SyntaxKind.JsxOpeningElement
            || kind === SyntaxKind.JsxSelfClosingElement;
    }

    // Clauses

    export function isCaseOrDefaultClause(node: Node): node is CaseOrDefaultClause {
        const kind = node.kind;
        return kind === SyntaxKind.CaseClause
            || kind === SyntaxKind.DefaultClause;
    }

    // JSDoc

    /** True if node is of some JSDoc syntax kind. */
    /* @internal */
    export function isJSDocNode(node: Node): boolean {
        return node.kind >= SyntaxKind.FirstJSDocNode && node.kind <= SyntaxKind.LastJSDocNode;
    }

    /** True if node is of a kind that may contain comment text. */
    export function isJSDocCommentContainingNode(node: Node): boolean {
        return node.kind === SyntaxKind.JSDocComment || isJSDocTag(node) || isJSDocTypeLiteral(node) || isJSDocSignature(node);
    }

    // TODO: determine what this does before making it public.
    /* @internal */
    export function isJSDocTag(node: Node): node is JSDocTag {
        return node.kind >= SyntaxKind.FirstJSDocTagNode && node.kind <= SyntaxKind.LastJSDocTagNode;
    }

    export function isSetAccessor(node: Node): node is SetAccessorDeclaration {
        return node.kind === SyntaxKind.SetAccessor;
    }

    export function isGetAccessor(node: Node): node is GetAccessorDeclaration {
        return node.kind === SyntaxKind.GetAccessor;
    }

    /** True if has jsdoc nodes attached to it. */
    /* @internal */
    // TODO: GH#19856 Would like to return `node is Node & { jsDoc: JSDoc[] }` but it causes long compile times
    export function hasJSDocNodes(node: Node): node is HasJSDoc {
        const { jsDoc } = node as JSDocContainer;
        return !!jsDoc && jsDoc.length > 0;
    }

    /** True if has type node attached to it. */
    /* @internal */
    export function hasType(node: Node): node is HasType {
        return !!(node as HasType).type;
    }

    /** True if has initializer node attached to it. */
    /* @internal */
    export function hasInitializer(node: Node): node is HasInitializer {
        return !!(node as HasInitializer).initializer;
    }

    /** True if has initializer node attached to it. */
    /* @internal */
    export function hasOnlyExpressionInitializer(node: Node): node is HasExpressionInitializer {
        return hasInitializer(node) && !isForStatement(node) && !isForInStatement(node) && !isForOfStatement(node) && !isJsxAttribute(node);
    }

    export function isObjectLiteralElement(node: Node): node is ObjectLiteralElement {
        return node.kind === SyntaxKind.JsxAttribute || node.kind === SyntaxKind.JsxSpreadAttribute || isObjectLiteralElementLike(node);
    }

    /* @internal */
    export function isTypeReferenceType(node: Node): node is TypeReferenceType {
        return node.kind === SyntaxKind.TypeReference || node.kind === SyntaxKind.ExpressionWithTypeArguments;
    }

    const MAX_SMI_X86 = 0x3fff_ffff;
    /* @internal */
    export function guessIndentation(lines: string[]) {
        let indentation = MAX_SMI_X86;
        for (const line of lines) {
            if (!line.length) {
                continue;
            }
            let i = 0;
            for (; i < line.length && i < indentation; i++) {
                if (!isWhiteSpaceLike(line.charCodeAt(i))) {
                    break;
                }
            }
            if (i < indentation) {
                indentation = i;
            }
            if (indentation === 0) {
                return 0;
            }
        }
        return indentation === MAX_SMI_X86 ? undefined : indentation;
    }

    export function isStringLiteralLike(node: Node): node is StringLiteralLike {
        return node.kind === SyntaxKind.StringLiteral || node.kind === SyntaxKind.NoSubstitutionTemplateLiteral;
    }
}

/* @internal */
// eslint-disable-next-line no-redeclare
namespace ts {
    export function isNamedImportsOrExports(node: Node): node is NamedImportsOrExports {
        return node.kind === SyntaxKind.NamedImports || node.kind === SyntaxKind.NamedExports;
    }

    export interface ObjectAllocator {
        getNodeConstructor(): new (kind: SyntaxKind, pos?: number, end?: number) => Node;
        getTokenConstructor(): new <TKind extends SyntaxKind>(kind: TKind, pos?: number, end?: number) => Token<TKind>;
        getIdentifierConstructor(): new (kind: SyntaxKind.Identifier, pos?: number, end?: number) => Identifier;
        getSourceFileConstructor(): new (kind: SyntaxKind.SourceFile, pos?: number, end?: number) => SourceFile;
        getSymbolConstructor(): new (flags: SymbolFlags, name: __String) => Symbol;
        getTypeConstructor(): new (checker: TypeChecker, flags: TypeFlags) => Type;
        getSignatureConstructor(): new (checker: TypeChecker) => Signature;
        getSourceMapSourceConstructor(): new (fileName: string, text: string, skipTrivia?: (pos: number) => number) => SourceMapSource;
    }

    function Symbol(this: Symbol, flags: SymbolFlags, name: __String) {
        this.flags = flags;
        this.escapedName = name;
        this.declarations = undefined!;
        this.valueDeclaration = undefined!;
        this.id = undefined;
        this.mergeId = undefined;
        this.parent = undefined;
    }

    function Type(this: Type, checker: TypeChecker, flags: TypeFlags) {
        this.flags = flags;
        if (Debug.isDebugging) {
            this.checker = checker;
        }
    }

    function Signature() {}

    function Node(this: Node, kind: SyntaxKind, pos: number, end: number) {
        this.pos = pos;
        this.end = end;
        this.kind = kind;
        this.id = 0;
        this.flags = NodeFlags.None;
        this.modifierFlagsCache = ModifierFlags.None;
        this.transformFlags = TransformFlags.None;
        this.parent = undefined!;
        this.original = undefined;
    }

    function SourceMapSource(this: SourceMapSource, fileName: string, text: string, skipTrivia?: (pos: number) => number) {
        this.fileName = fileName;
        this.text = text;
        this.skipTrivia = skipTrivia || (pos => pos);
    }

    // eslint-disable-next-line prefer-const
    export let objectAllocator: ObjectAllocator = {
        getNodeConstructor: () => <any>Node,
        getTokenConstructor: () => <any>Node,
        getIdentifierConstructor: () => <any>Node,
        getSourceFileConstructor: () => <any>Node,
        getSymbolConstructor: () => <any>Symbol,
        getTypeConstructor: () => <any>Type,
        getSignatureConstructor: () => <any>Signature,
        getSourceMapSourceConstructor: () => <any>SourceMapSource,
    };

    export function formatStringFromArgs(text: string, args: ArrayLike<string | number>, baseIndex = 0): string {
        return text.replace(/{(\d+)}/g, (_match, index: string) => "" + Debug.assertDefined(args[+index + baseIndex]));
    }

    export let localizedDiagnosticMessages: MapLike<string> | undefined;

    export function getLocaleSpecificMessage(message: DiagnosticMessage) {
        return localizedDiagnosticMessages && localizedDiagnosticMessages[message.key] || message.message;
    }

    export function createFileDiagnostic(file: SourceFile, start: number, length: number, message: DiagnosticMessage, ...args: (string | number | undefined)[]): DiagnosticWithLocation;
    export function createFileDiagnostic(file: SourceFile, start: number, length: number, message: DiagnosticMessage): DiagnosticWithLocation {
        Debug.assertGreaterThanOrEqual(start, 0);
        Debug.assertGreaterThanOrEqual(length, 0);

        if (file) {
            Debug.assertLessThanOrEqual(start, file.text.length);
            Debug.assertLessThanOrEqual(start + length, file.text.length);
        }

        let text = getLocaleSpecificMessage(message);

        if (arguments.length > 4) {
            text = formatStringFromArgs(text, arguments, 4);
        }

        return {
            file,
            start,
            length,

            messageText: text,
            category: message.category,
            code: message.code,
            reportsUnnecessary: message.reportsUnnecessary,
        };
    }

    export function formatMessage(_dummy: any, message: DiagnosticMessage, ...args: (string | number | undefined)[]): string;
    export function formatMessage(_dummy: any, message: DiagnosticMessage): string {
        let text = getLocaleSpecificMessage(message);

        if (arguments.length > 2) {
            text = formatStringFromArgs(text, arguments, 2);
        }

        return text;
    }

    export function createCompilerDiagnostic(message: DiagnosticMessage, ...args: (string | number | undefined)[]): Diagnostic;
    export function createCompilerDiagnostic(message: DiagnosticMessage): Diagnostic {
        let text = getLocaleSpecificMessage(message);

        if (arguments.length > 1) {
            text = formatStringFromArgs(text, arguments, 1);
        }

        return {
            file: undefined,
            start: undefined,
            length: undefined,

            messageText: text,
            category: message.category,
            code: message.code,
            reportsUnnecessary: message.reportsUnnecessary,
        };
    }

    export function createCompilerDiagnosticFromMessageChain(chain: DiagnosticMessageChain): Diagnostic {
        return {
            file: undefined,
            start: undefined,
            length: undefined,

            code: chain.code,
            category: chain.category,
            messageText: chain.next ? chain : chain.messageText,
        };
    }

    export function chainDiagnosticMessages(details: DiagnosticMessageChain | undefined, message: DiagnosticMessage, ...args: (string | number | undefined)[]): DiagnosticMessageChain;
    export function chainDiagnosticMessages(details: DiagnosticMessageChain | undefined, message: DiagnosticMessage): DiagnosticMessageChain {
        let text = getLocaleSpecificMessage(message);

        if (arguments.length > 2) {
            text = formatStringFromArgs(text, arguments, 2);
        }

        return {
            messageText: text,
            category: message.category,
            code: message.code,

            next: details
        };
    }

    export function concatenateDiagnosticMessageChains(headChain: DiagnosticMessageChain, tailChain: DiagnosticMessageChain): DiagnosticMessageChain {
        let lastChain = headChain;
        while (lastChain.next) {
            lastChain = lastChain.next;
        }

        lastChain.next = tailChain;
        return headChain;
    }

    function getDiagnosticFilePath(diagnostic: Diagnostic): string | undefined {
        return diagnostic.file ? diagnostic.file.path : undefined;
    }

    export function compareDiagnostics(d1: Diagnostic, d2: Diagnostic): Comparison {
        return compareDiagnosticsSkipRelatedInformation(d1, d2) ||
            compareRelatedInformation(d1, d2) ||
            Comparison.EqualTo;
    }

    export function compareDiagnosticsSkipRelatedInformation(d1: Diagnostic, d2: Diagnostic): Comparison {
        return compareStringsCaseSensitive(getDiagnosticFilePath(d1), getDiagnosticFilePath(d2)) ||
            compareValues(d1.start, d2.start) ||
            compareValues(d1.length, d2.length) ||
            compareValues(d1.code, d2.code) ||
            compareMessageText(d1.messageText, d2.messageText) ||
            Comparison.EqualTo;
    }

    function compareRelatedInformation(d1: Diagnostic, d2: Diagnostic): Comparison {
        if (!d1.relatedInformation && !d2.relatedInformation) {
            return Comparison.EqualTo;
        }
        if (d1.relatedInformation && d2.relatedInformation) {
            return compareValues(d1.relatedInformation.length, d2.relatedInformation.length) || forEach(d1.relatedInformation, (d1i, index) => {
                const d2i = d2.relatedInformation![index];
                return compareDiagnostics(d1i, d2i); // EqualTo is 0, so falsy, and will cause the next item to be compared
            }) || Comparison.EqualTo;
        }
        return d1.relatedInformation ? Comparison.LessThan : Comparison.GreaterThan;
    }

    function compareMessageText(t1: string | DiagnosticMessageChain, t2: string | DiagnosticMessageChain): Comparison {
        let text1: string | DiagnosticMessageChain | undefined = t1;
        let text2: string | DiagnosticMessageChain | undefined = t2;
        while (text1 && text2) {
            // We still have both chains.
            const string1 = isString(text1) ? text1 : text1.messageText;
            const string2 = isString(text2) ? text2 : text2.messageText;

            const res = compareStringsCaseSensitive(string1, string2);
            if (res) {
                return res;
            }

            text1 = isString(text1) ? undefined : text1.next;
            text2 = isString(text2) ? undefined : text2.next;
        }

        if (!text1 && !text2) {
            // if the chains are done, then these messages are the same.
            return Comparison.EqualTo;
        }

        // We still have one chain remaining.  The shorter chain should come first.
        return text1 ? Comparison.GreaterThan : Comparison.LessThan;
    }

    export function getEmitScriptTarget(compilerOptions: CompilerOptions) {
        return compilerOptions.target || ScriptTarget.ES3;
    }

    export function getEmitModuleKind(compilerOptions: {module?: CompilerOptions["module"], target?: CompilerOptions["target"]}) {
        return typeof compilerOptions.module === "number" ?
            compilerOptions.module :
            getEmitScriptTarget(compilerOptions) >= ScriptTarget.ES2015 ? ModuleKind.ES2015 : ModuleKind.CommonJS;
    }

    export function getEmitModuleResolutionKind(compilerOptions: CompilerOptions) {
        let moduleResolution = compilerOptions.moduleResolution;
        if (moduleResolution === undefined) {
            moduleResolution = getEmitModuleKind(compilerOptions) === ModuleKind.CommonJS ? ModuleResolutionKind.NodeJs : ModuleResolutionKind.Classic;
        }
        return moduleResolution;
    }

    export function hasJsonModuleEmitEnabled(options: CompilerOptions) {
        switch (getEmitModuleKind(options)) {
            case ModuleKind.CommonJS:
            case ModuleKind.AMD:
            case ModuleKind.ES2015:
            case ModuleKind.ESNext:
                return true;
            default:
                return false;
        }
    }

    export function unreachableCodeIsError(options: CompilerOptions): boolean {
        return options.allowUnreachableCode === false;
    }

    export function unusedLabelIsError(options: CompilerOptions): boolean {
        return options.allowUnusedLabels === false;
    }

    export function getAreDeclarationMapsEnabled(options: CompilerOptions) {
        return !!(getEmitDeclarations(options) && options.declarationMap);
    }

    export function getAllowSyntheticDefaultImports(compilerOptions: CompilerOptions) {
        const moduleKind = getEmitModuleKind(compilerOptions);
        return compilerOptions.allowSyntheticDefaultImports !== undefined
            ? compilerOptions.allowSyntheticDefaultImports
            : compilerOptions.esModuleInterop ||
            moduleKind === ModuleKind.System;
    }

    export function getEmitDeclarations(compilerOptions: CompilerOptions): boolean {
        return !!(compilerOptions.declaration || compilerOptions.composite);
    }

    export function isIncrementalCompilation(options: CompilerOptions) {
        return !!(options.incremental || options.composite);
    }

    export type StrictOptionName = "noImplicitAny" | "noImplicitThis" | "strictNullChecks" | "strictFunctionTypes" | "strictBindCallApply" | "strictPropertyInitialization" | "alwaysStrict";

    export function getStrictOptionValue(compilerOptions: CompilerOptions, flag: StrictOptionName): boolean {
        return compilerOptions[flag] === undefined ? !!compilerOptions.strict : !!compilerOptions[flag];
    }

    export function compilerOptionsAffectSemanticDiagnostics(newOptions: CompilerOptions, oldOptions: CompilerOptions): boolean {
        return oldOptions !== newOptions &&
            semanticDiagnosticsOptionDeclarations.some(option => !isJsonEqual(getCompilerOptionValue(oldOptions, option), getCompilerOptionValue(newOptions, option)));
    }

    export function compilerOptionsAffectEmit(newOptions: CompilerOptions, oldOptions: CompilerOptions): boolean {
        return oldOptions !== newOptions &&
            affectsEmitOptionDeclarations.some(option => !isJsonEqual(getCompilerOptionValue(oldOptions, option), getCompilerOptionValue(newOptions, option)));
    }

    export function getCompilerOptionValue(options: CompilerOptions, option: CommandLineOption): unknown {
        return option.strictFlag ? getStrictOptionValue(options, option.name as StrictOptionName) : options[option.name];
    }

    export function hasZeroOrOneAsteriskCharacter(str: string): boolean {
        let seenAsterisk = false;
        for (let i = 0; i < str.length; i++) {
            if (str.charCodeAt(i) === CharacterCodes.asterisk) {
                if (!seenAsterisk) {
                    seenAsterisk = true;
                }
                else {
                    // have already seen asterisk
                    return false;
                }
            }
        }
        return true;
    }

    /**
     * Internally, we represent paths as strings with '/' as the directory separator.
     * When we make system calls (eg: LanguageServiceHost.getDirectory()),
     * we expect the host to correctly handle paths in our specified format.
     */
    export const directorySeparator = "/";
    const altDirectorySeparator = "\\";
    const urlSchemeSeparator = "://";
    const backslashRegExp = /\\/g;

    /**
     * Normalize path separators.
     */
    export function normalizeSlashes(path: string): string {
        return path.replace(backslashRegExp, directorySeparator);
    }

    function isVolumeCharacter(charCode: number) {
        return (charCode >= CharacterCodes.a && charCode <= CharacterCodes.z) ||
            (charCode >= CharacterCodes.A && charCode <= CharacterCodes.Z);
    }

    function getFileUrlVolumeSeparatorEnd(url: string, start: number) {
        const ch0 = url.charCodeAt(start);
        if (ch0 === CharacterCodes.colon) return start + 1;
        if (ch0 === CharacterCodes.percent && url.charCodeAt(start + 1) === CharacterCodes._3) {
            const ch2 = url.charCodeAt(start + 2);
            if (ch2 === CharacterCodes.a || ch2 === CharacterCodes.A) return start + 3;
        }
        return -1;
    }

    /**
     * Returns length of the root part of a path or URL (i.e. length of "/", "x:/", "//server/share/, file:///user/files").
     * If the root is part of a URL, the twos-complement of the root length is returned.
     */
    function getEncodedRootLength(path: string): number {
        if (!path) return 0;
        const ch0 = path.charCodeAt(0);

        // POSIX or UNC
        if (ch0 === CharacterCodes.slash || ch0 === CharacterCodes.backslash) {
            if (path.charCodeAt(1) !== ch0) return 1; // POSIX: "/" (or non-normalized "\")

            const p1 = path.indexOf(ch0 === CharacterCodes.slash ? directorySeparator : altDirectorySeparator, 2);
            if (p1 < 0) return path.length; // UNC: "//server" or "\\server"

            return p1 + 1; // UNC: "//server/" or "\\server\"
        }

        // DOS
        if (isVolumeCharacter(ch0) && path.charCodeAt(1) === CharacterCodes.colon) {
            const ch2 = path.charCodeAt(2);
            if (ch2 === CharacterCodes.slash || ch2 === CharacterCodes.backslash) return 3; // DOS: "c:/" or "c:\"
            if (path.length === 2) return 2; // DOS: "c:" (but not "c:d")
        }

        // URL
        const schemeEnd = path.indexOf(urlSchemeSeparator);
        if (schemeEnd !== -1) {
            const authorityStart = schemeEnd + urlSchemeSeparator.length;
            const authorityEnd = path.indexOf(directorySeparator, authorityStart);
            if (authorityEnd !== -1) { // URL: "file:///", "file://server/", "file://server/path"
                // For local "file" URLs, include the leading DOS volume (if present).
                // Per https://www.ietf.org/rfc/rfc1738.txt, a host of "" or "localhost" is a
                // special case interpreted as "the machine from which the URL is being interpreted".
                const scheme = path.slice(0, schemeEnd);
                const authority = path.slice(authorityStart, authorityEnd);
                if (scheme === "file" && (authority === "" || authority === "localhost") &&
                    isVolumeCharacter(path.charCodeAt(authorityEnd + 1))) {
                    const volumeSeparatorEnd = getFileUrlVolumeSeparatorEnd(path, authorityEnd + 2);
                    if (volumeSeparatorEnd !== -1) {
                        if (path.charCodeAt(volumeSeparatorEnd) === CharacterCodes.slash) {
                            // URL: "file:///c:/", "file://localhost/c:/", "file:///c%3a/", "file://localhost/c%3a/"
                            return ~(volumeSeparatorEnd + 1);
                        }
                        if (volumeSeparatorEnd === path.length) {
                            // URL: "file:///c:", "file://localhost/c:", "file:///c$3a", "file://localhost/c%3a"
                            // but not "file:///c:d" or "file:///c%3ad"
                            return ~volumeSeparatorEnd;
                        }
                    }
                }
                return ~(authorityEnd + 1); // URL: "file://server/", "http://server/"
            }
            return ~path.length; // URL: "file://server", "http://server"
        }

        // relative
        return 0;
    }

    /**
     * Returns length of the root part of a path or URL (i.e. length of "/", "x:/", "//server/share/, file:///user/files").
     *
     * For example:
     * ```ts
     * getRootLength("a") === 0                   // ""
     * getRootLength("/") === 1                   // "/"
     * getRootLength("c:") === 2                  // "c:"
     * getRootLength("c:d") === 0                 // ""
     * getRootLength("c:/") === 3                 // "c:/"
     * getRootLength("c:\\") === 3                // "c:\\"
     * getRootLength("//server") === 7            // "//server"
     * getRootLength("//server/share") === 8      // "//server/"
     * getRootLength("\\\\server") === 7          // "\\\\server"
     * getRootLength("\\\\server\\share") === 8   // "\\\\server\\"
     * getRootLength("file:///path") === 8        // "file:///"
     * getRootLength("file:///c:") === 10         // "file:///c:"
     * getRootLength("file:///c:d") === 8         // "file:///"
     * getRootLength("file:///c:/path") === 11    // "file:///c:/"
     * getRootLength("file://server") === 13      // "file://server"
     * getRootLength("file://server/path") === 14 // "file://server/"
     * getRootLength("http://server") === 13      // "http://server"
     * getRootLength("http://server/path") === 14 // "http://server/"
     * ```
     */
    export function getRootLength(path: string) {
        const rootLength = getEncodedRootLength(path);
        return rootLength < 0 ? ~rootLength : rootLength;
    }

    // TODO(rbuckton): replace references with `resolvePath`
    export function normalizePath(path: string): string {
        return resolvePath(path);
    }

    export function normalizePathAndParts(path: string): { path: string, parts: string[] } {
        path = normalizeSlashes(path);
        const [root, ...parts] = reducePathComponents(getPathComponents(path));
        if (parts.length) {
            const joinedParts = root + parts.join(directorySeparator);
            return { path: hasTrailingDirectorySeparator(path) ? ensureTrailingDirectorySeparator(joinedParts) : joinedParts, parts };
        }
        else {
            return { path: root, parts };
        }
    }

    /**
     * Returns the path except for its basename. Semantics align with NodeJS's `path.dirname`
     * except that we support URL's as well.
     *
     * ```ts
     * getDirectoryPath("/path/to/file.ext") === "/path/to"
     * getDirectoryPath("/path/to/") === "/path"
     * getDirectoryPath("/") === "/"
     * ```
     */
    export function getDirectoryPath(path: Path): Path;
    /**
     * Returns the path except for its basename. Semantics align with NodeJS's `path.dirname`
     * except that we support URL's as well.
     *
     * ```ts
     * getDirectoryPath("/path/to/file.ext") === "/path/to"
     * getDirectoryPath("/path/to/") === "/path"
     * getDirectoryPath("/") === "/"
     * ```
     */
    export function getDirectoryPath(path: string): string;
    export function getDirectoryPath(path: string): string {
        path = normalizeSlashes(path);

        // If the path provided is itself the root, then return it.
        const rootLength = getRootLength(path);
        if (rootLength === path.length) return path;

        // return the leading portion of the path up to the last (non-terminal) directory separator
        // but not including any trailing directory separator.
        path = removeTrailingDirectorySeparator(path);
        return path.slice(0, Math.max(rootLength, path.lastIndexOf(directorySeparator)));
    }

    export function startsWithDirectory(fileName: string, directoryName: string, getCanonicalFileName: GetCanonicalFileName): boolean {
        const canonicalFileName = getCanonicalFileName(fileName);
        const canonicalDirectoryName = getCanonicalFileName(directoryName);
        return startsWith(canonicalFileName, canonicalDirectoryName + "/") || startsWith(canonicalFileName, canonicalDirectoryName + "\\");
    }

    export function isUrl(path: string) {
        return getEncodedRootLength(path) < 0;
    }

    export function pathIsRelative(path: string): boolean {
        return /^\.\.?($|[\\/])/.test(path);
    }

    /**
     * Determines whether a path is an absolute path (e.g. starts with `/`, or a dos path
     * like `c:`, `c:\` or `c:/`).
     */
    export function isRootedDiskPath(path: string) {
        return getEncodedRootLength(path) > 0;
    }

    /**
     * Determines whether a path consists only of a path root.
     */
    export function isDiskPathRoot(path: string) {
        const rootLength = getEncodedRootLength(path);
        return rootLength > 0 && rootLength === path.length;
    }

    export function convertToRelativePath(absoluteOrRelativePath: string, basePath: string, getCanonicalFileName: (path: string) => string): string {
        return !isRootedDiskPath(absoluteOrRelativePath)
            ? absoluteOrRelativePath
            : getRelativePathToDirectoryOrUrl(basePath, absoluteOrRelativePath, basePath, getCanonicalFileName, /*isAbsolutePathAnUrl*/ false);
    }

    function pathComponents(path: string, rootLength: number) {
        const root = path.substring(0, rootLength);
        const rest = path.substring(rootLength).split(directorySeparator);
        if (rest.length && !lastOrUndefined(rest)) rest.pop();
        return [root, ...rest];
    }

    /**
     * Parse a path into an array containing a root component (at index 0) and zero or more path
     * components (at indices > 0). The result is not normalized.
     * If the path is relative, the root component is `""`.
     * If the path is absolute, the root component includes the first path separator (`/`).
     */
    export function getPathComponents(path: string, currentDirectory = "") {
        path = combinePaths(currentDirectory, path);
        const rootLength = getRootLength(path);
        return pathComponents(path, rootLength);
    }

    /**
     * Reduce an array of path components to a more simplified path by navigating any
     * `"."` or `".."` entries in the path.
     */
    export function reducePathComponents(components: ReadonlyArray<string>) {
        if (!some(components)) return [];
        const reduced = [components[0]];
        for (let i = 1; i < components.length; i++) {
            const component = components[i];
            if (!component) continue;
            if (component === ".") continue;
            if (component === "..") {
                if (reduced.length > 1) {
                    if (reduced[reduced.length - 1] !== "..") {
                        reduced.pop();
                        continue;
                    }
                }
                else if (reduced[0]) continue;
            }
            reduced.push(component);
        }
        return reduced;
    }

    /**
     * Parse a path into an array containing a root component (at index 0) and zero or more path
     * components (at indices > 0). The result is normalized.
     * If the path is relative, the root component is `""`.
     * If the path is absolute, the root component includes the first path separator (`/`).
     */
    export function getNormalizedPathComponents(path: string, currentDirectory: string | undefined) {
        return reducePathComponents(getPathComponents(path, currentDirectory));
    }

    export function getNormalizedAbsolutePath(fileName: string, currentDirectory: string | undefined) {
        return getPathFromPathComponents(getNormalizedPathComponents(fileName, currentDirectory));
    }

    /**
     * Formats a parsed path consisting of a root component (at index 0) and zero or more path
     * segments (at indices > 0).
     */
    export function getPathFromPathComponents(pathComponents: ReadonlyArray<string>) {
        if (pathComponents.length === 0) return "";

        const root = pathComponents[0] && ensureTrailingDirectorySeparator(pathComponents[0]);
        return root + pathComponents.slice(1).join(directorySeparator);
    }

    export function getNormalizedAbsolutePathWithoutRoot(fileName: string, currentDirectory: string | undefined) {
        return getPathWithoutRoot(getNormalizedPathComponents(fileName, currentDirectory));
    }

    function getPathWithoutRoot(pathComponents: ReadonlyArray<string>) {
        if (pathComponents.length === 0) return "";
        return pathComponents.slice(1).join(directorySeparator);
    }
}

/* @internal */
// eslint-disable-next-line no-redeclare
namespace ts {
    export function getPathComponentsRelativeTo(from: string, to: string, stringEqualityComparer: (a: string, b: string) => boolean, getCanonicalFileName: GetCanonicalFileName) {
        const fromComponents = reducePathComponents(getPathComponents(from));
        const toComponents = reducePathComponents(getPathComponents(to));

        let start: number;
        for (start = 0; start < fromComponents.length && start < toComponents.length; start++) {
            const fromComponent = getCanonicalFileName(fromComponents[start]);
            const toComponent = getCanonicalFileName(toComponents[start]);
            const comparer = start === 0 ? equateStringsCaseInsensitive : stringEqualityComparer;
            if (!comparer(fromComponent, toComponent)) break;
        }

        if (start === 0) {
            return toComponents;
        }

        const components = toComponents.slice(start);
        const relative: string[] = [];
        for (; start < fromComponents.length; start++) {
            relative.push("..");
        }
        return ["", ...relative, ...components];
    }

    export function getRelativePathFromFile(from: string, to: string, getCanonicalFileName: GetCanonicalFileName) {
        return ensurePathIsNonModuleName(getRelativePathFromDirectory(getDirectoryPath(from), to, getCanonicalFileName));
    }

    /**
     * Gets a relative path that can be used to traverse between `from` and `to`.
     */
    export function getRelativePathFromDirectory(from: string, to: string, ignoreCase: boolean): string;
    /**
     * Gets a relative path that can be used to traverse between `from` and `to`.
     */
    export function getRelativePathFromDirectory(fromDirectory: string, to: string, getCanonicalFileName: GetCanonicalFileName): string;
    export function getRelativePathFromDirectory(fromDirectory: string, to: string, getCanonicalFileNameOrIgnoreCase: GetCanonicalFileName | boolean) {
        Debug.assert((getRootLength(fromDirectory) > 0) === (getRootLength(to) > 0), "Paths must either both be absolute or both be relative");
        const getCanonicalFileName = typeof getCanonicalFileNameOrIgnoreCase === "function" ? getCanonicalFileNameOrIgnoreCase : identity;
        const ignoreCase = typeof getCanonicalFileNameOrIgnoreCase === "boolean" ? getCanonicalFileNameOrIgnoreCase : false;
        const pathComponents = getPathComponentsRelativeTo(fromDirectory, to, ignoreCase ? equateStringsCaseInsensitive : equateStringsCaseSensitive, getCanonicalFileName);
        return getPathFromPathComponents(pathComponents);
    }

    export function getRelativePathToDirectoryOrUrl(directoryPathOrUrl: string, relativeOrAbsolutePath: string, currentDirectory: string, getCanonicalFileName: GetCanonicalFileName, isAbsolutePathAnUrl: boolean) {
        const pathComponents = getPathComponentsRelativeTo(
            resolvePath(currentDirectory, directoryPathOrUrl),
            resolvePath(currentDirectory, relativeOrAbsolutePath),
            equateStringsCaseSensitive,
            getCanonicalFileName
        );

        const firstComponent = pathComponents[0];
        if (isAbsolutePathAnUrl && isRootedDiskPath(firstComponent)) {
            const prefix = firstComponent.charAt(0) === directorySeparator ? "file://" : "file:///";
            pathComponents[0] = prefix + firstComponent;
        }

        return getPathFromPathComponents(pathComponents);
    }

    /**
     * Ensures a path is either absolute (prefixed with `/` or `c:`) or dot-relative (prefixed
     * with `./` or `../`) so as not to be confused with an unprefixed module name.
     */
    export function ensurePathIsNonModuleName(path: string): string {
        return getRootLength(path) === 0 && !pathIsRelative(path) ? "./" + path : path;
    }

    /**
     * Returns the path except for its containing directory name.
     * Semantics align with NodeJS's `path.basename` except that we support URL's as well.
     *
     * ```ts
     * getBaseFileName("/path/to/file.ext") === "file.ext"
     * getBaseFileName("/path/to/") === "to"
     * getBaseFileName("/") === ""
     * ```
     */
    export function getBaseFileName(path: string): string;
    /**
     * Gets the portion of a path following the last (non-terminal) separator (`/`).
     * Semantics align with NodeJS's `path.basename` except that we support URL's as well.
     * If the base name has any one of the provided extensions, it is removed.
     *
     * ```ts
     * getBaseFileName("/path/to/file.ext", ".ext", true) === "file"
     * getBaseFileName("/path/to/file.js", ".ext", true) === "file.js"
     * ```
     */
    export function getBaseFileName(path: string, extensions: string | ReadonlyArray<string>, ignoreCase: boolean): string;
    export function getBaseFileName(path: string, extensions?: string | ReadonlyArray<string>, ignoreCase?: boolean) {
        path = normalizeSlashes(path);

        // if the path provided is itself the root, then it has not file name.
        const rootLength = getRootLength(path);
        if (rootLength === path.length) return "";

        // return the trailing portion of the path starting after the last (non-terminal) directory
        // separator but not including any trailing directory separator.
        path = removeTrailingDirectorySeparator(path);
        const name = path.slice(Math.max(getRootLength(path), path.lastIndexOf(directorySeparator) + 1));
        const extension = extensions !== undefined && ignoreCase !== undefined ? getAnyExtensionFromPath(name, extensions, ignoreCase) : undefined;
        return extension ? name.slice(0, name.length - extension.length) : name;
    }

    /**
     * Combines paths. If a path is absolute, it replaces any previous path.
     */
    export function combinePaths(path: string, ...paths: (string | undefined)[]): string {
        if (path) path = normalizeSlashes(path);
        for (let relativePath of paths) {
            if (!relativePath) continue;
            relativePath = normalizeSlashes(relativePath);
            if (!path || getRootLength(relativePath) !== 0) {
                path = relativePath;
            }
            else {
                path = ensureTrailingDirectorySeparator(path) + relativePath;
            }
        }
        return path;
    }

    /**
     * Combines and resolves paths. If a path is absolute, it replaces any previous path. Any
     * `.` and `..` path components are resolved.
     */
    export function resolvePath(path: string, ...paths: (string | undefined)[]): string {
        const combined = some(paths) ? combinePaths(path, ...paths) : normalizeSlashes(path);
        const normalized = getPathFromPathComponents(reducePathComponents(getPathComponents(combined)));
        return normalized && hasTrailingDirectorySeparator(combined) ? ensureTrailingDirectorySeparator(normalized) : normalized;
    }

    /**
     * Determines whether a path has a trailing separator (`/` or `\\`).
     */
    export function hasTrailingDirectorySeparator(path: string) {
        if (path.length === 0) return false;
        const ch = path.charCodeAt(path.length - 1);
        return ch === CharacterCodes.slash || ch === CharacterCodes.backslash;
    }

    /**
     * Removes a trailing directory separator from a path.
     * @param path The path.
     */
    export function removeTrailingDirectorySeparator(path: Path): Path;
    export function removeTrailingDirectorySeparator(path: string): string;
    export function removeTrailingDirectorySeparator(path: string) {
        if (hasTrailingDirectorySeparator(path)) {
            return path.substr(0, path.length - 1);
        }

        return path;
    }

    /**
     * Adds a trailing directory separator to a path, if it does not already have one.
     * @param path The path.
     */
    export function ensureTrailingDirectorySeparator(path: Path): Path;
    export function ensureTrailingDirectorySeparator(path: string): string;
    export function ensureTrailingDirectorySeparator(path: string) {
        if (!hasTrailingDirectorySeparator(path)) {
            return path + directorySeparator;
        }

        return path;
    }

    // check path for these segments: '', '.'. '..'
    const relativePathSegmentRegExp = /(^|\/)\.{0,2}($|\/)/;

    function comparePathsWorker(a: string, b: string, componentComparer: (a: string, b: string) => Comparison) {
        if (a === b) return Comparison.EqualTo;
        if (a === undefined) return Comparison.LessThan;
        if (b === undefined) return Comparison.GreaterThan;

        // NOTE: Performance optimization - shortcut if the root segments differ as there would be no
        //       need to perform path reduction.
        const aRoot = a.substring(0, getRootLength(a));
        const bRoot = b.substring(0, getRootLength(b));
        const result = compareStringsCaseInsensitive(aRoot, bRoot);
        if (result !== Comparison.EqualTo) {
            return result;
        }

        // NOTE: Performance optimization - shortcut if there are no relative path segments in
        //       the non-root portion of the path
        const aRest = a.substring(aRoot.length);
        const bRest = b.substring(bRoot.length);
        if (!relativePathSegmentRegExp.test(aRest) && !relativePathSegmentRegExp.test(bRest)) {
            return componentComparer(aRest, bRest);
        }

        // The path contains a relative path segment. Normalize the paths and perform a slower component
        // by component comparison.
        const aComponents = reducePathComponents(getPathComponents(a));
        const bComponents = reducePathComponents(getPathComponents(b));
        const sharedLength = Math.min(aComponents.length, bComponents.length);
        for (let i = 1; i < sharedLength; i++) {
            const result = componentComparer(aComponents[i], bComponents[i]);
            if (result !== Comparison.EqualTo) {
                return result;
            }
        }
        return compareValues(aComponents.length, bComponents.length);
    }

    /**
     * Performs a case-sensitive comparison of two paths.
     */
    export function comparePathsCaseSensitive(a: string, b: string) {
        return comparePathsWorker(a, b, compareStringsCaseSensitive);
    }

    /**
     * Performs a case-insensitive comparison of two paths.
     */
    export function comparePathsCaseInsensitive(a: string, b: string) {
        return comparePathsWorker(a, b, compareStringsCaseInsensitive);
    }

    export function comparePaths(a: string, b: string, ignoreCase?: boolean): Comparison;
    export function comparePaths(a: string, b: string, currentDirectory: string, ignoreCase?: boolean): Comparison;
    export function comparePaths(a: string, b: string, currentDirectory?: string | boolean, ignoreCase?: boolean) {
        if (typeof currentDirectory === "string") {
            a = combinePaths(currentDirectory, a);
            b = combinePaths(currentDirectory, b);
        }
        else if (typeof currentDirectory === "boolean") {
            ignoreCase = currentDirectory;
        }
        return comparePathsWorker(a, b, getStringComparer(ignoreCase));
    }

    export function containsPath(parent: string, child: string, ignoreCase?: boolean): boolean;
    export function containsPath(parent: string, child: string, currentDirectory: string, ignoreCase?: boolean): boolean;
    export function containsPath(parent: string, child: string, currentDirectory?: string | boolean, ignoreCase?: boolean) {
        if (typeof currentDirectory === "string") {
            parent = combinePaths(currentDirectory, parent);
            child = combinePaths(currentDirectory, child);
        }
        else if (typeof currentDirectory === "boolean") {
            ignoreCase = currentDirectory;
        }
        if (parent === undefined || child === undefined) return false;
        if (parent === child) return true;
        const parentComponents = reducePathComponents(getPathComponents(parent));
        const childComponents = reducePathComponents(getPathComponents(child));
        if (childComponents.length < parentComponents.length) {
            return false;
        }

        const componentEqualityComparer = ignoreCase ? equateStringsCaseInsensitive : equateStringsCaseSensitive;
        for (let i = 0; i < parentComponents.length; i++) {
            const equalityComparer = i === 0 ? equateStringsCaseInsensitive : componentEqualityComparer;
            if (!equalityComparer(parentComponents[i], childComponents[i])) {
                return false;
            }
        }

        return true;
    }

    function isDirectorySeparator(charCode: number): boolean {
        return charCode === CharacterCodes.slash || charCode === CharacterCodes.backslash;
    }

    function stripLeadingDirectorySeparator(s: string): string | undefined {
        return isDirectorySeparator(s.charCodeAt(0)) ? s.slice(1) : undefined;
    }

    export function tryRemoveDirectoryPrefix(path: string, dirPath: string, getCanonicalFileName: GetCanonicalFileName): string | undefined {
        const withoutPrefix = tryRemovePrefix(path, dirPath, getCanonicalFileName);
        return withoutPrefix === undefined ? undefined : stripLeadingDirectorySeparator(withoutPrefix);
    }

    // Reserved characters, forces escaping of any non-word (or digit), non-whitespace character.
    // It may be inefficient (we could just match (/[-[\]{}()*+?.,\\^$|#\s]/g), but this is future
    // proof.
    const reservedCharacterPattern = /[^\w\s\/]/g;

    export function regExpEscape(text: string) {
        return text.replace(reservedCharacterPattern, escapeRegExpCharacter);
    }

    function escapeRegExpCharacter(match: string) {
        return "\\" + match;
    }

    const wildcardCharCodes = [CharacterCodes.asterisk, CharacterCodes.question];

    export function hasExtension(fileName: string): boolean {
        return stringContains(getBaseFileName(fileName), ".");
    }

    export const commonPackageFolders: ReadonlyArray<string> = ["node_modules", "bower_components", "jspm_packages"];

    const implicitExcludePathRegexPattern = `(?!(${commonPackageFolders.join("|")})(/|$))`;

    interface WildcardMatcher {
        singleAsteriskRegexFragment: string;
        doubleAsteriskRegexFragment: string;
        replaceWildcardCharacter: (match: string) => string;
    }

    const filesMatcher: WildcardMatcher = {
        /**
         * Matches any single directory segment unless it is the last segment and a .min.js file
         * Breakdown:
         *  [^./]                   # matches everything up to the first . character (excluding directory separators)
         *  (\\.(?!min\\.js$))?     # matches . characters but not if they are part of the .min.js file extension
         */
        singleAsteriskRegexFragment: "([^./]|(\\.(?!min\\.js$))?)*",
        /**
         * Regex for the ** wildcard. Matches any number of subdirectories. When used for including
         * files or directories, does not match subdirectories that start with a . character
         */
        doubleAsteriskRegexFragment: `(/${implicitExcludePathRegexPattern}[^/.][^/]*)*?`,
        replaceWildcardCharacter: match => replaceWildcardCharacter(match, filesMatcher.singleAsteriskRegexFragment)
    };

    const directoriesMatcher: WildcardMatcher = {
        singleAsteriskRegexFragment: "[^/]*",
        /**
         * Regex for the ** wildcard. Matches any number of subdirectories. When used for including
         * files or directories, does not match subdirectories that start with a . character
         */
        doubleAsteriskRegexFragment: `(/${implicitExcludePathRegexPattern}[^/.][^/]*)*?`,
        replaceWildcardCharacter: match => replaceWildcardCharacter(match, directoriesMatcher.singleAsteriskRegexFragment)
    };

    const excludeMatcher: WildcardMatcher = {
        singleAsteriskRegexFragment: "[^/]*",
        doubleAsteriskRegexFragment: "(/.+?)?",
        replaceWildcardCharacter: match => replaceWildcardCharacter(match, excludeMatcher.singleAsteriskRegexFragment)
    };

    const wildcardMatchers = {
        files: filesMatcher,
        directories: directoriesMatcher,
        exclude: excludeMatcher
    };

    export function getRegularExpressionForWildcard(specs: ReadonlyArray<string> | undefined, basePath: string, usage: "files" | "directories" | "exclude"): string | undefined {
        const patterns = getRegularExpressionsForWildcards(specs, basePath, usage);
        if (!patterns || !patterns.length) {
            return undefined;
        }

        const pattern = patterns.map(pattern => `(${pattern})`).join("|");
        // If excluding, match "foo/bar/baz...", but if including, only allow "foo".
        const terminator = usage === "exclude" ? "($|/)" : "$";
        return `^(${pattern})${terminator}`;
    }

    export function getRegularExpressionsForWildcards(specs: ReadonlyArray<string> | undefined, basePath: string, usage: "files" | "directories" | "exclude"): ReadonlyArray<string> | undefined {
        if (specs === undefined || specs.length === 0) {
            return undefined;
        }

        return flatMap(specs, spec =>
            spec && getSubPatternFromSpec(spec, basePath, usage, wildcardMatchers[usage]));
    }

    /**
     * An "includes" path "foo" is implicitly a glob "foo/** /*" (without the space) if its last component has no extension,
     * and does not contain any glob characters itself.
     */
    export function isImplicitGlob(lastPathComponent: string): boolean {
        return !/[.*?]/.test(lastPathComponent);
    }

    function getSubPatternFromSpec(spec: string, basePath: string, usage: "files" | "directories" | "exclude", { singleAsteriskRegexFragment, doubleAsteriskRegexFragment, replaceWildcardCharacter }: WildcardMatcher): string | undefined {
        let subpattern = "";
        let hasWrittenComponent = false;
        const components = getNormalizedPathComponents(spec, basePath);
        const lastComponent = last(components);
        if (usage !== "exclude" && lastComponent === "**") {
            return undefined;
        }

        // getNormalizedPathComponents includes the separator for the root component.
        // We need to remove to create our regex correctly.
        components[0] = removeTrailingDirectorySeparator(components[0]);

        if (isImplicitGlob(lastComponent)) {
            components.push("**", "*");
        }

        let optionalCount = 0;
        for (let component of components) {
            if (component === "**") {
                subpattern += doubleAsteriskRegexFragment;
            }
            else {
                if (usage === "directories") {
                    subpattern += "(";
                    optionalCount++;
                }

                if (hasWrittenComponent) {
                    subpattern += directorySeparator;
                }

                if (usage !== "exclude") {
                    let componentPattern = "";
                    // The * and ? wildcards should not match directories or files that start with . if they
                    // appear first in a component. Dotted directories and files can be included explicitly
                    // like so: **/.*/.*
                    if (component.charCodeAt(0) === CharacterCodes.asterisk) {
                        componentPattern += "([^./]" + singleAsteriskRegexFragment + ")?";
                        component = component.substr(1);
                    }
                    else if (component.charCodeAt(0) === CharacterCodes.question) {
                        componentPattern += "[^./]";
                        component = component.substr(1);
                    }

                    componentPattern += component.replace(reservedCharacterPattern, replaceWildcardCharacter);

                    // Patterns should not include subfolders like node_modules unless they are
                    // explicitly included as part of the path.
                    //
                    // As an optimization, if the component pattern is the same as the component,
                    // then there definitely were no wildcard characters and we do not need to
                    // add the exclusion pattern.
                    if (componentPattern !== component) {
                        subpattern += implicitExcludePathRegexPattern;
                    }

                    subpattern += componentPattern;
                }
                else {
                    subpattern += component.replace(reservedCharacterPattern, replaceWildcardCharacter);
                }
            }

            hasWrittenComponent = true;
        }

        while (optionalCount > 0) {
            subpattern += ")?";
            optionalCount--;
        }

        return subpattern;
    }

    function replaceWildcardCharacter(match: string, singleAsteriskRegexFragment: string) {
        return match === "*" ? singleAsteriskRegexFragment : match === "?" ? "[^/]" : "\\" + match;
    }

    export interface FileSystemEntries {
        readonly files: ReadonlyArray<string>;
        readonly directories: ReadonlyArray<string>;
    }

    export interface FileMatcherPatterns {
        /** One pattern for each "include" spec. */
        includeFilePatterns: ReadonlyArray<string> | undefined;
        /** One pattern matching one of any of the "include" specs. */
        includeFilePattern: string | undefined;
        includeDirectoryPattern: string | undefined;
        excludePattern: string | undefined;
        basePaths: ReadonlyArray<string>;
    }

    /** @param path directory of the tsconfig.json */
    export function getFileMatcherPatterns(path: string, excludes: ReadonlyArray<string> | undefined, includes: ReadonlyArray<string> | undefined, useCaseSensitiveFileNames: boolean, currentDirectory: string): FileMatcherPatterns {
        path = normalizePath(path);
        currentDirectory = normalizePath(currentDirectory);
        const absolutePath = combinePaths(currentDirectory, path);

        return {
            includeFilePatterns: map(getRegularExpressionsForWildcards(includes, absolutePath, "files"), pattern => `^${pattern}$`),
            includeFilePattern: getRegularExpressionForWildcard(includes, absolutePath, "files"),
            includeDirectoryPattern: getRegularExpressionForWildcard(includes, absolutePath, "directories"),
            excludePattern: getRegularExpressionForWildcard(excludes, absolutePath, "exclude"),
            basePaths: getBasePaths(path, includes, useCaseSensitiveFileNames)
        };
    }

    export function getRegexFromPattern(pattern: string, useCaseSensitiveFileNames: boolean): RegExp {
        return new RegExp(pattern, useCaseSensitiveFileNames ? "" : "i");
    }

    /** @param path directory of the tsconfig.json */
    export function matchFiles(path: string, extensions: ReadonlyArray<string> | undefined, excludes: ReadonlyArray<string> | undefined, includes: ReadonlyArray<string> | undefined, useCaseSensitiveFileNames: boolean, currentDirectory: string, depth: number | undefined, getFileSystemEntries: (path: string) => FileSystemEntries, realpath: (path: string) => string): string[] {
        path = normalizePath(path);
        currentDirectory = normalizePath(currentDirectory);

        const patterns = getFileMatcherPatterns(path, excludes, includes, useCaseSensitiveFileNames, currentDirectory);

        const includeFileRegexes = patterns.includeFilePatterns && patterns.includeFilePatterns.map(pattern => getRegexFromPattern(pattern, useCaseSensitiveFileNames));
        const includeDirectoryRegex = patterns.includeDirectoryPattern && getRegexFromPattern(patterns.includeDirectoryPattern, useCaseSensitiveFileNames);
        const excludeRegex = patterns.excludePattern && getRegexFromPattern(patterns.excludePattern, useCaseSensitiveFileNames);

        // Associate an array of results with each include regex. This keeps results in order of the "include" order.
        // If there are no "includes", then just put everything in results[0].
        const results: string[][] = includeFileRegexes ? includeFileRegexes.map(() => []) : [[]];
        const visited = createMap<true>();
        const toCanonical = createGetCanonicalFileName(useCaseSensitiveFileNames);
        for (const basePath of patterns.basePaths) {
            visitDirectory(basePath, combinePaths(currentDirectory, basePath), depth);
        }

        return flatten<string>(results);

        function visitDirectory(path: string, absolutePath: string, depth: number | undefined) {
            const canonicalPath = toCanonical(realpath(absolutePath));
            if (visited.has(canonicalPath)) return;
            visited.set(canonicalPath, true);
            const { files, directories } = getFileSystemEntries(path);

            for (const current of sort<string>(files, compareStringsCaseSensitive)) {
                const name = combinePaths(path, current);
                const absoluteName = combinePaths(absolutePath, current);
                if (extensions && !fileExtensionIsOneOf(name, extensions)) continue;
                if (excludeRegex && excludeRegex.test(absoluteName)) continue;
                if (!includeFileRegexes) {
                    results[0].push(name);
                }
                else {
                    const includeIndex = findIndex(includeFileRegexes, re => re.test(absoluteName));
                    if (includeIndex !== -1) {
                        results[includeIndex].push(name);
                    }
                }
            }

            if (depth !== undefined) {
                depth--;
                if (depth === 0) {
                    return;
                }
            }

            for (const current of sort<string>(directories, compareStringsCaseSensitive)) {
                const name = combinePaths(path, current);
                const absoluteName = combinePaths(absolutePath, current);
                if ((!includeDirectoryRegex || includeDirectoryRegex.test(absoluteName)) &&
                    (!excludeRegex || !excludeRegex.test(absoluteName))) {
                    visitDirectory(name, absoluteName, depth);
                }
            }
        }
    }

    /**
     * Computes the unique non-wildcard base paths amongst the provided include patterns.
     */
    function getBasePaths(path: string, includes: ReadonlyArray<string> | undefined, useCaseSensitiveFileNames: boolean): string[] {
        // Storage for our results in the form of literal paths (e.g. the paths as written by the user).
        const basePaths: string[] = [path];

        if (includes) {
            // Storage for literal base paths amongst the include patterns.
            const includeBasePaths: string[] = [];
            for (const include of includes) {
                // We also need to check the relative paths by converting them to absolute and normalizing
                // in case they escape the base path (e.g "..\somedirectory")
                const absolute: string = isRootedDiskPath(include) ? include : normalizePath(combinePaths(path, include));
                // Append the literal and canonical candidate base paths.
                includeBasePaths.push(getIncludeBasePath(absolute));
            }

            // Sort the offsets array using either the literal or canonical path representations.
            includeBasePaths.sort(getStringComparer(!useCaseSensitiveFileNames));

            // Iterate over each include base path and include unique base paths that are not a
            // subpath of an existing base path
            for (const includeBasePath of includeBasePaths) {
                if (every(basePaths, basePath => !containsPath(basePath, includeBasePath, path, !useCaseSensitiveFileNames))) {
                    basePaths.push(includeBasePath);
                }
            }
        }

        return basePaths;
    }

    function getIncludeBasePath(absolute: string): string {
        const wildcardOffset = indexOfAnyCharCode(absolute, wildcardCharCodes);
        if (wildcardOffset < 0) {
            // No "*" or "?" in the path
            return !hasExtension(absolute)
                ? absolute
                : removeTrailingDirectorySeparator(getDirectoryPath(absolute));
        }
        return absolute.substring(0, absolute.lastIndexOf(directorySeparator, wildcardOffset));
    }

    export function ensureScriptKind(fileName: string, scriptKind: ScriptKind | undefined): ScriptKind {
        // Using scriptKind as a condition handles both:
        // - 'scriptKind' is unspecified and thus it is `undefined`
        // - 'scriptKind' is set and it is `Unknown` (0)
        // If the 'scriptKind' is 'undefined' or 'Unknown' then we attempt
        // to get the ScriptKind from the file name. If it cannot be resolved
        // from the file name then the default 'TS' script kind is returned.
        return scriptKind || getScriptKindFromFileName(fileName) || ScriptKind.TS;
    }

    export function getScriptKindFromFileName(fileName: string): ScriptKind {
        const ext = fileName.substr(fileName.lastIndexOf("."));
        switch (ext.toLowerCase()) {
            case Extension.Js:
                return ScriptKind.JS;
            case Extension.Jsx:
                return ScriptKind.JSX;
            case Extension.Ts:
                return ScriptKind.TS;
            case Extension.Tsx:
                return ScriptKind.TSX;
            case Extension.Json:
                return ScriptKind.JSON;
            default:
                return ScriptKind.Unknown;
        }
    }

    /**
     *  List of supported extensions in order of file resolution precedence.
     */
    export const supportedTSExtensions: ReadonlyArray<Extension> = [Extension.Ts, Extension.Tsx, Extension.Dts];
    export const supportedTSExtensionsWithJson: ReadonlyArray<Extension> = [Extension.Ts, Extension.Tsx, Extension.Dts, Extension.Json];
    /** Must have ".d.ts" first because if ".ts" goes first, that will be detected as the extension instead of ".d.ts". */
    export const supportedTSExtensionsForExtractExtension: ReadonlyArray<Extension> = [Extension.Dts, Extension.Ts, Extension.Tsx];
    export const supportedJSExtensions: ReadonlyArray<Extension> = [Extension.Js, Extension.Jsx];
    export const supportedJSAndJsonExtensions: ReadonlyArray<Extension> = [Extension.Js, Extension.Jsx, Extension.Json];
    const allSupportedExtensions: ReadonlyArray<Extension> = [...supportedTSExtensions, ...supportedJSExtensions];
    const allSupportedExtensionsWithJson: ReadonlyArray<Extension> = [...supportedTSExtensions, ...supportedJSExtensions, Extension.Json];

    export function getSupportedExtensions(options?: CompilerOptions): ReadonlyArray<Extension>;
    export function getSupportedExtensions(options?: CompilerOptions, extraFileExtensions?: ReadonlyArray<FileExtensionInfo>): ReadonlyArray<string>;
    export function getSupportedExtensions(options?: CompilerOptions, extraFileExtensions?: ReadonlyArray<FileExtensionInfo>): ReadonlyArray<string> {
        const needJsExtensions = options && options.allowJs;

        if (!extraFileExtensions || extraFileExtensions.length === 0) {
            return needJsExtensions ? allSupportedExtensions : supportedTSExtensions;
        }

        const extensions = [
            ...needJsExtensions ? allSupportedExtensions : supportedTSExtensions,
            ...mapDefined(extraFileExtensions, x => x.scriptKind === ScriptKind.Deferred || needJsExtensions && isJSLike(x.scriptKind) ? x.extension : undefined)
        ];

        return deduplicate<string>(extensions, equateStringsCaseSensitive, compareStringsCaseSensitive);
    }

    export function getSuppoertedExtensionsWithJsonIfResolveJsonModule(options: CompilerOptions | undefined, supportedExtensions: ReadonlyArray<string>): ReadonlyArray<string> {
        if (!options || !options.resolveJsonModule) { return supportedExtensions; }
        if (supportedExtensions === allSupportedExtensions) { return allSupportedExtensionsWithJson; }
        if (supportedExtensions === supportedTSExtensions) { return supportedTSExtensionsWithJson; }
        return [...supportedExtensions, Extension.Json];
    }

    function isJSLike(scriptKind: ScriptKind | undefined): boolean {
        return scriptKind === ScriptKind.JS || scriptKind === ScriptKind.JSX;
    }

    export function hasJSFileExtension(fileName: string): boolean {
        return some(supportedJSExtensions, extension => fileExtensionIs(fileName, extension));
    }

    export function hasJSOrJsonFileExtension(fileName: string): boolean {
        return supportedJSAndJsonExtensions.some(ext => fileExtensionIs(fileName, ext));
    }

    export function hasTSFileExtension(fileName: string): boolean {
        return some(supportedTSExtensions, extension => fileExtensionIs(fileName, extension));
    }

    export function isSupportedSourceFileName(fileName: string, compilerOptions?: CompilerOptions, extraFileExtensions?: ReadonlyArray<FileExtensionInfo>) {
        if (!fileName) { return false; }

        const supportedExtensions = getSupportedExtensions(compilerOptions, extraFileExtensions);
        for (const extension of getSuppoertedExtensionsWithJsonIfResolveJsonModule(compilerOptions, supportedExtensions)) {
            if (fileExtensionIs(fileName, extension)) {
                return true;
            }
        }
        return false;
    }

    /**
     * Extension boundaries by priority. Lower numbers indicate higher priorities, and are
     * aligned to the offset of the highest priority extension in the
     * allSupportedExtensions array.
     */
    export const enum ExtensionPriority {
        TypeScriptFiles = 0,
        DeclarationAndJavaScriptFiles = 2,

        Highest = TypeScriptFiles,
        Lowest = DeclarationAndJavaScriptFiles,
    }

    export function getExtensionPriority(path: string, supportedExtensions: ReadonlyArray<string>): ExtensionPriority {
        for (let i = supportedExtensions.length - 1; i >= 0; i--) {
            if (fileExtensionIs(path, supportedExtensions[i])) {
                return adjustExtensionPriority(<ExtensionPriority>i, supportedExtensions);
            }
        }

        // If its not in the list of supported extensions, this is likely a
        // TypeScript file with a non-ts extension
        return ExtensionPriority.Highest;
    }

    /**
     * Adjusts an extension priority to be the highest priority within the same range.
     */
    export function adjustExtensionPriority(extensionPriority: ExtensionPriority, supportedExtensions: ReadonlyArray<string>): ExtensionPriority {
        if (extensionPriority < ExtensionPriority.DeclarationAndJavaScriptFiles) {
            return ExtensionPriority.TypeScriptFiles;
        }
        else if (extensionPriority < supportedExtensions.length) {
            return ExtensionPriority.DeclarationAndJavaScriptFiles;
        }
        else {
            return supportedExtensions.length;
        }
    }

    /**
     * Gets the next lowest extension priority for a given priority.
     */
    export function getNextLowestExtensionPriority(extensionPriority: ExtensionPriority, supportedExtensions: ReadonlyArray<string>): ExtensionPriority {
        if (extensionPriority < ExtensionPriority.DeclarationAndJavaScriptFiles) {
            return ExtensionPriority.DeclarationAndJavaScriptFiles;
        }
        else {
            return supportedExtensions.length;
        }
    }

    const extensionsToRemove = [Extension.Dts, Extension.Ts, Extension.Js, Extension.Tsx, Extension.Jsx, Extension.Json];
    export function removeFileExtension(path: string): string {
        for (const ext of extensionsToRemove) {
            const extensionless = tryRemoveExtension(path, ext);
            if (extensionless !== undefined) {
                return extensionless;
            }
        }
        return path;
    }

    export function tryRemoveExtension(path: string, extension: string): string | undefined {
        return fileExtensionIs(path, extension) ? removeExtension(path, extension) : undefined;
    }

    export function removeExtension(path: string, extension: string): string {
        return path.substring(0, path.length - extension.length);
    }

    export function changeExtension<T extends string | Path>(path: T, newExtension: string): T {
        return <T>changeAnyExtension(path, newExtension, extensionsToRemove, /*ignoreCase*/ false);
    }

    export function changeAnyExtension(path: string, ext: string): string;
    export function changeAnyExtension(path: string, ext: string, extensions: string | ReadonlyArray<string>, ignoreCase: boolean): string;
    export function changeAnyExtension(path: string, ext: string, extensions?: string | ReadonlyArray<string>, ignoreCase?: boolean) {
        const pathext = extensions !== undefined && ignoreCase !== undefined ? getAnyExtensionFromPath(path, extensions, ignoreCase) : getAnyExtensionFromPath(path);
        return pathext ? path.slice(0, path.length - pathext.length) + (startsWith(ext, ".") ? ext : "." + ext) : path;
    }

    export function tryParsePattern(pattern: string): Pattern | undefined {
        // This should be verified outside of here and a proper error thrown.
        Debug.assert(hasZeroOrOneAsteriskCharacter(pattern));
        const indexOfStar = pattern.indexOf("*");
        return indexOfStar === -1 ? undefined : {
            prefix: pattern.substr(0, indexOfStar),
            suffix: pattern.substr(indexOfStar + 1)
        };
    }

    export function positionIsSynthesized(pos: number): boolean {
        // This is a fast way of testing the following conditions:
        //  pos === undefined || pos === null || isNaN(pos) || pos < 0;
        return !(pos >= 0);
    }

    /** True if an extension is one of the supported TypeScript extensions. */
    export function extensionIsTS(ext: Extension): boolean {
        return ext === Extension.Ts || ext === Extension.Tsx || ext === Extension.Dts;
    }

    export function resolutionExtensionIsTSOrJson(ext: Extension) {
        return extensionIsTS(ext) || ext === Extension.Json;
    }

    /**
     * Gets the extension from a path.
     * Path must have a valid extension.
     */
    export function extensionFromPath(path: string): Extension {
        const ext = tryGetExtensionFromPath(path);
        return ext !== undefined ? ext : Debug.fail(`File ${path} has unknown extension.`);
    }

    export function isAnySupportedFileExtension(path: string): boolean {
        return tryGetExtensionFromPath(path) !== undefined;
    }

    export function tryGetExtensionFromPath(path: string): Extension | undefined {
        return find<Extension>(extensionsToRemove, e => fileExtensionIs(path, e));
    }

    function getAnyExtensionFromPathWorker(path: string, extensions: string | ReadonlyArray<string>, stringEqualityComparer: (a: string, b: string) => boolean) {
        if (typeof extensions === "string") extensions = [extensions];
        for (let extension of extensions) {
            if (!startsWith(extension, ".")) extension = "." + extension;
            if (path.length >= extension.length && path.charAt(path.length - extension.length) === ".") {
                const pathExtension = path.slice(path.length - extension.length);
                if (stringEqualityComparer(pathExtension, extension)) {
                    return pathExtension;
                }
            }
        }
        return "";
    }

    /**
     * Gets the file extension for a path.
     */
    export function getAnyExtensionFromPath(path: string): string;
    /**
     * Gets the file extension for a path, provided it is one of the provided extensions.
     */
    export function getAnyExtensionFromPath(path: string, extensions: string | ReadonlyArray<string>, ignoreCase: boolean): string;
    export function getAnyExtensionFromPath(path: string, extensions?: string | ReadonlyArray<string>, ignoreCase?: boolean): string {
        // Retrieves any string from the final "." onwards from a base file name.
        // Unlike extensionFromPath, which throws an exception on unrecognized extensions.
        if (extensions) {
            return getAnyExtensionFromPathWorker(path, extensions, ignoreCase ? equateStringsCaseInsensitive : equateStringsCaseSensitive);
        }
        const baseFileName = getBaseFileName(path);
        const extensionIndex = baseFileName.lastIndexOf(".");
        if (extensionIndex >= 0) {
            return baseFileName.substring(extensionIndex);
        }
        return "";
    }

    export function isCheckJsEnabledForFile(sourceFile: SourceFile, compilerOptions: CompilerOptions) {
        return sourceFile.checkJsDirective ? sourceFile.checkJsDirective.enabled : compilerOptions.checkJs;
    }

    export const emptyFileSystemEntries: FileSystemEntries = {
        files: emptyArray,
        directories: emptyArray
    };


    /**
     * patternStrings contains both pattern strings (containing "*") and regular strings.
     * Return an exact match if possible, or a pattern match, or undefined.
     * (These are verified by verifyCompilerOptions to have 0 or 1 "*" characters.)
     */
    export function matchPatternOrExact(patternStrings: ReadonlyArray<string>, candidate: string): string | Pattern | undefined {
        const patterns: Pattern[] = [];
        for (const patternString of patternStrings) {
            const pattern = tryParsePattern(patternString);
            if (pattern) {
                patterns.push(pattern);
            }
            else if (patternString === candidate) {
                // pattern was matched as is - no need to search further
                return patternString;
            }
        }

        return findBestPatternMatch(patterns, _ => _, candidate);
    }

    export type Mutable<T extends object> = { -readonly [K in keyof T]: T[K] };

    export function sliceAfter<T>(arr: ReadonlyArray<T>, value: T): ReadonlyArray<T> {
        const index = arr.indexOf(value);
        Debug.assert(index !== -1);
        return arr.slice(index);
    }

    export function addRelatedInfo<T extends Diagnostic>(diagnostic: T, ...relatedInformation: DiagnosticRelatedInformation[]): T {
        if (!diagnostic.relatedInformation) {
            diagnostic.relatedInformation = [];
        }
        diagnostic.relatedInformation.push(...relatedInformation);
        return diagnostic;
    }

    export function minAndMax<T>(arr: ReadonlyArray<T>, getValue: (value: T) => number): { readonly min: number, readonly max: number } {
        Debug.assert(arr.length !== 0);
        let min = getValue(arr[0]);
        let max = min;
        for (let i = 1; i < arr.length; i++) {
            const value = getValue(arr[i]);
            if (value < min) {
                min = value;
            }
            else if (value > max) {
                max = value;
            }
        }
        return { min, max };
    }

    export interface ReadonlyNodeSet<TNode extends Node> {
        has(node: TNode): boolean;
        forEach(cb: (node: TNode) => void): void;
        some(pred: (node: TNode) => boolean): boolean;
    }

    export class NodeSet<TNode extends Node> implements ReadonlyNodeSet<TNode> {
        private map = createMap<TNode>();

        add(node: TNode): void {
            this.map.set(String(getNodeId(node)), node);
        }
        tryAdd(node: TNode): boolean {
            if (this.has(node)) return false;
            this.add(node);
            return true;
        }
        has(node: TNode): boolean {
            return this.map.has(String(getNodeId(node)));
        }
        forEach(cb: (node: TNode) => void): void {
            this.map.forEach(cb);
        }
        some(pred: (node: TNode) => boolean): boolean {
            return forEachEntry(this.map, pred) || false;
        }
    }

    export interface ReadonlyNodeMap<TNode extends Node, TValue> {
        get(node: TNode): TValue | undefined;
        has(node: TNode): boolean;
    }

    export class NodeMap<TNode extends Node, TValue> implements ReadonlyNodeMap<TNode, TValue> {
        private map = createMap<{ node: TNode, value: TValue }>();

        get(node: TNode): TValue | undefined {
            const res = this.map.get(String(getNodeId(node)));
            return res && res.value;
        }

        getOrUpdate(node: TNode, setValue: () => TValue): TValue {
            const res = this.get(node);
            if (res) return res;
            const value = setValue();
            this.set(node, value);
            return value;
        }

        set(node: TNode, value: TValue): void {
            this.map.set(String(getNodeId(node)), { node, value });
        }

        has(node: TNode): boolean {
            return this.map.has(String(getNodeId(node)));
        }

        forEach(cb: (value: TValue, node: TNode) => void): void {
            this.map.forEach(({ node, value }) => cb(value, node));
        }
    }

    export function rangeOfNode(node: Node): TextRange {
        return { pos: getTokenPosOfNode(node), end: node.end };
    }

    export function rangeOfTypeParameters(typeParameters: NodeArray<TypeParameterDeclaration>): TextRange {
        // Include the `<>`
        return { pos: typeParameters.pos - 1, end: typeParameters.end + 1 };
    }

    export function skipTypeChecking(sourceFile: SourceFile, options: CompilerOptions) {
        // If skipLibCheck is enabled, skip reporting errors if file is a declaration file.
        // If skipDefaultLibCheck is enabled, skip reporting errors if file contains a
        // '/// <reference no-default-lib="true"/>' directive.
        return options.skipLibCheck && sourceFile.isDeclarationFile || options.skipDefaultLibCheck && sourceFile.hasNoDefaultLib;
    }

    export function isJsonEqual(a: unknown, b: unknown): boolean {
        return a === b || typeof a === "object" && a !== null && typeof b === "object" && b !== null && equalOwnProperties(a as MapLike<unknown>, b as MapLike<unknown>, isJsonEqual);
    }

    export function getOrUpdate<T>(map: Map<T>, key: string, getDefault: () => T): T {
        const got = map.get(key);
        if (got === undefined) {
            const value = getDefault();
            map.set(key, value);
            return value;
        }
        else {
            return got;
        }
    }

    /**
     * Converts a bigint literal string, e.g. `0x1234n`,
     * to its decimal string representation, e.g. `4660`.
     */
    export function parsePseudoBigInt(stringValue: string): string {
        let log2Base: number;
        switch (stringValue.charCodeAt(1)) { // "x" in "0x123"
            case CharacterCodes.b:
            case CharacterCodes.B: // 0b or 0B
                log2Base = 1;
                break;
            case CharacterCodes.o:
            case CharacterCodes.O: // 0o or 0O
                log2Base = 3;
                break;
            case CharacterCodes.x:
            case CharacterCodes.X: // 0x or 0X
                log2Base = 4;
                break;
            default: // already in decimal; omit trailing "n"
                const nIndex = stringValue.length - 1;
                // Skip leading 0s
                let nonZeroStart = 0;
                while (stringValue.charCodeAt(nonZeroStart) === CharacterCodes._0) {
                    nonZeroStart++;
                }
                return stringValue.slice(nonZeroStart, nIndex) || "0";
        }

        // Omit leading "0b", "0o", or "0x", and trailing "n"
        const startIndex = 2, endIndex = stringValue.length - 1;
        const bitsNeeded = (endIndex - startIndex) * log2Base;
        // Stores the value specified by the string as a LE array of 16-bit integers
        // using Uint16 instead of Uint32 so combining steps can use bitwise operators
        const segments = new Uint16Array((bitsNeeded >>> 4) + (bitsNeeded & 15 ? 1 : 0));
        // Add the digits, one at a time
        for (let i = endIndex - 1, bitOffset = 0; i >= startIndex; i--, bitOffset += log2Base) {
            const segment = bitOffset >>> 4;
            const digitChar = stringValue.charCodeAt(i);
            // Find character range: 0-9 < A-F < a-f
            const digit = digitChar <= CharacterCodes._9
                ? digitChar - CharacterCodes._0
                : 10 + digitChar -
                    (digitChar <= CharacterCodes.F ? CharacterCodes.A : CharacterCodes.a);
            const shiftedDigit = digit << (bitOffset & 15);
            segments[segment] |= shiftedDigit;
            const residual = shiftedDigit >>> 16;
            if (residual) segments[segment + 1] |= residual; // overflows segment
        }
        // Repeatedly divide segments by 10 and add remainder to base10Value
        let base10Value = "";
        let firstNonzeroSegment = segments.length - 1;
        let segmentsRemaining = true;
        while (segmentsRemaining) {
            let mod10 = 0;
            segmentsRemaining = false;
            for (let segment = firstNonzeroSegment; segment >= 0; segment--) {
                const newSegment = mod10 << 16 | segments[segment];
                const segmentValue = (newSegment / 10) | 0;
                segments[segment] = segmentValue;
                mod10 = newSegment - segmentValue * 10;
                if (segmentValue && !segmentsRemaining) {
                    firstNonzeroSegment = segment;
                    segmentsRemaining = true;
                }
            }
            base10Value = mod10 + base10Value;
        }
        return base10Value;
    }

    export function pseudoBigIntToString({negative, base10Value}: PseudoBigInt): string {
        return (negative && base10Value !== "0" ? "-" : "") + base10Value;
    }
}
<|MERGE_RESOLUTION|>--- conflicted
+++ resolved
@@ -1,8690 +1,8682 @@
-namespace ts {
-    export function isExternalModuleNameRelative(moduleName: string): boolean {
-        // TypeScript 1.0 spec (April 2014): 11.2.1
-        // An external module name is "relative" if the first term is "." or "..".
-        // Update: We also consider a path like `C:\foo.ts` "relative" because we do not search for it in `node_modules` or treat it as an ambient module.
-        return pathIsRelative(moduleName) || isRootedDiskPath(moduleName);
-    }
-
-    export function sortAndDeduplicateDiagnostics<T extends Diagnostic>(diagnostics: ReadonlyArray<T>): SortedReadonlyArray<T> {
-        return sortAndDeduplicate<T>(diagnostics, compareDiagnostics);
-    }
-}
-
-/* @internal */
-// eslint-disable-next-line no-redeclare
-namespace ts {
-    export const resolvingEmptyArray: never[] = [] as never[];
-    export const emptyMap = createMap<never>() as ReadonlyMap<never> & ReadonlyPragmaMap;
-    export const emptyUnderscoreEscapedMap: ReadonlyUnderscoreEscapedMap<never> = emptyMap as ReadonlyUnderscoreEscapedMap<never>;
-
-    export const externalHelpersModuleNameText = "tslib";
-
-    export const defaultMaximumTruncationLength = 160;
-
-    export function getDeclarationOfKind<T extends Declaration>(symbol: Symbol, kind: T["kind"]): T | undefined {
-        const declarations = symbol.declarations;
-        if (declarations) {
-            for (const declaration of declarations) {
-                if (declaration.kind === kind) {
-                    return declaration as T;
-                }
-            }
-        }
-
-        return undefined;
-    }
-
-    /** Create a new escaped identifier map. */
-    export function createUnderscoreEscapedMap<T>(): UnderscoreEscapedMap<T> {
-        return new MapCtr<T>() as UnderscoreEscapedMap<T>;
-    }
-
-    export function hasEntries(map: ReadonlyUnderscoreEscapedMap<any> | undefined): map is ReadonlyUnderscoreEscapedMap<any> {
-        return !!map && !!map.size;
-    }
-
-    export function createSymbolTable(symbols?: ReadonlyArray<Symbol>): SymbolTable {
-        const result = createMap<Symbol>() as SymbolTable;
-        if (symbols) {
-            for (const symbol of symbols) {
-                result.set(symbol.escapedName, symbol);
-            }
-        }
-        return result;
-    }
-
-    const stringWriter = createSingleLineStringWriter();
-
-    function createSingleLineStringWriter(): EmitTextWriter {
-        let str = "";
-
-        const writeText: (text: string) => void = text => str += text;
-        return {
-            getText: () => str,
-            write: writeText,
-            rawWrite: writeText,
-            writeKeyword: writeText,
-            writeOperator: writeText,
-            writePunctuation: writeText,
-            writeSpace: writeText,
-            writeStringLiteral: writeText,
-            writeLiteral: writeText,
-            writeParameter: writeText,
-            writeProperty: writeText,
-            writeSymbol: (s, _) => writeText(s),
-            writeTrailingSemicolon: writeText,
-            writeComment: writeText,
-            getTextPos: () => str.length,
-            getLine: () => 0,
-            getColumn: () => 0,
-            getIndent: () => 0,
-            isAtStartOfLine: () => false,
-
-            // Completely ignore indentation for string writers.  And map newlines to
-            // a single space.
-            writeLine: () => str += " ",
-            increaseIndent: noop,
-            decreaseIndent: noop,
-            clear: () => str = "",
-            trackSymbol: noop,
-            reportInaccessibleThisError: noop,
-            reportInaccessibleUniqueSymbolError: noop,
-            reportPrivateInBaseOfClassExpression: noop,
-        };
-    }
-
-    export function toPath(fileName: string, basePath: string | undefined, getCanonicalFileName: (path: string) => string): Path {
-        const nonCanonicalizedPath = isRootedDiskPath(fileName)
-            ? normalizePath(fileName)
-            : getNormalizedAbsolutePath(fileName, basePath);
-        return <Path>getCanonicalFileName(nonCanonicalizedPath);
-    }
-
-    export function changesAffectModuleResolution(oldOptions: CompilerOptions, newOptions: CompilerOptions): boolean {
-        return oldOptions.configFilePath !== newOptions.configFilePath ||
-            optionsHaveModuleResolutionChanges(oldOptions, newOptions);
-    }
-
-    export function optionsHaveModuleResolutionChanges(oldOptions: CompilerOptions, newOptions: CompilerOptions) {
-        return moduleResolutionOptionDeclarations.some(o =>
-            !isJsonEqual(getCompilerOptionValue(oldOptions, o), getCompilerOptionValue(newOptions, o)));
-    }
-
-    /**
-     * Iterates through the parent chain of a node and performs the callback on each parent until the callback
-     * returns a truthy value, then returns that value.
-     * If no such value is found, it applies the callback until the parent pointer is undefined or the callback returns "quit"
-     * At that point findAncestor returns undefined.
-     */
-    export function findAncestor<T extends Node>(node: Node | undefined, callback: (element: Node) => element is T): T | undefined;
-    export function findAncestor(node: Node | undefined, callback: (element: Node) => boolean | "quit"): Node | undefined;
-    export function findAncestor(node: Node, callback: (element: Node) => boolean | "quit"): Node | undefined {
-        while (node) {
-            const result = callback(node);
-            if (result === "quit") {
-                return undefined;
-            }
-            else if (result) {
-                return node;
-            }
-            node = node.parent;
-        }
-        return undefined;
-    }
-
-    export function forEachAncestor<T>(node: Node, callback: (n: Node) => T | undefined | "quit"): T | undefined {
-        while (true) {
-            const res = callback(node);
-            if (res === "quit") return undefined;
-            if (res !== undefined) return res;
-            if (isSourceFile(node)) return undefined;
-            node = node.parent;
-        }
-    }
-
-    /**
-     * Calls `callback` for each entry in the map, returning the first truthy result.
-     * Use `map.forEach` instead for normal iteration.
-     */
-    export function forEachEntry<T, U>(map: ReadonlyUnderscoreEscapedMap<T>, callback: (value: T, key: __String) => U | undefined): U | undefined;
-    export function forEachEntry<T, U>(map: ReadonlyMap<T>, callback: (value: T, key: string) => U | undefined): U | undefined;
-    export function forEachEntry<T, U>(map: ReadonlyUnderscoreEscapedMap<T> | ReadonlyMap<T>, callback: (value: T, key: (string & __String)) => U | undefined): U | undefined {
-        const iterator = map.entries();
-        for (let { value: pair, done } = iterator.next(); !done; { value: pair, done } = iterator.next()) {
-            const [key, value] = pair;
-            const result = callback(value, key as (string & __String));
-            if (result) {
-                return result;
-            }
-        }
-        return undefined;
-    }
-
-    /** `forEachEntry` for just keys. */
-    export function forEachKey<T>(map: ReadonlyUnderscoreEscapedMap<{}>, callback: (key: __String) => T | undefined): T | undefined;
-    export function forEachKey<T>(map: ReadonlyMap<{}>, callback: (key: string) => T | undefined): T | undefined;
-    export function forEachKey<T>(map: ReadonlyUnderscoreEscapedMap<{}> | ReadonlyMap<{}>, callback: (key: string & __String) => T | undefined): T | undefined {
-        const iterator = map.keys();
-        for (let { value: key, done } = iterator.next(); !done; { value: key, done } = iterator.next()) {
-            const result = callback(key as string & __String);
-            if (result) {
-                return result;
-            }
-        }
-        return undefined;
-    }
-
-    /** Copy entries from `source` to `target`. */
-    export function copyEntries<T>(source: ReadonlyUnderscoreEscapedMap<T>, target: UnderscoreEscapedMap<T>): void;
-    export function copyEntries<T>(source: ReadonlyMap<T>, target: Map<T>): void;
-    export function copyEntries<T, U extends UnderscoreEscapedMap<T> | Map<T>>(source: U, target: U): void {
-        (source as Map<T>).forEach((value, key) => {
-            (target as Map<T>).set(key, value);
-        });
-    }
-
-    /**
-     * Creates a set from the elements of an array.
-     *
-     * @param array the array of input elements.
-     */
-    export function arrayToSet(array: ReadonlyArray<string>): Map<true>;
-    export function arrayToSet<T>(array: ReadonlyArray<T>, makeKey: (value: T) => string | undefined): Map<true>;
-    export function arrayToSet<T>(array: ReadonlyArray<T>, makeKey: (value: T) => __String | undefined): UnderscoreEscapedMap<true>;
-    export function arrayToSet(array: ReadonlyArray<any>, makeKey?: (value: any) => string | __String | undefined): Map<true> | UnderscoreEscapedMap<true> {
-        return arrayToMap<any, true>(array, makeKey || (s => s), () => true);
-    }
-
-    export function cloneMap(map: SymbolTable): SymbolTable;
-    export function cloneMap<T>(map: ReadonlyMap<T>): Map<T>;
-    export function cloneMap<T>(map: ReadonlyUnderscoreEscapedMap<T>): UnderscoreEscapedMap<T>;
-    export function cloneMap<T>(map: ReadonlyMap<T> | ReadonlyUnderscoreEscapedMap<T> | SymbolTable): Map<T> | UnderscoreEscapedMap<T> | SymbolTable {
-        const clone = createMap<T>();
-        copyEntries(map as Map<T>, clone);
-        return clone;
-    }
-
-    export function usingSingleLineStringWriter(action: (writer: EmitTextWriter) => void): string {
-        const oldString = stringWriter.getText();
-        try {
-            action(stringWriter);
-            return stringWriter.getText();
-        }
-        finally {
-            stringWriter.clear();
-            stringWriter.writeKeyword(oldString);
-        }
-    }
-
-    export function getFullWidth(node: Node) {
-        return node.end - node.pos;
-    }
-
-    export function getResolvedModule(sourceFile: SourceFile, moduleNameText: string): ResolvedModuleFull | undefined {
-        return sourceFile && sourceFile.resolvedModules && sourceFile.resolvedModules.get(moduleNameText);
-    }
-
-    export function setResolvedModule(sourceFile: SourceFile, moduleNameText: string, resolvedModule: ResolvedModuleFull): void {
-        if (!sourceFile.resolvedModules) {
-            sourceFile.resolvedModules = createMap<ResolvedModuleFull>();
-        }
-
-        sourceFile.resolvedModules.set(moduleNameText, resolvedModule);
-    }
-
-    export function setResolvedTypeReferenceDirective(sourceFile: SourceFile, typeReferenceDirectiveName: string, resolvedTypeReferenceDirective?: ResolvedTypeReferenceDirective): void {
-        if (!sourceFile.resolvedTypeReferenceDirectiveNames) {
-            sourceFile.resolvedTypeReferenceDirectiveNames = createMap<ResolvedTypeReferenceDirective | undefined>();
-        }
-
-        sourceFile.resolvedTypeReferenceDirectiveNames.set(typeReferenceDirectiveName, resolvedTypeReferenceDirective);
-    }
-
-    export function projectReferenceIsEqualTo(oldRef: ProjectReference, newRef: ProjectReference) {
-        return oldRef.path === newRef.path &&
-            !oldRef.prepend === !newRef.prepend &&
-            !oldRef.circular === !newRef.circular;
-    }
-
-    export function moduleResolutionIsEqualTo(oldResolution: ResolvedModuleFull, newResolution: ResolvedModuleFull): boolean {
-        return oldResolution.isExternalLibraryImport === newResolution.isExternalLibraryImport &&
-            oldResolution.extension === newResolution.extension &&
-            oldResolution.resolvedFileName === newResolution.resolvedFileName &&
-            oldResolution.originalPath === newResolution.originalPath &&
-            packageIdIsEqual(oldResolution.packageId, newResolution.packageId);
-    }
-
-    function packageIdIsEqual(a: PackageId | undefined, b: PackageId | undefined): boolean {
-        return a === b || !!a && !!b && a.name === b.name && a.subModuleName === b.subModuleName && a.version === b.version;
-    }
-
-    export function packageIdToString({ name, subModuleName, version }: PackageId): string {
-        const fullName = subModuleName ? `${name}/${subModuleName}` : name;
-        return `${fullName}@${version}`;
-    }
-
-    export function typeDirectiveIsEqualTo(oldResolution: ResolvedTypeReferenceDirective, newResolution: ResolvedTypeReferenceDirective): boolean {
-        return oldResolution.resolvedFileName === newResolution.resolvedFileName && oldResolution.primary === newResolution.primary;
-    }
-
-    export function hasChangesInResolutions<T>(
-        names: ReadonlyArray<string>,
-        newResolutions: ReadonlyArray<T>,
-        oldResolutions: ReadonlyMap<T> | undefined,
-        comparer: (oldResolution: T, newResolution: T) => boolean): boolean {
-        Debug.assert(names.length === newResolutions.length);
-
-        for (let i = 0; i < names.length; i++) {
-            const newResolution = newResolutions[i];
-            const oldResolution = oldResolutions && oldResolutions.get(names[i]);
-            const changed =
-                oldResolution
-                    ? !newResolution || !comparer(oldResolution, newResolution)
-                    : newResolution;
-            if (changed) {
-                return true;
-            }
-        }
-        return false;
-    }
-
-    // Returns true if this node contains a parse error anywhere underneath it.
-    export function containsParseError(node: Node): boolean {
-        aggregateChildData(node);
-        return (node.flags & NodeFlags.ThisNodeOrAnySubNodesHasError) !== 0;
-    }
-
-    function aggregateChildData(node: Node): void {
-        if (!(node.flags & NodeFlags.HasAggregatedChildData)) {
-            // A node is considered to contain a parse error if:
-            //  a) the parser explicitly marked that it had an error
-            //  b) any of it's children reported that it had an error.
-            const thisNodeOrAnySubNodesHasError = ((node.flags & NodeFlags.ThisNodeHasError) !== 0) ||
-                forEachChild(node, containsParseError);
-
-            // If so, mark ourselves accordingly.
-            if (thisNodeOrAnySubNodesHasError) {
-                node.flags |= NodeFlags.ThisNodeOrAnySubNodesHasError;
-            }
-
-            // Also mark that we've propagated the child information to this node.  This way we can
-            // always consult the bit directly on this node without needing to check its children
-            // again.
-            node.flags |= NodeFlags.HasAggregatedChildData;
-        }
-    }
-
-    export function getSourceFileOfNode(node: Node): SourceFile;
-    export function getSourceFileOfNode(node: Node | undefined): SourceFile | undefined;
-    export function getSourceFileOfNode(node: Node): SourceFile {
-        while (node && node.kind !== SyntaxKind.SourceFile) {
-            node = node.parent;
-        }
-        return <SourceFile>node;
-    }
-
-    export function isStatementWithLocals(node: Node) {
-        switch (node.kind) {
-            case SyntaxKind.Block:
-            case SyntaxKind.CaseBlock:
-            case SyntaxKind.ForStatement:
-            case SyntaxKind.ForInStatement:
-            case SyntaxKind.ForOfStatement:
-                return true;
-        }
-        return false;
-    }
-
-    export function getStartPositionOfLine(line: number, sourceFile: SourceFileLike): number {
-        Debug.assert(line >= 0);
-        return getLineStarts(sourceFile)[line];
-    }
-
-    // This is a useful function for debugging purposes.
-    export function nodePosToString(node: Node): string {
-        const file = getSourceFileOfNode(node);
-        const loc = getLineAndCharacterOfPosition(file, node.pos);
-        return `${file.fileName}(${loc.line + 1},${loc.character + 1})`;
-    }
-
-    export function getEndLinePosition(line: number, sourceFile: SourceFileLike): number {
-        Debug.assert(line >= 0);
-        const lineStarts = getLineStarts(sourceFile);
-
-        const lineIndex = line;
-        const sourceText = sourceFile.text;
-        if (lineIndex + 1 === lineStarts.length) {
-            // last line - return EOF
-            return sourceText.length - 1;
-        }
-        else {
-            // current line start
-            const start = lineStarts[lineIndex];
-            // take the start position of the next line - 1 = it should be some line break
-            let pos = lineStarts[lineIndex + 1] - 1;
-            Debug.assert(isLineBreak(sourceText.charCodeAt(pos)));
-            // walk backwards skipping line breaks, stop the the beginning of current line.
-            // i.e:
-            // <some text>
-            // $ <- end of line for this position should match the start position
-            while (start <= pos && isLineBreak(sourceText.charCodeAt(pos))) {
-                pos--;
-            }
-            return pos;
-        }
-    }
-
-    /**
-     * Returns a value indicating whether a name is unique globally or within the current file.
-     * Note: This does not consider whether a name appears as a free identifier or not, so at the expression `x.y` this includes both `x` and `y`.
-     */
-    export function isFileLevelUniqueName(sourceFile: SourceFile, name: string, hasGlobalName?: PrintHandlers["hasGlobalName"]): boolean {
-        return !(hasGlobalName && hasGlobalName(name)) && !sourceFile.identifiers.has(name);
-    }
-
-    // Returns true if this node is missing from the actual source code. A 'missing' node is different
-    // from 'undefined/defined'. When a node is undefined (which can happen for optional nodes
-    // in the tree), it is definitely missing. However, a node may be defined, but still be
-    // missing.  This happens whenever the parser knows it needs to parse something, but can't
-    // get anything in the source code that it expects at that location. For example:
-    //
-    //          let a: ;
-    //
-    // Here, the Type in the Type-Annotation is not-optional (as there is a colon in the source
-    // code). So the parser will attempt to parse out a type, and will create an actual node.
-    // However, this node will be 'missing' in the sense that no actual source-code/tokens are
-    // contained within it.
-    export function nodeIsMissing(node: Node | undefined): boolean {
-        if (node === undefined) {
-            return true;
-        }
-
-        return node.pos === node.end && node.pos >= 0 && node.kind !== SyntaxKind.EndOfFileToken;
-    }
-
-    export function nodeIsPresent(node: Node | undefined): boolean {
-        return !nodeIsMissing(node);
-    }
-
-    function insertStatementsAfterPrologue<T extends Statement>(to: T[], from: ReadonlyArray<T> | undefined, isPrologueDirective: (node: Node) => boolean): T[] {
-        if (from === undefined || from.length === 0) return to;
-        let statementIndex = 0;
-        // skip all prologue directives to insert at the correct position
-        for (; statementIndex < to.length; ++statementIndex) {
-            if (!isPrologueDirective(to[statementIndex])) {
-                break;
-            }
-        }
-        to.splice(statementIndex, 0, ...from);
-        return to;
-    }
-
-    function insertStatementAfterPrologue<T extends Statement>(to: T[], statement: T | undefined, isPrologueDirective: (node: Node) => boolean): T[] {
-        if (statement === undefined) return to;
-        let statementIndex = 0;
-        // skip all prologue directives to insert at the correct position
-        for (; statementIndex < to.length; ++statementIndex) {
-            if (!isPrologueDirective(to[statementIndex])) {
-                break;
-            }
-        }
-        to.splice(statementIndex, 0, statement);
-        return to;
-    }
-
-
-    function isAnyPrologueDirective(node: Node) {
-        return isPrologueDirective(node) || !!(getEmitFlags(node) & EmitFlags.CustomPrologue);
-    }
-
-    /**
-     * Prepends statements to an array while taking care of prologue directives.
-     */
-    export function insertStatementsAfterStandardPrologue<T extends Statement>(to: T[], from: ReadonlyArray<T> | undefined): T[] {
-        return insertStatementsAfterPrologue(to, from, isPrologueDirective);
-    }
-
-    export function insertStatementsAfterCustomPrologue<T extends Statement>(to: T[], from: ReadonlyArray<T> | undefined): T[] {
-        return insertStatementsAfterPrologue(to, from, isAnyPrologueDirective);
-    }
-
-    /**
-     * Prepends statements to an array while taking care of prologue directives.
-     */
-    export function insertStatementAfterStandardPrologue<T extends Statement>(to: T[], statement: T | undefined): T[] {
-        return insertStatementAfterPrologue(to, statement, isPrologueDirective);
-    }
-
-    export function insertStatementAfterCustomPrologue<T extends Statement>(to: T[], statement: T | undefined): T[] {
-        return insertStatementAfterPrologue(to, statement, isAnyPrologueDirective);
-    }
-
-    /**
-     * Determine if the given comment is a triple-slash
-     *
-     * @return true if the comment is a triple-slash comment else false
-     */
-    export function isRecognizedTripleSlashComment(text: string, commentPos: number, commentEnd: number) {
-        // Verify this is /// comment, but do the regexp match only when we first can find /// in the comment text
-        // so that we don't end up computing comment string and doing match for all // comments
-        if (text.charCodeAt(commentPos + 1) === CharacterCodes.slash &&
-            commentPos + 2 < commentEnd &&
-            text.charCodeAt(commentPos + 2) === CharacterCodes.slash) {
-            const textSubStr = text.substring(commentPos, commentEnd);
-            return textSubStr.match(fullTripleSlashReferencePathRegEx) ||
-                textSubStr.match(fullTripleSlashAMDReferencePathRegEx) ||
-                textSubStr.match(fullTripleSlashReferenceTypeReferenceDirectiveRegEx) ||
-                textSubStr.match(defaultLibReferenceRegEx) ?
-                true : false;
-        }
-        return false;
-    }
-
-    export function isPinnedComment(text: string, start: number) {
-        return text.charCodeAt(start + 1) === CharacterCodes.asterisk &&
-            text.charCodeAt(start + 2) === CharacterCodes.exclamation;
-    }
-
-    export function getTokenPosOfNode(node: Node, sourceFile?: SourceFileLike, includeJsDoc?: boolean): number {
-        // With nodes that have no width (i.e. 'Missing' nodes), we actually *don't*
-        // want to skip trivia because this will launch us forward to the next token.
-        if (nodeIsMissing(node)) {
-            return node.pos;
-        }
-
-        if (isJSDocNode(node)) {
-            return skipTrivia((sourceFile || getSourceFileOfNode(node)).text, node.pos, /*stopAfterLineBreak*/ false, /*stopAtComments*/ true);
-        }
-
-        if (includeJsDoc && hasJSDocNodes(node)) {
-            return getTokenPosOfNode(node.jsDoc![0]);
-        }
-
-        // For a syntax list, it is possible that one of its children has JSDocComment nodes, while
-        // the syntax list itself considers them as normal trivia. Therefore if we simply skip
-        // trivia for the list, we may have skipped the JSDocComment as well. So we should process its
-        // first child to determine the actual position of its first token.
-        if (node.kind === SyntaxKind.SyntaxList && (<SyntaxList>node)._children.length > 0) {
-            return getTokenPosOfNode((<SyntaxList>node)._children[0], sourceFile, includeJsDoc);
-        }
-
-        return skipTrivia((sourceFile || getSourceFileOfNode(node)).text, node.pos);
-    }
-
-    export function getNonDecoratorTokenPosOfNode(node: Node, sourceFile?: SourceFileLike): number {
-        if (nodeIsMissing(node) || !node.decorators) {
-            return getTokenPosOfNode(node, sourceFile);
-        }
-
-        return skipTrivia((sourceFile || getSourceFileOfNode(node)).text, node.decorators.end);
-    }
-
-    export function getSourceTextOfNodeFromSourceFile(sourceFile: SourceFile, node: Node, includeTrivia = false): string {
-        return getTextOfNodeFromSourceText(sourceFile.text, node, includeTrivia);
-    }
-
-    function isJSDocTypeExpressionOrChild(node: Node): boolean {
-        return node.kind === SyntaxKind.JSDocTypeExpression || (node.parent && isJSDocTypeExpressionOrChild(node.parent));
-    }
-
-    export function getTextOfNodeFromSourceText(sourceText: string, node: Node, includeTrivia = false): string {
-        if (nodeIsMissing(node)) {
-            return "";
-        }
-
-        let text = sourceText.substring(includeTrivia ? node.pos : skipTrivia(sourceText, node.pos), node.end);
-
-        if (isJSDocTypeExpressionOrChild(node)) {
-            // strip space + asterisk at line start
-            text = text.replace(/(^|\r?\n|\r)\s*\*\s*/g, "$1");
-        }
-
-        return text;
-    }
-
-    export function getTextOfNode(node: Node, includeTrivia = false): string {
-        return getSourceTextOfNodeFromSourceFile(getSourceFileOfNode(node), node, includeTrivia);
-    }
-
-    function getPos(range: Node) {
-        return range.pos;
-    }
-
-    /**
-     * Note: it is expected that the `nodeArray` and the `node` are within the same file.
-     * For example, searching for a `SourceFile` in a `SourceFile[]` wouldn't work.
-     */
-    export function indexOfNode(nodeArray: ReadonlyArray<Node>, node: Node) {
-        return binarySearch(nodeArray, node, getPos, compareValues);
-    }
-
-    /**
-     * Gets flags that control emit behavior of a node.
-     */
-    export function getEmitFlags(node: Node): EmitFlags {
-        const emitNode = node.emitNode;
-        return emitNode && emitNode.flags || 0;
-    }
-
-    export function getLiteralText(node: LiteralLikeNode, sourceFile: SourceFile, neverAsciiEscape: boolean | undefined) {
-        // If we don't need to downlevel and we can reach the original source text using
-        // the node's parent reference, then simply get the text as it was originally written.
-        if (!nodeIsSynthesized(node) && node.parent && !(
-            (isNumericLiteral(node) && node.numericLiteralFlags & TokenFlags.ContainsSeparator) ||
-            isBigIntLiteral(node)
-        )) {
-            return getSourceTextOfNodeFromSourceFile(sourceFile, node);
-        }
-
-        const escapeText = neverAsciiEscape || (getEmitFlags(node) & EmitFlags.NoAsciiEscaping) ? escapeString : escapeNonAsciiString;
-
-        // If we can't reach the original source text, use the canonical form if it's a number,
-        // or a (possibly escaped) quoted form of the original text if it's string-like.
-        switch (node.kind) {
-            case SyntaxKind.StringLiteral:
-                if ((<StringLiteral>node).singleQuote) {
-                    return "'" + escapeText(node.text, CharacterCodes.singleQuote) + "'";
-                }
-                else {
-                    return '"' + escapeText(node.text, CharacterCodes.doubleQuote) + '"';
-                }
-            case SyntaxKind.NoSubstitutionTemplateLiteral:
-                return "`" + escapeText(node.text, CharacterCodes.backtick) + "`";
-            case SyntaxKind.TemplateHead:
-                return "`" + escapeText(node.text, CharacterCodes.backtick) + "${";
-            case SyntaxKind.TemplateMiddle:
-                return "}" + escapeText(node.text, CharacterCodes.backtick) + "${";
-            case SyntaxKind.TemplateTail:
-                return "}" + escapeText(node.text, CharacterCodes.backtick) + "`";
-            case SyntaxKind.NumericLiteral:
-            case SyntaxKind.BigIntLiteral:
-            case SyntaxKind.RegularExpressionLiteral:
-                return node.text;
-        }
-
-        return Debug.fail(`Literal kind '${node.kind}' not accounted for.`);
-    }
-
-    export function getTextOfConstantValue(value: string | number) {
-        return isString(value) ? '"' + escapeNonAsciiString(value) + '"' : "" + value;
-    }
-
-    // Make an identifier from an external module name by extracting the string after the last "/" and replacing
-    // all non-alphanumeric characters with underscores
-    export function makeIdentifierFromModuleName(moduleName: string): string {
-        return getBaseFileName(moduleName).replace(/^(\d)/, "_$1").replace(/\W/g, "_");
-    }
-
-    export function isBlockOrCatchScoped(declaration: Declaration) {
-        return (getCombinedNodeFlags(declaration) & NodeFlags.BlockScoped) !== 0 ||
-            isCatchClauseVariableDeclarationOrBindingElement(declaration);
-    }
-
-    export function isCatchClauseVariableDeclarationOrBindingElement(declaration: Declaration) {
-        const node = getRootDeclaration(declaration);
-        return node.kind === SyntaxKind.VariableDeclaration && node.parent.kind === SyntaxKind.CatchClause;
-    }
-
-    export function isAmbientModule(node: Node): node is AmbientModuleDeclaration {
-        return isModuleDeclaration(node) && (node.name.kind === SyntaxKind.StringLiteral || isGlobalScopeAugmentation(node));
-    }
-
-    export function isModuleWithStringLiteralName(node: Node): node is ModuleDeclaration {
-        return isModuleDeclaration(node) && node.name.kind === SyntaxKind.StringLiteral;
-    }
-
-    export function isNonGlobalAmbientModule(node: Node): node is ModuleDeclaration & { name: StringLiteral } {
-        return isModuleDeclaration(node) && isStringLiteral(node.name);
-    }
-
-    /**
-     * An effective module (namespace) declaration is either
-     * 1. An actual declaration: namespace X { ... }
-     * 2. A Javascript declaration, which is:
-     *    An identifier in a nested property access expression: Y in `X.Y.Z = { ... }`
-     */
-    export function isEffectiveModuleDeclaration(node: Node) {
-        return isModuleDeclaration(node) || isIdentifier(node);
-    }
-
-    /** Given a symbol for a module, checks that it is a shorthand ambient module. */
-    export function isShorthandAmbientModuleSymbol(moduleSymbol: Symbol): boolean {
-        return isShorthandAmbientModule(moduleSymbol.valueDeclaration);
-    }
-
-    function isShorthandAmbientModule(node: Node): boolean {
-        // The only kind of module that can be missing a body is a shorthand ambient module.
-        return node && node.kind === SyntaxKind.ModuleDeclaration && (!(<ModuleDeclaration>node).body);
-    }
-
-    export function isBlockScopedContainerTopLevel(node: Node): boolean {
-        return node.kind === SyntaxKind.SourceFile ||
-            node.kind === SyntaxKind.ModuleDeclaration ||
-            isFunctionLike(node);
-    }
-
-    export function isGlobalScopeAugmentation(module: ModuleDeclaration): boolean {
-        return !!(module.flags & NodeFlags.GlobalAugmentation);
-    }
-
-    export function isExternalModuleAugmentation(node: Node): node is AmbientModuleDeclaration {
-        return isAmbientModule(node) && isModuleAugmentationExternal(node);
-    }
-
-    export function isModuleAugmentationExternal(node: AmbientModuleDeclaration) {
-        // external module augmentation is a ambient module declaration that is either:
-        // - defined in the top level scope and source file is an external module
-        // - defined inside ambient module declaration located in the top level scope and source file not an external module
-        switch (node.parent.kind) {
-            case SyntaxKind.SourceFile:
-                return isExternalModule(node.parent);
-            case SyntaxKind.ModuleBlock:
-                return isAmbientModule(node.parent.parent) && isSourceFile(node.parent.parent.parent) && !isExternalModule(node.parent.parent.parent);
-        }
-        return false;
-    }
-
-    export function getNonAugmentationDeclaration(symbol: Symbol) {
-        return find(symbol.declarations, d => !isExternalModuleAugmentation(d) && !(isModuleDeclaration(d) && isGlobalScopeAugmentation(d)));
-    }
-
-    export function isEffectiveExternalModule(node: SourceFile, compilerOptions: CompilerOptions) {
-        return isExternalModule(node) || compilerOptions.isolatedModules || ((getEmitModuleKind(compilerOptions) === ModuleKind.CommonJS) && !!node.commonJsModuleIndicator);
-    }
-
-    export function isBlockScope(node: Node, parentNode: Node): boolean {
-        switch (node.kind) {
-            case SyntaxKind.SourceFile:
-            case SyntaxKind.CaseBlock:
-            case SyntaxKind.CatchClause:
-            case SyntaxKind.ModuleDeclaration:
-            case SyntaxKind.ForStatement:
-            case SyntaxKind.ForInStatement:
-            case SyntaxKind.ForOfStatement:
-            case SyntaxKind.Constructor:
-            case SyntaxKind.MethodDeclaration:
-            case SyntaxKind.GetAccessor:
-            case SyntaxKind.SetAccessor:
-            case SyntaxKind.FunctionDeclaration:
-            case SyntaxKind.FunctionExpression:
-            case SyntaxKind.ArrowFunction:
-                return true;
-
-            case SyntaxKind.Block:
-                // function block is not considered block-scope container
-                // see comment in binder.ts: bind(...), case for SyntaxKind.Block
-                return !isFunctionLike(parentNode);
-        }
-
-        return false;
-    }
-
-    export function isDeclarationWithTypeParameters(node: Node): node is DeclarationWithTypeParameters;
-    export function isDeclarationWithTypeParameters(node: DeclarationWithTypeParameters): node is DeclarationWithTypeParameters {
-        switch (node.kind) {
-            case SyntaxKind.JSDocCallbackTag:
-            case SyntaxKind.JSDocTypedefTag:
-            case SyntaxKind.JSDocSignature:
-                return true;
-            default:
-                assertType<DeclarationWithTypeParameterChildren>(node);
-                return isDeclarationWithTypeParameterChildren(node);
-        }
-    }
-
-    export function isDeclarationWithTypeParameterChildren(node: Node): node is DeclarationWithTypeParameterChildren;
-    export function isDeclarationWithTypeParameterChildren(node: DeclarationWithTypeParameterChildren): node is DeclarationWithTypeParameterChildren {
-        switch (node.kind) {
-            case SyntaxKind.CallSignature:
-            case SyntaxKind.ConstructSignature:
-            case SyntaxKind.MethodSignature:
-            case SyntaxKind.IndexSignature:
-            case SyntaxKind.FunctionType:
-            case SyntaxKind.ConstructorType:
-            case SyntaxKind.JSDocFunctionType:
-            case SyntaxKind.ClassDeclaration:
-            case SyntaxKind.ClassExpression:
-            case SyntaxKind.InterfaceDeclaration:
-            case SyntaxKind.TypeAliasDeclaration:
-            case SyntaxKind.JSDocTemplateTag:
-            case SyntaxKind.FunctionDeclaration:
-            case SyntaxKind.MethodDeclaration:
-            case SyntaxKind.Constructor:
-            case SyntaxKind.GetAccessor:
-            case SyntaxKind.SetAccessor:
-            case SyntaxKind.FunctionExpression:
-            case SyntaxKind.ArrowFunction:
-                return true;
-            default:
-                assertType<never>(node);
-                return false;
-        }
-    }
-
-    export function isAnyImportSyntax(node: Node): node is AnyImportSyntax {
-        switch (node.kind) {
-            case SyntaxKind.ImportDeclaration:
-            case SyntaxKind.ImportEqualsDeclaration:
-                return true;
-            default:
-                return false;
-        }
-    }
-
-    export function isLateVisibilityPaintedStatement(node: Node): node is LateVisibilityPaintedStatement {
-        switch (node.kind) {
-            case SyntaxKind.ImportDeclaration:
-            case SyntaxKind.ImportEqualsDeclaration:
-            case SyntaxKind.VariableStatement:
-            case SyntaxKind.ClassDeclaration:
-            case SyntaxKind.FunctionDeclaration:
-            case SyntaxKind.ModuleDeclaration:
-            case SyntaxKind.TypeAliasDeclaration:
-            case SyntaxKind.InterfaceDeclaration:
-            case SyntaxKind.EnumDeclaration:
-                return true;
-            default:
-                return false;
-        }
-    }
-
-    export function isAnyImportOrReExport(node: Node): node is AnyImportOrReExport {
-        return isAnyImportSyntax(node) || isExportDeclaration(node);
-    }
-
-    // Gets the nearest enclosing block scope container that has the provided node
-    // as a descendant, that is not the provided node.
-    export function getEnclosingBlockScopeContainer(node: Node): Node {
-        return findAncestor(node.parent, current => isBlockScope(current, current.parent))!;
-    }
-
-    // Return display name of an identifier
-    // Computed property names will just be emitted as "[<expr>]", where <expr> is the source
-    // text of the expression in the computed property.
-    export function declarationNameToString(name: DeclarationName | QualifiedName | undefined) {
-        return !name || getFullWidth(name) === 0 ? "(Missing)" : getTextOfNode(name);
-    }
-
-    export function getNameFromIndexInfo(info: IndexInfo): string | undefined {
-        return info.declaration ? declarationNameToString(info.declaration.parameters[0].name) : undefined;
-    }
-
-    export function getTextOfPropertyName(name: PropertyName | NoSubstitutionTemplateLiteral): __String {
-        switch (name.kind) {
-            case SyntaxKind.Identifier:
-                return name.escapedText;
-            case SyntaxKind.StringLiteral:
-            case SyntaxKind.NumericLiteral:
-            case SyntaxKind.NoSubstitutionTemplateLiteral:
-                return escapeLeadingUnderscores(name.text);
-            case SyntaxKind.ComputedPropertyName:
-                if (isStringOrNumericLiteralLike(name.expression)) return escapeLeadingUnderscores(name.expression.text);
-                return Debug.fail("Text of property name cannot be read from non-literal-valued ComputedPropertyNames");
-            default:
-                return Debug.assertNever(name);
-        }
-    }
-
-    export function entityNameToString(name: EntityNameOrEntityNameExpression): string {
-        switch (name.kind) {
-            case SyntaxKind.Identifier:
-                return getFullWidth(name) === 0 ? idText(name) : getTextOfNode(name);
-            case SyntaxKind.QualifiedName:
-                return entityNameToString(name.left) + "." + entityNameToString(name.right);
-            case SyntaxKind.PropertyAccessExpression:
-                return entityNameToString(name.expression) + "." + entityNameToString(name.name);
-            default:
-                throw Debug.assertNever(name);
-        }
-    }
-
-    export function createDiagnosticForNode(node: Node, message: DiagnosticMessage, arg0?: string | number, arg1?: string | number, arg2?: string | number, arg3?: string | number): DiagnosticWithLocation {
-        const sourceFile = getSourceFileOfNode(node);
-        return createDiagnosticForNodeInSourceFile(sourceFile, node, message, arg0, arg1, arg2, arg3);
-    }
-
-    export function createDiagnosticForNodeArray(sourceFile: SourceFile, nodes: NodeArray<Node>, message: DiagnosticMessage, arg0?: string | number, arg1?: string | number, arg2?: string | number, arg3?: string | number): DiagnosticWithLocation {
-        const start = skipTrivia(sourceFile.text, nodes.pos);
-        return createFileDiagnostic(sourceFile, start, nodes.end - start, message, arg0, arg1, arg2, arg3);
-    }
-
-    export function createDiagnosticForNodeInSourceFile(sourceFile: SourceFile, node: Node, message: DiagnosticMessage, arg0?: string | number, arg1?: string | number, arg2?: string | number, arg3?: string | number): DiagnosticWithLocation {
-        const span = getErrorSpanForNode(sourceFile, node);
-        return createFileDiagnostic(sourceFile, span.start, span.length, message, arg0, arg1, arg2, arg3);
-    }
-
-    export function createDiagnosticForNodeFromMessageChain(node: Node, messageChain: DiagnosticMessageChain, relatedInformation?: DiagnosticRelatedInformation[]): DiagnosticWithLocation {
-        const sourceFile = getSourceFileOfNode(node);
-        const span = getErrorSpanForNode(sourceFile, node);
-        return {
-            file: sourceFile,
-            start: span.start,
-            length: span.length,
-            code: messageChain.code,
-            category: messageChain.category,
-            messageText: messageChain.next ? messageChain : messageChain.messageText,
-            relatedInformation
-        };
-    }
-
-    export function getSpanOfTokenAtPosition(sourceFile: SourceFile, pos: number): TextSpan {
-        const scanner = createScanner(sourceFile.languageVersion, /*skipTrivia*/ true, sourceFile.languageVariant, sourceFile.text, /*onError:*/ undefined, pos);
-        scanner.scan();
-        const start = scanner.getTokenPos();
-        return createTextSpanFromBounds(start, scanner.getTextPos());
-    }
-
-    function getErrorSpanForArrowFunction(sourceFile: SourceFile, node: ArrowFunction): TextSpan {
-        const pos = skipTrivia(sourceFile.text, node.pos);
-        if (node.body && node.body.kind === SyntaxKind.Block) {
-            const { line: startLine } = getLineAndCharacterOfPosition(sourceFile, node.body.pos);
-            const { line: endLine } = getLineAndCharacterOfPosition(sourceFile, node.body.end);
-            if (startLine < endLine) {
-                // The arrow function spans multiple lines,
-                // make the error span be the first line, inclusive.
-                return createTextSpan(pos, getEndLinePosition(startLine, sourceFile) - pos + 1);
-            }
-        }
-        return createTextSpanFromBounds(pos, node.end);
-    }
-
-    export function getErrorSpanForNode(sourceFile: SourceFile, node: Node): TextSpan {
-        let errorNode: Node | undefined = node;
-        switch (node.kind) {
-            case SyntaxKind.SourceFile:
-                const pos = skipTrivia(sourceFile.text, 0, /*stopAfterLineBreak*/ false);
-                if (pos === sourceFile.text.length) {
-                    // file is empty - return span for the beginning of the file
-                    return createTextSpan(0, 0);
-                }
-                return getSpanOfTokenAtPosition(sourceFile, pos);
-            // This list is a work in progress. Add missing node kinds to improve their error
-            // spans.
-            case SyntaxKind.VariableDeclaration:
-            case SyntaxKind.BindingElement:
-            case SyntaxKind.ClassDeclaration:
-            case SyntaxKind.ClassExpression:
-            case SyntaxKind.InterfaceDeclaration:
-            case SyntaxKind.ModuleDeclaration:
-            case SyntaxKind.EnumDeclaration:
-            case SyntaxKind.EnumMember:
-            case SyntaxKind.FunctionDeclaration:
-            case SyntaxKind.FunctionExpression:
-            case SyntaxKind.MethodDeclaration:
-            case SyntaxKind.GetAccessor:
-            case SyntaxKind.SetAccessor:
-            case SyntaxKind.TypeAliasDeclaration:
-            case SyntaxKind.PropertyDeclaration:
-            case SyntaxKind.PropertySignature:
-                errorNode = (<NamedDeclaration>node).name;
-                break;
-            case SyntaxKind.ArrowFunction:
-                return getErrorSpanForArrowFunction(sourceFile, <ArrowFunction>node);
-        }
-
-        if (errorNode === undefined) {
-            // If we don't have a better node, then just set the error on the first token of
-            // construct.
-            return getSpanOfTokenAtPosition(sourceFile, node.pos);
-        }
-
-        const isMissing = nodeIsMissing(errorNode);
-        const pos = isMissing || isJsxText(node)
-            ? errorNode.pos
-            : skipTrivia(sourceFile.text, errorNode.pos);
-
-        // These asserts should all be satisfied for a properly constructed `errorNode`.
-        if (isMissing) {
-            Debug.assert(pos === errorNode.pos, "This failure could trigger https://github.com/Microsoft/TypeScript/issues/20809");
-            Debug.assert(pos === errorNode.end, "This failure could trigger https://github.com/Microsoft/TypeScript/issues/20809");
-        }
-        else {
-            Debug.assert(pos >= errorNode.pos, "This failure could trigger https://github.com/Microsoft/TypeScript/issues/20809");
-            Debug.assert(pos <= errorNode.end, "This failure could trigger https://github.com/Microsoft/TypeScript/issues/20809");
-        }
-
-        return createTextSpanFromBounds(pos, errorNode.end);
-    }
-
-    export function isExternalOrCommonJsModule(file: SourceFile): boolean {
-        return (file.externalModuleIndicator || file.commonJsModuleIndicator) !== undefined;
-    }
-
-
-    export function isJsonSourceFile(file: SourceFile): file is JsonSourceFile {
-        return file.scriptKind === ScriptKind.JSON;
-    }
-
-    export function isEnumConst(node: EnumDeclaration): boolean {
-        return !!(getCombinedModifierFlags(node) & ModifierFlags.Const);
-    }
-
-    export function isDeclarationReadonly(declaration: Declaration): boolean {
-        return !!(getCombinedModifierFlags(declaration) & ModifierFlags.Readonly && !isParameterPropertyDeclaration(declaration));
-    }
-
-    export function isVarConst(node: VariableDeclaration | VariableDeclarationList): boolean {
-        return !!(getCombinedNodeFlags(node) & NodeFlags.Const);
-    }
-
-    export function isLet(node: Node): boolean {
-        return !!(getCombinedNodeFlags(node) & NodeFlags.Let);
-    }
-
-    export function isSuperCall(n: Node): n is SuperCall {
-        return n.kind === SyntaxKind.CallExpression && (<CallExpression>n).expression.kind === SyntaxKind.SuperKeyword;
-    }
-
-    export function isImportCall(n: Node): n is ImportCall {
-        return n.kind === SyntaxKind.CallExpression && (<CallExpression>n).expression.kind === SyntaxKind.ImportKeyword;
-    }
-
-    export function isLiteralImportTypeNode(n: Node): n is LiteralImportTypeNode {
-        return isImportTypeNode(n) && isLiteralTypeNode(n.argument) && isStringLiteral(n.argument.literal);
-    }
-
-    export function isPrologueDirective(node: Node): node is PrologueDirective {
-        return node.kind === SyntaxKind.ExpressionStatement
-            && (<ExpressionStatement>node).expression.kind === SyntaxKind.StringLiteral;
-    }
-
-    export function getLeadingCommentRangesOfNode(node: Node, sourceFileOfNode: SourceFile) {
-        return node.kind !== SyntaxKind.JsxText ? getLeadingCommentRanges(sourceFileOfNode.text, node.pos) : undefined;
-    }
-
-    export function getJSDocCommentRanges(node: Node, text: string) {
-        const commentRanges = (node.kind === SyntaxKind.Parameter ||
-            node.kind === SyntaxKind.TypeParameter ||
-            node.kind === SyntaxKind.FunctionExpression ||
-            node.kind === SyntaxKind.ArrowFunction ||
-            node.kind === SyntaxKind.ParenthesizedExpression) ?
-            concatenate(getTrailingCommentRanges(text, node.pos), getLeadingCommentRanges(text, node.pos)) :
-            getLeadingCommentRanges(text, node.pos);
-        // True if the comment starts with '/**' but not if it is '/**/'
-        return filter(commentRanges, comment =>
-            text.charCodeAt(comment.pos + 1) === CharacterCodes.asterisk &&
-            text.charCodeAt(comment.pos + 2) === CharacterCodes.asterisk &&
-            text.charCodeAt(comment.pos + 3) !== CharacterCodes.slash);
-    }
-
-    export const fullTripleSlashReferencePathRegEx = /^(\/\/\/\s*<reference\s+path\s*=\s*)('|")(.+?)\2.*?\/>/;
-    const fullTripleSlashReferenceTypeReferenceDirectiveRegEx = /^(\/\/\/\s*<reference\s+types\s*=\s*)('|")(.+?)\2.*?\/>/;
-    export const fullTripleSlashAMDReferencePathRegEx = /^(\/\/\/\s*<amd-dependency\s+path\s*=\s*)('|")(.+?)\2.*?\/>/;
-    const defaultLibReferenceRegEx = /^(\/\/\/\s*<reference\s+no-default-lib\s*=\s*)('|")(.+?)\2\s*\/>/;
-
-    export function isPartOfTypeNode(node: Node): boolean {
-        if (SyntaxKind.FirstTypeNode <= node.kind && node.kind <= SyntaxKind.LastTypeNode) {
-            return true;
-        }
-
-        switch (node.kind) {
-            case SyntaxKind.AnyKeyword:
-            case SyntaxKind.UnknownKeyword:
-            case SyntaxKind.NumberKeyword:
-            case SyntaxKind.BigIntKeyword:
-            case SyntaxKind.StringKeyword:
-            case SyntaxKind.BooleanKeyword:
-            case SyntaxKind.SymbolKeyword:
-            case SyntaxKind.ObjectKeyword:
-            case SyntaxKind.UndefinedKeyword:
-            case SyntaxKind.NeverKeyword:
-                return true;
-            case SyntaxKind.VoidKeyword:
-                return node.parent.kind !== SyntaxKind.VoidExpression;
-            case SyntaxKind.ExpressionWithTypeArguments:
-                return !isExpressionWithTypeArgumentsInClassExtendsClause(node);
-            case SyntaxKind.TypeParameter:
-                return node.parent.kind === SyntaxKind.MappedType || node.parent.kind === SyntaxKind.InferType;
-
-            // Identifiers and qualified names may be type nodes, depending on their context. Climb
-            // above them to find the lowest container
-            case SyntaxKind.Identifier:
-                // If the identifier is the RHS of a qualified name, then it's a type iff its parent is.
-                if (node.parent.kind === SyntaxKind.QualifiedName && (<QualifiedName>node.parent).right === node) {
-                    node = node.parent;
-                }
-                else if (node.parent.kind === SyntaxKind.PropertyAccessExpression && (<PropertyAccessExpression>node.parent).name === node) {
-                    node = node.parent;
-                }
-                // At this point, node is either a qualified name or an identifier
-                Debug.assert(node.kind === SyntaxKind.Identifier || node.kind === SyntaxKind.QualifiedName || node.kind === SyntaxKind.PropertyAccessExpression,
-                    "'node' was expected to be a qualified name, identifier or property access in 'isPartOfTypeNode'.");
-                // falls through
-
-            case SyntaxKind.QualifiedName:
-            case SyntaxKind.PropertyAccessExpression:
-            case SyntaxKind.ThisKeyword: {
-                const { parent } = node;
-                if (parent.kind === SyntaxKind.TypeQuery) {
-                    return false;
-                }
-                if (parent.kind === SyntaxKind.ImportType) {
-                    return !(parent as ImportTypeNode).isTypeOf;
-                }
-                // Do not recursively call isPartOfTypeNode on the parent. In the example:
-                //
-                //     let a: A.B.C;
-                //
-                // Calling isPartOfTypeNode would consider the qualified name A.B a type node.
-                // Only C and A.B.C are type nodes.
-                if (SyntaxKind.FirstTypeNode <= parent.kind && parent.kind <= SyntaxKind.LastTypeNode) {
-                    return true;
-                }
-                switch (parent.kind) {
-                    case SyntaxKind.ExpressionWithTypeArguments:
-                        return !isExpressionWithTypeArgumentsInClassExtendsClause(parent);
-                    case SyntaxKind.TypeParameter:
-                        return node === (<TypeParameterDeclaration>parent).constraint;
-                    case SyntaxKind.JSDocTemplateTag:
-                        return node === (<JSDocTemplateTag>parent).constraint;
-                    case SyntaxKind.PropertyDeclaration:
-                    case SyntaxKind.PropertySignature:
-                    case SyntaxKind.Parameter:
-                    case SyntaxKind.VariableDeclaration:
-                        return node === (parent as HasType).type;
-                    case SyntaxKind.FunctionDeclaration:
-                    case SyntaxKind.FunctionExpression:
-                    case SyntaxKind.ArrowFunction:
-                    case SyntaxKind.Constructor:
-                    case SyntaxKind.MethodDeclaration:
-                    case SyntaxKind.MethodSignature:
-                    case SyntaxKind.GetAccessor:
-                    case SyntaxKind.SetAccessor:
-                        return node === (<FunctionLikeDeclaration>parent).type;
-                    case SyntaxKind.CallSignature:
-                    case SyntaxKind.ConstructSignature:
-                    case SyntaxKind.IndexSignature:
-                        return node === (<SignatureDeclaration>parent).type;
-                    case SyntaxKind.TypeAssertionExpression:
-                        return node === (<TypeAssertion>parent).type;
-                    case SyntaxKind.CallExpression:
-                    case SyntaxKind.NewExpression:
-                        return contains((<CallExpression>parent).typeArguments, node);
-                    case SyntaxKind.TaggedTemplateExpression:
-                        // TODO (drosen): TaggedTemplateExpressions may eventually support type arguments.
-                        return false;
-                }
-            }
-        }
-
-        return false;
-    }
-
-    export function isChildOfNodeWithKind(node: Node, kind: SyntaxKind): boolean {
-        while (node) {
-            if (node.kind === kind) {
-                return true;
-            }
-            node = node.parent;
-        }
-        return false;
-    }
-
-    // Warning: This has the same semantics as the forEach family of functions,
-    //          in that traversal terminates in the event that 'visitor' supplies a truthy value.
-    export function forEachReturnStatement<T>(body: Block, visitor: (stmt: ReturnStatement) => T): T | undefined {
-
-        return traverse(body);
-
-        function traverse(node: Node): T | undefined {
-            switch (node.kind) {
-                case SyntaxKind.ReturnStatement:
-                    return visitor(<ReturnStatement>node);
-                case SyntaxKind.CaseBlock:
-                case SyntaxKind.Block:
-                case SyntaxKind.IfStatement:
-                case SyntaxKind.DoStatement:
-                case SyntaxKind.WhileStatement:
-                case SyntaxKind.ForStatement:
-                case SyntaxKind.ForInStatement:
-                case SyntaxKind.ForOfStatement:
-                case SyntaxKind.WithStatement:
-                case SyntaxKind.SwitchStatement:
-                case SyntaxKind.CaseClause:
-                case SyntaxKind.DefaultClause:
-                case SyntaxKind.LabeledStatement:
-                case SyntaxKind.TryStatement:
-                case SyntaxKind.CatchClause:
-                    return forEachChild(node, traverse);
-            }
-        }
-    }
-
-    export function forEachYieldExpression(body: Block, visitor: (expr: YieldExpression) => void): void {
-
-        return traverse(body);
-
-        function traverse(node: Node): void {
-            switch (node.kind) {
-                case SyntaxKind.YieldExpression:
-                    visitor(<YieldExpression>node);
-                    const operand = (<YieldExpression>node).expression;
-                    if (operand) {
-                        traverse(operand);
-                    }
-                    return;
-                case SyntaxKind.EnumDeclaration:
-                case SyntaxKind.InterfaceDeclaration:
-                case SyntaxKind.ModuleDeclaration:
-                case SyntaxKind.TypeAliasDeclaration:
-                case SyntaxKind.ClassDeclaration:
-                case SyntaxKind.ClassExpression:
-                    // These are not allowed inside a generator now, but eventually they may be allowed
-                    // as local types. Regardless, any yield statements contained within them should be
-                    // skipped in this traversal.
-                    return;
-                default:
-                    if (isFunctionLike(node)) {
-                        if (node.name && node.name.kind === SyntaxKind.ComputedPropertyName) {
-                            // Note that we will not include methods/accessors of a class because they would require
-                            // first descending into the class. This is by design.
-                            traverse(node.name.expression);
-                            return;
-                        }
-                    }
-                    else if (!isPartOfTypeNode(node)) {
-                        // This is the general case, which should include mostly expressions and statements.
-                        // Also includes NodeArrays.
-                        forEachChild(node, traverse);
-                    }
-            }
-        }
-    }
-
-    /**
-     * Gets the most likely element type for a TypeNode. This is not an exhaustive test
-     * as it assumes a rest argument can only be an array type (either T[], or Array<T>).
-     *
-     * @param node The type node.
-     */
-    export function getRestParameterElementType(node: TypeNode | undefined) {
-        if (node && node.kind === SyntaxKind.ArrayType) {
-            return (<ArrayTypeNode>node).elementType;
-        }
-        else if (node && node.kind === SyntaxKind.TypeReference) {
-            return singleOrUndefined((<TypeReferenceNode>node).typeArguments);
-        }
-        else {
-            return undefined;
-        }
-    }
-
-    export function getMembersOfDeclaration(node: Declaration): NodeArray<ClassElement | TypeElement | ObjectLiteralElement> | undefined {
-        switch (node.kind) {
-            case SyntaxKind.InterfaceDeclaration:
-            case SyntaxKind.ClassDeclaration:
-            case SyntaxKind.ClassExpression:
-            case SyntaxKind.TypeLiteral:
-                return (<ObjectTypeDeclaration>node).members;
-            case SyntaxKind.ObjectLiteralExpression:
-                return (<ObjectLiteralExpression>node).properties;
-        }
-    }
-
-    export function isVariableLike(node: Node): node is VariableLikeDeclaration {
-        if (node) {
-            switch (node.kind) {
-                case SyntaxKind.BindingElement:
-                case SyntaxKind.EnumMember:
-                case SyntaxKind.Parameter:
-                case SyntaxKind.PropertyAssignment:
-                case SyntaxKind.PropertyDeclaration:
-                case SyntaxKind.PropertySignature:
-                case SyntaxKind.ShorthandPropertyAssignment:
-                case SyntaxKind.VariableDeclaration:
-                    return true;
-            }
-        }
-        return false;
-    }
-
-    export function isVariableLikeOrAccessor(node: Node): node is AccessorDeclaration | VariableLikeDeclaration {
-        return isVariableLike(node) || isAccessor(node);
-    }
-
-    export function isVariableDeclarationInVariableStatement(node: VariableDeclaration) {
-        return node.parent.kind === SyntaxKind.VariableDeclarationList
-            && node.parent.parent.kind === SyntaxKind.VariableStatement;
-    }
-
-    export function isValidESSymbolDeclaration(node: Node): node is VariableDeclaration | PropertyDeclaration | SignatureDeclaration {
-        return isVariableDeclaration(node) ? isVarConst(node) && isIdentifier(node.name) && isVariableDeclarationInVariableStatement(node) :
-            isPropertyDeclaration(node) ? hasReadonlyModifier(node) && hasStaticModifier(node) :
-            isPropertySignature(node) && hasReadonlyModifier(node);
-    }
-
-    export function introducesArgumentsExoticObject(node: Node) {
-        switch (node.kind) {
-            case SyntaxKind.MethodDeclaration:
-            case SyntaxKind.MethodSignature:
-            case SyntaxKind.Constructor:
-            case SyntaxKind.GetAccessor:
-            case SyntaxKind.SetAccessor:
-            case SyntaxKind.FunctionDeclaration:
-            case SyntaxKind.FunctionExpression:
-                return true;
-        }
-        return false;
-    }
-
-    export function unwrapInnermostStatementOfLabel(node: LabeledStatement, beforeUnwrapLabelCallback?: (node: LabeledStatement) => void): Statement {
-        while (true) {
-            if (beforeUnwrapLabelCallback) {
-                beforeUnwrapLabelCallback(node);
-            }
-            if (node.statement.kind !== SyntaxKind.LabeledStatement) {
-                return node.statement;
-            }
-            node = <LabeledStatement>node.statement;
-        }
-    }
-
-    export function isFunctionBlock(node: Node): boolean {
-        return node && node.kind === SyntaxKind.Block && isFunctionLike(node.parent);
-    }
-
-    export function isObjectLiteralMethod(node: Node): node is MethodDeclaration {
-        return node && node.kind === SyntaxKind.MethodDeclaration && node.parent.kind === SyntaxKind.ObjectLiteralExpression;
-    }
-
-    export function isObjectLiteralOrClassExpressionMethod(node: Node): node is MethodDeclaration {
-        return node.kind === SyntaxKind.MethodDeclaration &&
-            (node.parent.kind === SyntaxKind.ObjectLiteralExpression ||
-                node.parent.kind === SyntaxKind.ClassExpression);
-    }
-
-    export function isIdentifierTypePredicate(predicate: TypePredicate): predicate is IdentifierTypePredicate {
-        return predicate && predicate.kind === TypePredicateKind.Identifier;
-    }
-
-    export function isThisTypePredicate(predicate: TypePredicate): predicate is ThisTypePredicate {
-        return predicate && predicate.kind === TypePredicateKind.This;
-    }
-
-    export function getPropertyAssignment(objectLiteral: ObjectLiteralExpression, key: string, key2?: string): ReadonlyArray<PropertyAssignment> {
-        return objectLiteral.properties.filter((property): property is PropertyAssignment => {
-            if (property.kind === SyntaxKind.PropertyAssignment) {
-                const propName = getTextOfPropertyName(property.name);
-                return key === propName || (!!key2 && key2 === propName);
-            }
-            return false;
-        });
-    }
-
-    export function getTsConfigObjectLiteralExpression(tsConfigSourceFile: TsConfigSourceFile | undefined): ObjectLiteralExpression | undefined {
-        if (tsConfigSourceFile && tsConfigSourceFile.statements.length) {
-            const expression = tsConfigSourceFile.statements[0].expression;
-            return tryCast(expression, isObjectLiteralExpression);
-        }
-    }
-
-    export function getTsConfigPropArrayElementValue(tsConfigSourceFile: TsConfigSourceFile | undefined, propKey: string, elementValue: string): StringLiteral | undefined {
-        return firstDefined(getTsConfigPropArray(tsConfigSourceFile, propKey), property =>
-            isArrayLiteralExpression(property.initializer) ?
-                find(property.initializer.elements, (element): element is StringLiteral => isStringLiteral(element) && element.text === elementValue) :
-                undefined);
-    }
-
-    export function getTsConfigPropArray(tsConfigSourceFile: TsConfigSourceFile | undefined, propKey: string): ReadonlyArray<PropertyAssignment> {
-        const jsonObjectLiteral = getTsConfigObjectLiteralExpression(tsConfigSourceFile);
-        return jsonObjectLiteral ? getPropertyAssignment(jsonObjectLiteral, propKey) : emptyArray;
-    }
-
-    export function getContainingFunction(node: Node): SignatureDeclaration | undefined {
-        return findAncestor(node.parent, isFunctionLike);
-    }
-
-    export function getContainingFunctionDeclaration(node: Node): FunctionLikeDeclaration | undefined {
-        return findAncestor(node.parent, isFunctionLikeDeclaration);
-    }
-
-    export function getContainingClass(node: Node): ClassLikeDeclaration | undefined {
-        return findAncestor(node.parent, isClassLike);
-    }
-
-    export function getThisContainer(node: Node, includeArrowFunctions: boolean): Node {
-        Debug.assert(node.kind !== SyntaxKind.SourceFile);
-        while (true) {
-            node = node.parent;
-            if (!node) {
-                return Debug.fail(); // If we never pass in a SourceFile, this should be unreachable, since we'll stop when we reach that.
-            }
-            switch (node.kind) {
-                case SyntaxKind.ComputedPropertyName:
-                    // If the grandparent node is an object literal (as opposed to a class),
-                    // then the computed property is not a 'this' container.
-                    // A computed property name in a class needs to be a this container
-                    // so that we can error on it.
-                    if (isClassLike(node.parent.parent)) {
-                        return node;
-                    }
-                    // If this is a computed property, then the parent should not
-                    // make it a this container. The parent might be a property
-                    // in an object literal, like a method or accessor. But in order for
-                    // such a parent to be a this container, the reference must be in
-                    // the *body* of the container.
-                    node = node.parent;
-                    break;
-                case SyntaxKind.Decorator:
-                    // Decorators are always applied outside of the body of a class or method.
-                    if (node.parent.kind === SyntaxKind.Parameter && isClassElement(node.parent.parent)) {
-                        // If the decorator's parent is a Parameter, we resolve the this container from
-                        // the grandparent class declaration.
-                        node = node.parent.parent;
-                    }
-                    else if (isClassElement(node.parent)) {
-                        // If the decorator's parent is a class element, we resolve the 'this' container
-                        // from the parent class declaration.
-                        node = node.parent;
-                    }
-                    break;
-                case SyntaxKind.ArrowFunction:
-                    if (!includeArrowFunctions) {
-                        continue;
-                    }
-                    // falls through
-
-                case SyntaxKind.FunctionDeclaration:
-                case SyntaxKind.FunctionExpression:
-                case SyntaxKind.ModuleDeclaration:
-                case SyntaxKind.PropertyDeclaration:
-                case SyntaxKind.PropertySignature:
-                case SyntaxKind.MethodDeclaration:
-                case SyntaxKind.MethodSignature:
-                case SyntaxKind.Constructor:
-                case SyntaxKind.GetAccessor:
-                case SyntaxKind.SetAccessor:
-                case SyntaxKind.CallSignature:
-                case SyntaxKind.ConstructSignature:
-                case SyntaxKind.IndexSignature:
-                case SyntaxKind.EnumDeclaration:
-                case SyntaxKind.SourceFile:
-                    return node;
-            }
-        }
-    }
-
-    export function getNewTargetContainer(node: Node) {
-        const container = getThisContainer(node, /*includeArrowFunctions*/ false);
-        if (container) {
-            switch (container.kind) {
-                case SyntaxKind.Constructor:
-                case SyntaxKind.FunctionDeclaration:
-                case SyntaxKind.FunctionExpression:
-                    return container;
-            }
-        }
-
-        return undefined;
-    }
-
-    /**
-     * Given an super call/property node, returns the closest node where
-     * - a super call/property access is legal in the node and not legal in the parent node the node.
-     *   i.e. super call is legal in constructor but not legal in the class body.
-     * - the container is an arrow function (so caller might need to call getSuperContainer again in case it needs to climb higher)
-     * - a super call/property is definitely illegal in the container (but might be legal in some subnode)
-     *   i.e. super property access is illegal in function declaration but can be legal in the statement list
-     */
-    export function getSuperContainer(node: Node, stopOnFunctions: boolean): Node {
-        while (true) {
-            node = node.parent;
-            if (!node) {
-                return node;
-            }
-            switch (node.kind) {
-                case SyntaxKind.ComputedPropertyName:
-                    node = node.parent;
-                    break;
-                case SyntaxKind.FunctionDeclaration:
-                case SyntaxKind.FunctionExpression:
-                case SyntaxKind.ArrowFunction:
-                    if (!stopOnFunctions) {
-                        continue;
-                    }
-                    // falls through
-
-                case SyntaxKind.PropertyDeclaration:
-                case SyntaxKind.PropertySignature:
-                case SyntaxKind.MethodDeclaration:
-                case SyntaxKind.MethodSignature:
-                case SyntaxKind.Constructor:
-                case SyntaxKind.GetAccessor:
-                case SyntaxKind.SetAccessor:
-                    return node;
-                case SyntaxKind.Decorator:
-                    // Decorators are always applied outside of the body of a class or method.
-                    if (node.parent.kind === SyntaxKind.Parameter && isClassElement(node.parent.parent)) {
-                        // If the decorator's parent is a Parameter, we resolve the this container from
-                        // the grandparent class declaration.
-                        node = node.parent.parent;
-                    }
-                    else if (isClassElement(node.parent)) {
-                        // If the decorator's parent is a class element, we resolve the 'this' container
-                        // from the parent class declaration.
-                        node = node.parent;
-                    }
-                    break;
-            }
-        }
-    }
-
-    export function getImmediatelyInvokedFunctionExpression(func: Node): CallExpression | undefined {
-        if (func.kind === SyntaxKind.FunctionExpression || func.kind === SyntaxKind.ArrowFunction) {
-            let prev = func;
-            let parent = func.parent;
-            while (parent.kind === SyntaxKind.ParenthesizedExpression) {
-                prev = parent;
-                parent = parent.parent;
-            }
-            if (parent.kind === SyntaxKind.CallExpression && (parent as CallExpression).expression === prev) {
-                return parent as CallExpression;
-            }
-        }
-    }
-
-    export function isSuperOrSuperProperty(node: Node): node is SuperExpression | SuperProperty {
-        return node.kind === SyntaxKind.SuperKeyword
-            || isSuperProperty(node);
-    }
-
-    /**
-     * Determines whether a node is a property or element access expression for `super`.
-     */
-    export function isSuperProperty(node: Node): node is SuperProperty {
-        const kind = node.kind;
-        return (kind === SyntaxKind.PropertyAccessExpression || kind === SyntaxKind.ElementAccessExpression)
-            && (<PropertyAccessExpression | ElementAccessExpression>node).expression.kind === SyntaxKind.SuperKeyword;
-    }
-
-    /**
-     * Determines whether a node is a property or element access expression for `this`.
-     */
-    export function isThisProperty(node: Node): boolean {
-        const kind = node.kind;
-        return (kind === SyntaxKind.PropertyAccessExpression || kind === SyntaxKind.ElementAccessExpression)
-            && (<PropertyAccessExpression | ElementAccessExpression>node).expression.kind === SyntaxKind.ThisKeyword;
-    }
-
-    export function getEntityNameFromTypeNode(node: TypeNode): EntityNameOrEntityNameExpression | undefined {
-        switch (node.kind) {
-            case SyntaxKind.TypeReference:
-                return (<TypeReferenceNode>node).typeName;
-
-            case SyntaxKind.ExpressionWithTypeArguments:
-                return isEntityNameExpression((<ExpressionWithTypeArguments>node).expression)
-                    ? <EntityNameExpression>(<ExpressionWithTypeArguments>node).expression
-                    : undefined;
-
-            case SyntaxKind.Identifier:
-            case SyntaxKind.QualifiedName:
-                return (<EntityName><Node>node);
-        }
-
-        return undefined;
-    }
-
-    export function getInvokedExpression(node: CallLikeExpression): Expression {
-        switch (node.kind) {
-            case SyntaxKind.TaggedTemplateExpression:
-                return node.tag;
-            case SyntaxKind.JsxOpeningElement:
-            case SyntaxKind.JsxSelfClosingElement:
-                return node.tagName;
-            default:
-                return node.expression;
-        }
-    }
-
-    export function nodeCanBeDecorated(node: ClassDeclaration): true;
-    export function nodeCanBeDecorated(node: ClassElement, parent: Node): boolean;
-    export function nodeCanBeDecorated(node: Node, parent: Node, grandparent: Node): boolean;
-    export function nodeCanBeDecorated(node: Node, parent?: Node, grandparent?: Node): boolean {
-        switch (node.kind) {
-            case SyntaxKind.ClassDeclaration:
-                // classes are valid targets
-                return true;
-
-            case SyntaxKind.PropertyDeclaration:
-                // property declarations are valid if their parent is a class declaration.
-                return parent!.kind === SyntaxKind.ClassDeclaration;
-
-            case SyntaxKind.GetAccessor:
-            case SyntaxKind.SetAccessor:
-            case SyntaxKind.MethodDeclaration:
-                // if this method has a body and its parent is a class declaration, this is a valid target.
-                return (<FunctionLikeDeclaration>node).body !== undefined
-                    && parent!.kind === SyntaxKind.ClassDeclaration;
-
-            case SyntaxKind.Parameter:
-                // if the parameter's parent has a body and its grandparent is a class declaration, this is a valid target;
-                return (<FunctionLikeDeclaration>parent).body !== undefined
-                    && (parent!.kind === SyntaxKind.Constructor
-                        || parent!.kind === SyntaxKind.MethodDeclaration
-                        || parent!.kind === SyntaxKind.SetAccessor)
-                    && grandparent!.kind === SyntaxKind.ClassDeclaration;
-        }
-
-        return false;
-    }
-
-    export function nodeIsDecorated(node: ClassDeclaration): boolean;
-    export function nodeIsDecorated(node: ClassElement, parent: Node): boolean;
-    export function nodeIsDecorated(node: Node, parent: Node, grandparent: Node): boolean;
-    export function nodeIsDecorated(node: Node, parent?: Node, grandparent?: Node): boolean {
-        return node.decorators !== undefined
-            && nodeCanBeDecorated(node, parent!, grandparent!); // TODO: GH#18217
-    }
-
-    export function nodeOrChildIsDecorated(node: ClassDeclaration): boolean;
-    export function nodeOrChildIsDecorated(node: ClassElement, parent: Node): boolean;
-    export function nodeOrChildIsDecorated(node: Node, parent: Node, grandparent: Node): boolean;
-    export function nodeOrChildIsDecorated(node: Node, parent?: Node, grandparent?: Node): boolean {
-        return nodeIsDecorated(node, parent!, grandparent!) || childIsDecorated(node, parent!); // TODO: GH#18217
-    }
-
-    export function childIsDecorated(node: ClassDeclaration): boolean;
-    export function childIsDecorated(node: Node, parent: Node): boolean;
-    export function childIsDecorated(node: Node, parent?: Node): boolean {
-        switch (node.kind) {
-            case SyntaxKind.ClassDeclaration:
-                return some((<ClassDeclaration>node).members, m => nodeOrChildIsDecorated(m, node, parent!)); // TODO: GH#18217
-            case SyntaxKind.MethodDeclaration:
-            case SyntaxKind.SetAccessor:
-                return some((<FunctionLikeDeclaration>node).parameters, p => nodeIsDecorated(p, node, parent!)); // TODO: GH#18217
-            default:
-                return false;
-        }
-    }
-
-    export function isJSXTagName(node: Node) {
-        const { parent } = node;
-        if (parent.kind === SyntaxKind.JsxOpeningElement ||
-            parent.kind === SyntaxKind.JsxSelfClosingElement ||
-            parent.kind === SyntaxKind.JsxClosingElement) {
-            return (<JsxOpeningLikeElement>parent).tagName === node;
-        }
-        return false;
-    }
-
-    export function isExpressionNode(node: Node): boolean {
-        switch (node.kind) {
-            case SyntaxKind.SuperKeyword:
-            case SyntaxKind.NullKeyword:
-            case SyntaxKind.TrueKeyword:
-            case SyntaxKind.FalseKeyword:
-            case SyntaxKind.RegularExpressionLiteral:
-            case SyntaxKind.ArrayLiteralExpression:
-            case SyntaxKind.ObjectLiteralExpression:
-            case SyntaxKind.PropertyAccessExpression:
-            case SyntaxKind.ElementAccessExpression:
-            case SyntaxKind.CallExpression:
-            case SyntaxKind.NewExpression:
-            case SyntaxKind.TaggedTemplateExpression:
-            case SyntaxKind.AsExpression:
-            case SyntaxKind.TypeAssertionExpression:
-            case SyntaxKind.NonNullExpression:
-            case SyntaxKind.ParenthesizedExpression:
-            case SyntaxKind.FunctionExpression:
-            case SyntaxKind.ClassExpression:
-            case SyntaxKind.ArrowFunction:
-            case SyntaxKind.VoidExpression:
-            case SyntaxKind.DeleteExpression:
-            case SyntaxKind.TypeOfExpression:
-            case SyntaxKind.PrefixUnaryExpression:
-            case SyntaxKind.PostfixUnaryExpression:
-            case SyntaxKind.BinaryExpression:
-            case SyntaxKind.ConditionalExpression:
-            case SyntaxKind.SpreadElement:
-            case SyntaxKind.TemplateExpression:
-            case SyntaxKind.NoSubstitutionTemplateLiteral:
-            case SyntaxKind.OmittedExpression:
-            case SyntaxKind.JsxElement:
-            case SyntaxKind.JsxSelfClosingElement:
-            case SyntaxKind.JsxFragment:
-            case SyntaxKind.YieldExpression:
-            case SyntaxKind.AwaitExpression:
-            case SyntaxKind.MetaProperty:
-                return true;
-            case SyntaxKind.QualifiedName:
-                while (node.parent.kind === SyntaxKind.QualifiedName) {
-                    node = node.parent;
-                }
-                return node.parent.kind === SyntaxKind.TypeQuery || isJSXTagName(node);
-            case SyntaxKind.Identifier:
-                if (node.parent.kind === SyntaxKind.TypeQuery || isJSXTagName(node)) {
-                    return true;
-                }
-                // falls through
-
-            case SyntaxKind.NumericLiteral:
-            case SyntaxKind.BigIntLiteral:
-            case SyntaxKind.StringLiteral:
-            case SyntaxKind.ThisKeyword:
-                return isInExpressionContext(node);
-            default:
-                return false;
-        }
-    }
-
-    export function isInExpressionContext(node: Node): boolean {
-        const { parent } = node;
-        switch (parent.kind) {
-            case SyntaxKind.VariableDeclaration:
-            case SyntaxKind.Parameter:
-            case SyntaxKind.PropertyDeclaration:
-            case SyntaxKind.PropertySignature:
-            case SyntaxKind.EnumMember:
-            case SyntaxKind.PropertyAssignment:
-            case SyntaxKind.BindingElement:
-                return (parent as HasInitializer).initializer === node;
-            case SyntaxKind.ExpressionStatement:
-            case SyntaxKind.IfStatement:
-            case SyntaxKind.DoStatement:
-            case SyntaxKind.WhileStatement:
-            case SyntaxKind.ReturnStatement:
-            case SyntaxKind.WithStatement:
-            case SyntaxKind.SwitchStatement:
-            case SyntaxKind.CaseClause:
-            case SyntaxKind.ThrowStatement:
-                return (<ExpressionStatement>parent).expression === node;
-            case SyntaxKind.ForStatement:
-                const forStatement = <ForStatement>parent;
-                return (forStatement.initializer === node && forStatement.initializer.kind !== SyntaxKind.VariableDeclarationList) ||
-                    forStatement.condition === node ||
-                    forStatement.incrementor === node;
-            case SyntaxKind.ForInStatement:
-            case SyntaxKind.ForOfStatement:
-                const forInStatement = <ForInStatement | ForOfStatement>parent;
-                return (forInStatement.initializer === node && forInStatement.initializer.kind !== SyntaxKind.VariableDeclarationList) ||
-                    forInStatement.expression === node;
-            case SyntaxKind.TypeAssertionExpression:
-            case SyntaxKind.AsExpression:
-                return node === (<AssertionExpression>parent).expression;
-            case SyntaxKind.TemplateSpan:
-                return node === (<TemplateSpan>parent).expression;
-            case SyntaxKind.ComputedPropertyName:
-                return node === (<ComputedPropertyName>parent).expression;
-            case SyntaxKind.Decorator:
-            case SyntaxKind.JsxExpression:
-            case SyntaxKind.JsxSpreadAttribute:
-            case SyntaxKind.SpreadAssignment:
-                return true;
-            case SyntaxKind.ExpressionWithTypeArguments:
-                return (<ExpressionWithTypeArguments>parent).expression === node && isExpressionWithTypeArgumentsInClassExtendsClause(parent);
-            case SyntaxKind.ShorthandPropertyAssignment:
-                return (<ShorthandPropertyAssignment>parent).objectAssignmentInitializer === node;
-            default:
-                return isExpressionNode(parent);
-        }
-    }
-
-    export function isExternalModuleImportEqualsDeclaration(node: Node) {
-        return node.kind === SyntaxKind.ImportEqualsDeclaration && (<ImportEqualsDeclaration>node).moduleReference.kind === SyntaxKind.ExternalModuleReference;
-    }
-
-    export function getExternalModuleImportEqualsDeclarationExpression(node: Node) {
-        Debug.assert(isExternalModuleImportEqualsDeclaration(node));
-        return (<ExternalModuleReference>(<ImportEqualsDeclaration>node).moduleReference).expression;
-    }
-
-    export function isInternalModuleImportEqualsDeclaration(node: Node): node is ImportEqualsDeclaration {
-        return node.kind === SyntaxKind.ImportEqualsDeclaration && (<ImportEqualsDeclaration>node).moduleReference.kind !== SyntaxKind.ExternalModuleReference;
-    }
-
-    export function isSourceFileJS(file: SourceFile): boolean {
-        return isInJSFile(file);
-    }
-
-    export function isSourceFileNotJS(file: SourceFile): boolean {
-        return !isInJSFile(file);
-    }
-
-    export function isInJSFile(node: Node | undefined): boolean {
-        return !!node && !!(node.flags & NodeFlags.JavaScriptFile);
-    }
-
-    export function isInJsonFile(node: Node | undefined): boolean {
-        return !!node && !!(node.flags & NodeFlags.JsonFile);
-    }
-
-    export function isInJSDoc(node: Node | undefined): boolean {
-        return !!node && !!(node.flags & NodeFlags.JSDoc);
-    }
-
-    export function isJSDocIndexSignature(node: TypeReferenceNode | ExpressionWithTypeArguments) {
-        return isTypeReferenceNode(node) &&
-            isIdentifier(node.typeName) &&
-            node.typeName.escapedText === "Object" &&
-            node.typeArguments && node.typeArguments.length === 2 &&
-            (node.typeArguments[0].kind === SyntaxKind.StringKeyword || node.typeArguments[0].kind === SyntaxKind.NumberKeyword);
-    }
-
-    /**
-     * Returns true if the node is a CallExpression to the identifier 'require' with
-     * exactly one argument (of the form 'require("name")').
-     * This function does not test if the node is in a JavaScript file or not.
-     */
-    export function isRequireCall(callExpression: Node, checkArgumentIsStringLiteralLike: true): callExpression is RequireOrImportCall & { expression: Identifier, arguments: [StringLiteralLike] };
-    export function isRequireCall(callExpression: Node, checkArgumentIsStringLiteralLike: boolean): callExpression is CallExpression;
-    export function isRequireCall(callExpression: Node, checkArgumentIsStringLiteralLike: boolean): callExpression is CallExpression {
-        if (callExpression.kind !== SyntaxKind.CallExpression) {
-            return false;
-        }
-        const { expression, arguments: args } = callExpression as CallExpression;
-
-        if (expression.kind !== SyntaxKind.Identifier || (expression as Identifier).escapedText !== "require") {
-            return false;
-        }
-
-        if (args.length !== 1) {
-            return false;
-        }
-        const arg = args[0];
-        return !checkArgumentIsStringLiteralLike || isStringLiteralLike(arg);
-    }
-
-    export function isSingleOrDoubleQuote(charCode: number) {
-        return charCode === CharacterCodes.singleQuote || charCode === CharacterCodes.doubleQuote;
-    }
-
-    export function isStringDoubleQuoted(str: StringLiteralLike, sourceFile: SourceFile): boolean {
-        return getSourceTextOfNodeFromSourceFile(sourceFile, str).charCodeAt(0) === CharacterCodes.doubleQuote;
-    }
-
-    export function getDeclarationOfExpando(node: Node): Node | undefined {
-        if (!node.parent) {
-            return undefined;
-        }
-        let name: Expression | BindingName | undefined;
-        let decl: Node | undefined;
-        if (isVariableDeclaration(node.parent) && node.parent.initializer === node) {
-            if (!isInJSFile(node) && !isVarConst(node.parent)) {
-                return undefined;
-            }
-            name = node.parent.name;
-            decl = node.parent;
-        }
-        else if (isBinaryExpression(node.parent) && node.parent.operatorToken.kind === SyntaxKind.EqualsToken && node.parent.right === node) {
-            name = node.parent.left;
-            decl = name;
-        }
-        else if (isBinaryExpression(node.parent) && node.parent.operatorToken.kind === SyntaxKind.BarBarToken) {
-            if (isVariableDeclaration(node.parent.parent) && node.parent.parent.initializer === node.parent) {
-                name = node.parent.parent.name;
-                decl = node.parent.parent;
-            }
-            else if (isBinaryExpression(node.parent.parent) && node.parent.parent.operatorToken.kind === SyntaxKind.EqualsToken && node.parent.parent.right === node.parent) {
-                name = node.parent.parent.left;
-                decl = name;
-            }
-
-            if (!name || !isEntityNameExpression(name) || !isSameEntityName(name, node.parent.left)) {
-                return undefined;
-            }
-        }
-
-        if (!name || !getExpandoInitializer(node, isPrototypeAccess(name))) {
-            return undefined;
-        }
-        return decl;
-    }
-
-    export function isAssignmentDeclaration(decl: Declaration) {
-        return isBinaryExpression(decl) || isPropertyAccessExpression(decl) || isIdentifier(decl) || isCallExpression(decl);
-    }
-
-    /** Get the initializer, taking into account defaulted Javascript initializers */
-    export function getEffectiveInitializer(node: HasExpressionInitializer) {
-        if (isInJSFile(node) && node.initializer &&
-            isBinaryExpression(node.initializer) && node.initializer.operatorToken.kind === SyntaxKind.BarBarToken &&
-            node.name && isEntityNameExpression(node.name) && isSameEntityName(node.name, node.initializer.left)) {
-            return node.initializer.right;
-        }
-        return node.initializer;
-    }
-
-    /** Get the declaration initializer when it is container-like (See getExpandoInitializer). */
-    export function getDeclaredExpandoInitializer(node: HasExpressionInitializer) {
-        const init = getEffectiveInitializer(node);
-        return init && getExpandoInitializer(init, isPrototypeAccess(node.name));
-    }
-
-    function hasExpandoValueProperty(node: ObjectLiteralExpression, isPrototypeAssignment: boolean) {
-        return forEach(node.properties, p => isPropertyAssignment(p) && isIdentifier(p.name) && p.name.escapedText === "value" && p.initializer && getExpandoInitializer(p.initializer, isPrototypeAssignment));
-    }
-
-    /**
-     * Get the assignment 'initializer' -- the righthand side-- when the initializer is container-like (See getExpandoInitializer).
-     * We treat the right hand side of assignments with container-like initalizers as declarations.
-     */
-    export function getAssignedExpandoInitializer(node: Node | undefined) {
-        if (node && node.parent && isBinaryExpression(node.parent) && node.parent.operatorToken.kind === SyntaxKind.EqualsToken) {
-            const isPrototypeAssignment = isPrototypeAccess(node.parent.left);
-            return getExpandoInitializer(node.parent.right, isPrototypeAssignment) ||
-                getDefaultedExpandoInitializer(node.parent.left as EntityNameExpression, node.parent.right, isPrototypeAssignment);
-        }
-        if (node && isCallExpression(node) && isBindableObjectDefinePropertyCall(node)) {
-            const result = hasExpandoValueProperty(node.arguments[2], node.arguments[1].text === "prototype");
-            if (result) {
-                return result;
-            }
-        }
-    }
-
-    /**
-     * Recognized expando initializers are:
-     * 1. (function() {})() -- IIFEs
-     * 2. function() { } -- Function expressions
-     * 3. class { } -- Class expressions
-     * 4. {} -- Empty object literals
-     * 5. { ... } -- Non-empty object literals, when used to initialize a prototype, like `C.prototype = { m() { } }`
-     *
-     * This function returns the provided initializer, or undefined if it is not valid.
-     */
-    export function getExpandoInitializer(initializer: Node, isPrototypeAssignment: boolean): Expression | undefined {
-        if (isCallExpression(initializer)) {
-            const e = skipParentheses(initializer.expression);
-            return e.kind === SyntaxKind.FunctionExpression || e.kind === SyntaxKind.ArrowFunction ? initializer : undefined;
-        }
-        if (initializer.kind === SyntaxKind.FunctionExpression ||
-            initializer.kind === SyntaxKind.ClassExpression ||
-            initializer.kind === SyntaxKind.ArrowFunction) {
-            return initializer as Expression;
-        }
-        if (isObjectLiteralExpression(initializer) && (initializer.properties.length === 0 || isPrototypeAssignment)) {
-            return initializer;
-        }
-    }
-
-    /**
-     * A defaulted expando initializer matches the pattern
-     * `Lhs = Lhs || ExpandoInitializer`
-     * or `var Lhs = Lhs || ExpandoInitializer`
-     *
-     * The second Lhs is required to be the same as the first except that it may be prefixed with
-     * 'window.', 'global.' or 'self.' The second Lhs is otherwise ignored by the binder and checker.
-     */
-    function getDefaultedExpandoInitializer(name: EntityNameExpression, initializer: Expression, isPrototypeAssignment: boolean) {
-        const e = isBinaryExpression(initializer) && initializer.operatorToken.kind === SyntaxKind.BarBarToken && getExpandoInitializer(initializer.right, isPrototypeAssignment);
-        if (e && isSameEntityName(name, (initializer as BinaryExpression).left as EntityNameExpression)) {
-            return e;
-        }
-    }
-
-    export function isDefaultedExpandoInitializer(node: BinaryExpression) {
-        const name = isVariableDeclaration(node.parent) ? node.parent.name :
-            isBinaryExpression(node.parent) && node.parent.operatorToken.kind === SyntaxKind.EqualsToken ? node.parent.left :
-            undefined;
-        return name && getExpandoInitializer(node.right, isPrototypeAccess(name)) && isEntityNameExpression(name) && isSameEntityName(name, node.left);
-    }
-
-    /** Given an expando initializer, return its declaration name, or the left-hand side of the assignment if it's part of an assignment declaration. */
-    export function getNameOfExpando(node: Declaration): DeclarationName | undefined {
-        if (isBinaryExpression(node.parent)) {
-            const parent = (node.parent.operatorToken.kind === SyntaxKind.BarBarToken && isBinaryExpression(node.parent.parent)) ? node.parent.parent : node.parent;
-            if (parent.operatorToken.kind === SyntaxKind.EqualsToken && isIdentifier(parent.left)) {
-                return parent.left;
-            }
-        }
-        else if (isVariableDeclaration(node.parent)) {
-            return node.parent.name;
-        }
-    }
-
-    /**
-     * Is the 'declared' name the same as the one in the initializer?
-     * @return true for identical entity names, as well as ones where the initializer is prefixed with
-     * 'window', 'self' or 'global'. For example:
-     *
-     * var my = my || {}
-     * var min = window.min || {}
-     * my.app = self.my.app || class { }
-     */
-    function isSameEntityName(name: Expression, initializer: Expression): boolean {
-        if (isIdentifier(name) && isIdentifier(initializer)) {
-            return name.escapedText === initializer.escapedText;
-        }
-        if (isIdentifier(name) && isPropertyAccessExpression(initializer)) {
-            return (initializer.expression.kind as SyntaxKind.ThisKeyword === SyntaxKind.ThisKeyword ||
-                isIdentifier(initializer.expression) &&
-                (initializer.expression.escapedText === "window" as __String ||
-                    initializer.expression.escapedText === "self" as __String ||
-                    initializer.expression.escapedText === "global" as __String)) &&
-                isSameEntityName(name, initializer.name);
-        }
-        if (isPropertyAccessExpression(name) && isPropertyAccessExpression(initializer)) {
-            return name.name.escapedText === initializer.name.escapedText && isSameEntityName(name.expression, initializer.expression);
-        }
-        return false;
-    }
-
-    export function getRightMostAssignedExpression(node: Expression): Expression {
-        while (isAssignmentExpression(node, /*excludeCompoundAssignments*/ true)) {
-            node = node.right;
-        }
-        return node;
-    }
-
-    export function isExportsIdentifier(node: Node) {
-        return isIdentifier(node) && node.escapedText === "exports";
-    }
-
-    export function isModuleExportsPropertyAccessExpression(node: Node) {
-        return isPropertyAccessExpression(node) && isIdentifier(node.expression) && node.expression.escapedText === "module" && node.name.escapedText === "exports";
-    }
-
-    /// Given a BinaryExpression, returns SpecialPropertyAssignmentKind for the various kinds of property
-    /// assignments we treat as special in the binder
-    export function getAssignmentDeclarationKind(expr: BinaryExpression | CallExpression): AssignmentDeclarationKind {
-        const special = getAssignmentDeclarationKindWorker(expr);
-        return special === AssignmentDeclarationKind.Property || isInJSFile(expr) ? special : AssignmentDeclarationKind.None;
-    }
-
-    export function isBindableObjectDefinePropertyCall(expr: CallExpression): expr is BindableObjectDefinePropertyCall {
-        return length(expr.arguments) === 3 &&
-            isPropertyAccessExpression(expr.expression) &&
-            isIdentifier(expr.expression.expression) &&
-            idText(expr.expression.expression) === "Object" &&
-            idText(expr.expression.name) === "defineProperty" &&
-            isStringOrNumericLiteralLike(expr.arguments[1]) &&
-            isEntityNameExpression(expr.arguments[0]);
-    }
-
-    function getAssignmentDeclarationKindWorker(expr: BinaryExpression | CallExpression): AssignmentDeclarationKind {
-        if (isCallExpression(expr)) {
-            if (!isBindableObjectDefinePropertyCall(expr)) {
-                return AssignmentDeclarationKind.None;
-            }
-            const entityName = expr.arguments[0];
-            if (isExportsIdentifier(entityName) || isModuleExportsPropertyAccessExpression(entityName)) {
-                return AssignmentDeclarationKind.ObjectDefinePropertyExports;
-            }
-            if (isPropertyAccessExpression(entityName) && entityName.name.escapedText === "prototype" && isEntityNameExpression(entityName.expression)) {
-                return AssignmentDeclarationKind.ObjectDefinePrototypeProperty;
-            }
-            return AssignmentDeclarationKind.ObjectDefinePropertyValue;
-        }
-        if (expr.operatorToken.kind !== SyntaxKind.EqualsToken ||
-            !isPropertyAccessExpression(expr.left)) {
-            return AssignmentDeclarationKind.None;
-        }
-        const lhs = expr.left;
-        if (isEntityNameExpression(lhs.expression) && lhs.name.escapedText === "prototype" && isObjectLiteralExpression(getInitializerOfBinaryExpression(expr))) {
-            // F.prototype = { ... }
-            return AssignmentDeclarationKind.Prototype;
-        }
-        return getAssignmentDeclarationPropertyAccessKind(lhs);
-    }
-
-    export function getAssignmentDeclarationPropertyAccessKind(lhs: PropertyAccessExpression): AssignmentDeclarationKind {
-        if (lhs.expression.kind === SyntaxKind.ThisKeyword) {
-            return AssignmentDeclarationKind.ThisProperty;
-        }
-        else if (isModuleExportsPropertyAccessExpression(lhs)) {
-            // module.exports = expr
-            return AssignmentDeclarationKind.ModuleExports;
-        }
-        else if (isEntityNameExpression(lhs.expression)) {
-            if (isPrototypeAccess(lhs.expression)) {
-                // F.G....prototype.x = expr
-                return AssignmentDeclarationKind.PrototypeProperty;
-            }
-
-            let nextToLast = lhs;
-            while (isPropertyAccessExpression(nextToLast.expression)) {
-                nextToLast = nextToLast.expression;
-            }
-            Debug.assert(isIdentifier(nextToLast.expression));
-            const id = nextToLast.expression as Identifier;
-            if (id.escapedText === "exports" ||
-                id.escapedText === "module" && nextToLast.name.escapedText === "exports") {
-                // exports.name = expr OR module.exports.name = expr
-                return AssignmentDeclarationKind.ExportsProperty;
-            }
-            // F.G...x = expr
-            return AssignmentDeclarationKind.Property;
-        }
-
-        return AssignmentDeclarationKind.None;
-    }
-
-    export function getInitializerOfBinaryExpression(expr: BinaryExpression) {
-        while (isBinaryExpression(expr.right)) {
-            expr = expr.right;
-        }
-        return expr.right;
-    }
-
-    export function isPrototypePropertyAssignment(node: Node): boolean {
-        return isBinaryExpression(node) && getAssignmentDeclarationKind(node) === AssignmentDeclarationKind.PrototypeProperty;
-    }
-
-    export function isSpecialPropertyDeclaration(expr: PropertyAccessExpression): boolean {
-        return isInJSFile(expr) &&
-            expr.parent && expr.parent.kind === SyntaxKind.ExpressionStatement &&
-            !!getJSDocTypeTag(expr.parent);
-    }
-
-    export function isFunctionSymbol(symbol: Symbol | undefined) {
-        if (!symbol || !symbol.valueDeclaration) {
-            return false;
-        }
-        const decl = symbol.valueDeclaration;
-        return decl.kind === SyntaxKind.FunctionDeclaration || isVariableDeclaration(decl) && decl.initializer && isFunctionLike(decl.initializer);
-    }
-
-    export function importFromModuleSpecifier(node: StringLiteralLike): AnyValidImportOrReExport {
-        return tryGetImportFromModuleSpecifier(node) || Debug.failBadSyntaxKind(node.parent);
-    }
-
-    export function tryGetImportFromModuleSpecifier(node: StringLiteralLike): AnyValidImportOrReExport | undefined {
-        switch (node.parent.kind) {
-            case SyntaxKind.ImportDeclaration:
-            case SyntaxKind.ExportDeclaration:
-                return node.parent as AnyValidImportOrReExport;
-            case SyntaxKind.ExternalModuleReference:
-                return (node.parent as ExternalModuleReference).parent as AnyValidImportOrReExport;
-            case SyntaxKind.CallExpression:
-                return isImportCall(node.parent) || isRequireCall(node.parent, /*checkArg*/ false) ? node.parent as RequireOrImportCall : undefined;
-            case SyntaxKind.LiteralType:
-                Debug.assert(isStringLiteral(node));
-                return tryCast(node.parent.parent, isImportTypeNode) as ValidImportTypeNode | undefined;
-            default:
-                return undefined;
-        }
-    }
-
-    export function getExternalModuleName(node: AnyImportOrReExport | ImportTypeNode): Expression | undefined {
-        switch (node.kind) {
-            case SyntaxKind.ImportDeclaration:
-            case SyntaxKind.ExportDeclaration:
-                return node.moduleSpecifier;
-            case SyntaxKind.ImportEqualsDeclaration:
-                return node.moduleReference.kind === SyntaxKind.ExternalModuleReference ? node.moduleReference.expression : undefined;
-            case SyntaxKind.ImportType:
-                return isLiteralImportTypeNode(node) ? node.argument.literal : undefined;
-            default:
-                return Debug.assertNever(node);
-        }
-    }
-
-    export function getNamespaceDeclarationNode(node: ImportDeclaration | ImportEqualsDeclaration | ExportDeclaration): ImportEqualsDeclaration | NamespaceImport | undefined {
-        switch (node.kind) {
-            case SyntaxKind.ImportDeclaration:
-                return node.importClause && tryCast(node.importClause.namedBindings, isNamespaceImport);
-            case SyntaxKind.ImportEqualsDeclaration:
-                return node;
-            case SyntaxKind.ExportDeclaration:
-                return undefined;
-            default:
-                return Debug.assertNever(node);
-        }
-    }
-
-    export function isDefaultImport(node: ImportDeclaration | ImportEqualsDeclaration | ExportDeclaration): boolean {
-        return node.kind === SyntaxKind.ImportDeclaration && !!node.importClause && !!node.importClause.name;
-    }
-
-    export function hasQuestionToken(node: Node) {
-        if (node) {
-            switch (node.kind) {
-                case SyntaxKind.Parameter:
-                case SyntaxKind.MethodDeclaration:
-                case SyntaxKind.MethodSignature:
-                case SyntaxKind.ShorthandPropertyAssignment:
-                case SyntaxKind.PropertyAssignment:
-                case SyntaxKind.PropertyDeclaration:
-                case SyntaxKind.PropertySignature:
-                    return (<ParameterDeclaration | MethodDeclaration | PropertyDeclaration>node).questionToken !== undefined;
-            }
-        }
-
-        return false;
-    }
-
-    export function isJSDocConstructSignature(node: Node) {
-        const param = isJSDocFunctionType(node) ? firstOrUndefined(node.parameters) : undefined;
-        const name = tryCast(param && param.name, isIdentifier);
-        return !!name && name.escapedText === "new";
-    }
-
-    export function isJSDocTypeAlias(node: Node): node is JSDocTypedefTag | JSDocCallbackTag {
-        return node.kind === SyntaxKind.JSDocTypedefTag || node.kind === SyntaxKind.JSDocCallbackTag;
-    }
-
-    export function isTypeAlias(node: Node): node is JSDocTypedefTag | JSDocCallbackTag | TypeAliasDeclaration {
-        return isJSDocTypeAlias(node) || isTypeAliasDeclaration(node);
-    }
-
-    function getSourceOfAssignment(node: Node): Node | undefined {
-        return isExpressionStatement(node) &&
-            node.expression && isBinaryExpression(node.expression) &&
-            node.expression.operatorToken.kind === SyntaxKind.EqualsToken
-            ? node.expression.right
-            : undefined;
-    }
-
-    function getSourceOfDefaultedAssignment(node: Node): Node | undefined {
-        return isExpressionStatement(node) &&
-            isBinaryExpression(node.expression) &&
-            getAssignmentDeclarationKind(node.expression) !== AssignmentDeclarationKind.None &&
-            isBinaryExpression(node.expression.right) &&
-            node.expression.right.operatorToken.kind === SyntaxKind.BarBarToken
-            ? node.expression.right.right
-            : undefined;
-    }
-
-    export function getSingleInitializerOfVariableStatementOrPropertyDeclaration(node: Node): Expression | undefined {
-        switch (node.kind) {
-            case SyntaxKind.VariableStatement:
-                const v = getSingleVariableOfVariableStatement(node);
-                return v && v.initializer;
-            case SyntaxKind.PropertyDeclaration:
-                return (node as PropertyDeclaration).initializer;
-            case SyntaxKind.PropertyAssignment:
-                return (node as PropertyAssignment).initializer;
-        }
-    }
-
-    function getSingleVariableOfVariableStatement(node: Node): VariableDeclaration | undefined {
-        return isVariableStatement(node) ? firstOrUndefined(node.declarationList.declarations) : undefined;
-    }
-
-    function getNestedModuleDeclaration(node: Node): Node | undefined {
-        return isModuleDeclaration(node) &&
-            node.body &&
-            node.body.kind === SyntaxKind.ModuleDeclaration
-            ? node.body
-            : undefined;
-    }
-
-    export function getJSDocCommentsAndTags(hostNode: Node): ReadonlyArray<JSDoc | JSDocTag> {
-        let result: (JSDoc | JSDocTag)[] | undefined;
-        // Pull parameter comments from declaring function as well
-        if (isVariableLike(hostNode) && hasInitializer(hostNode) && hasJSDocNodes(hostNode.initializer!)) {
-<<<<<<< HEAD
-            result = addRange(result, (hostNode.initializer as HasJSDoc).jsDoc);
-=======
-            result = append(result, last((hostNode.initializer as HasJSDoc).jsDoc!));
->>>>>>> 3e685613
-        }
-
-        let node: Node | undefined = hostNode;
-        while (node && node.parent) {
-            if (hasJSDocNodes(node)) {
-<<<<<<< HEAD
-                result = addRange(result, node.jsDoc);
-=======
-                result = append(result, last(node.jsDoc!));
->>>>>>> 3e685613
-            }
-
-            if (node.kind === SyntaxKind.Parameter) {
-                result = addRange(result, getJSDocParameterTags(node as ParameterDeclaration));
-                break;
-            }
-            if (node.kind === SyntaxKind.TypeParameter) {
-                result = addRange(result, getJSDocTypeParameterTags(node as TypeParameterDeclaration));
-                break;
-            }
-            node = getNextJSDocCommentLocation(node);
-        }
-        return result || emptyArray;
-    }
-
-    function getNextJSDocCommentLocation(node: Node) {
-        const parent = node.parent;
-        if (parent.kind === SyntaxKind.PropertyAssignment ||
-            parent.kind === SyntaxKind.ExportAssignment ||
-            parent.kind === SyntaxKind.PropertyDeclaration ||
-            parent.kind === SyntaxKind.ExpressionStatement && node.kind === SyntaxKind.PropertyAccessExpression ||
-            getNestedModuleDeclaration(parent) ||
-            isBinaryExpression(node) && node.operatorToken.kind === SyntaxKind.EqualsToken) {
-            return parent;
-        }
-        // Try to recognize this pattern when node is initializer of variable declaration and JSDoc comments are on containing variable statement.
-        // /**
-        //   * @param {number} name
-        //   * @returns {number}
-        //   */
-        // var x = function(name) { return name.length; }
-        else if (parent.parent &&
-            (getSingleVariableOfVariableStatement(parent.parent) === node ||
-            isBinaryExpression(parent) && parent.operatorToken.kind === SyntaxKind.EqualsToken)) {
-            return parent.parent;
-        }
-        else if (parent.parent && parent.parent.parent &&
-            (getSingleVariableOfVariableStatement(parent.parent.parent) ||
-            getSingleInitializerOfVariableStatementOrPropertyDeclaration(parent.parent.parent) === node ||
-            getSourceOfDefaultedAssignment(parent.parent.parent))) {
-            return parent.parent.parent;
-        }
-    }
-
-    /** Does the opposite of `getJSDocParameterTags`: given a JSDoc parameter, finds the parameter corresponding to it. */
-    export function getParameterSymbolFromJSDoc(node: JSDocParameterTag): Symbol | undefined {
-        if (node.symbol) {
-            return node.symbol;
-        }
-        if (!isIdentifier(node.name)) {
-            return undefined;
-        }
-        const name = node.name.escapedText;
-        const decl = getHostSignatureFromJSDoc(node);
-        if (!decl) {
-            return undefined;
-        }
-        const parameter = find(decl.parameters, p => p.name.kind === SyntaxKind.Identifier && p.name.escapedText === name);
-        return parameter && parameter.symbol;
-    }
-
-    export function getHostSignatureFromJSDoc(node: Node): SignatureDeclaration | undefined {
-        return getHostSignatureFromJSDocHost(getJSDocHost(node));
-    }
-
-    export function getHostSignatureFromJSDocHost(host: HasJSDoc): SignatureDeclaration | undefined {
-        const decl = getSourceOfDefaultedAssignment(host) ||
-            getSourceOfAssignment(host) ||
-            getSingleInitializerOfVariableStatementOrPropertyDeclaration(host) ||
-            getSingleVariableOfVariableStatement(host) ||
-            getNestedModuleDeclaration(host) ||
-            host;
-        return decl && isFunctionLike(decl) ? decl : undefined;
-    }
-
-    export function getJSDocHost(node: Node): HasJSDoc {
-        return Debug.assertDefined(findAncestor(node.parent, isJSDoc)).parent;
-    }
-
-    export function getTypeParameterFromJsDoc(node: TypeParameterDeclaration & { parent: JSDocTemplateTag }): TypeParameterDeclaration | undefined {
-        const name = node.name.escapedText;
-        const { typeParameters } = (node.parent.parent.parent as SignatureDeclaration | InterfaceDeclaration | ClassDeclaration);
-        return find(typeParameters!, p => p.name.escapedText === name);
-    }
-
-    export function hasRestParameter(s: SignatureDeclaration | JSDocSignature): boolean {
-        const last = lastOrUndefined<ParameterDeclaration | JSDocParameterTag>(s.parameters);
-        return !!last && isRestParameter(last);
-    }
-
-    export function isRestParameter(node: ParameterDeclaration | JSDocParameterTag): boolean {
-        const type = isJSDocParameterTag(node) ? (node.typeExpression && node.typeExpression.type) : node.type;
-        return (node as ParameterDeclaration).dotDotDotToken !== undefined || !!type && type.kind === SyntaxKind.JSDocVariadicType;
-    }
-
-    export const enum AssignmentKind {
-        None, Definite, Compound
-    }
-
-    export function getAssignmentTargetKind(node: Node): AssignmentKind {
-        let parent = node.parent;
-        while (true) {
-            switch (parent.kind) {
-                case SyntaxKind.BinaryExpression:
-                    const binaryOperator = (<BinaryExpression>parent).operatorToken.kind;
-                    return isAssignmentOperator(binaryOperator) && (<BinaryExpression>parent).left === node ?
-                        binaryOperator === SyntaxKind.EqualsToken ? AssignmentKind.Definite : AssignmentKind.Compound :
-                        AssignmentKind.None;
-                case SyntaxKind.PrefixUnaryExpression:
-                case SyntaxKind.PostfixUnaryExpression:
-                    const unaryOperator = (<PrefixUnaryExpression | PostfixUnaryExpression>parent).operator;
-                    return unaryOperator === SyntaxKind.PlusPlusToken || unaryOperator === SyntaxKind.MinusMinusToken ? AssignmentKind.Compound : AssignmentKind.None;
-                case SyntaxKind.ForInStatement:
-                case SyntaxKind.ForOfStatement:
-                    return (<ForInOrOfStatement>parent).initializer === node ? AssignmentKind.Definite : AssignmentKind.None;
-                case SyntaxKind.ParenthesizedExpression:
-                case SyntaxKind.ArrayLiteralExpression:
-                case SyntaxKind.SpreadElement:
-                case SyntaxKind.NonNullExpression:
-                    node = parent;
-                    break;
-                case SyntaxKind.ShorthandPropertyAssignment:
-                    if ((parent as ShorthandPropertyAssignment).name !== node) {
-                        return AssignmentKind.None;
-                    }
-                    node = parent.parent;
-                    break;
-                case SyntaxKind.PropertyAssignment:
-                    if ((parent as ShorthandPropertyAssignment).name === node) {
-                        return AssignmentKind.None;
-                    }
-                    node = parent.parent;
-                    break;
-                default:
-                    return AssignmentKind.None;
-            }
-            parent = node.parent;
-        }
-    }
-
-    // A node is an assignment target if it is on the left hand side of an '=' token, if it is parented by a property
-    // assignment in an object literal that is an assignment target, or if it is parented by an array literal that is
-    // an assignment target. Examples include 'a = xxx', '{ p: a } = xxx', '[{ a }] = xxx'.
-    // (Note that `p` is not a target in the above examples, only `a`.)
-    export function isAssignmentTarget(node: Node): boolean {
-        return getAssignmentTargetKind(node) !== AssignmentKind.None;
-    }
-
-    export type NodeWithPossibleHoistedDeclaration =
-        | Block
-        | VariableStatement
-        | WithStatement
-        | IfStatement
-        | SwitchStatement
-        | CaseBlock
-        | CaseClause
-        | DefaultClause
-        | LabeledStatement
-        | ForStatement
-        | ForInStatement
-        | ForOfStatement
-        | DoStatement
-        | WhileStatement
-        | TryStatement
-        | CatchClause;
-
-    /**
-     * Indicates whether a node could contain a `var` VariableDeclarationList that contributes to
-     * the same `var` declaration scope as the node's parent.
-     */
-    export function isNodeWithPossibleHoistedDeclaration(node: Node): node is NodeWithPossibleHoistedDeclaration {
-        switch (node.kind) {
-            case SyntaxKind.Block:
-            case SyntaxKind.VariableStatement:
-            case SyntaxKind.WithStatement:
-            case SyntaxKind.IfStatement:
-            case SyntaxKind.SwitchStatement:
-            case SyntaxKind.CaseBlock:
-            case SyntaxKind.CaseClause:
-            case SyntaxKind.DefaultClause:
-            case SyntaxKind.LabeledStatement:
-            case SyntaxKind.ForStatement:
-            case SyntaxKind.ForInStatement:
-            case SyntaxKind.ForOfStatement:
-            case SyntaxKind.DoStatement:
-            case SyntaxKind.WhileStatement:
-            case SyntaxKind.TryStatement:
-            case SyntaxKind.CatchClause:
-                return true;
-        }
-        return false;
-    }
-
-    export type ValueSignatureDeclaration =
-        | FunctionDeclaration
-        | MethodDeclaration
-        | ConstructorDeclaration
-        | AccessorDeclaration
-        | FunctionExpression
-        | ArrowFunction;
-
-    export function isValueSignatureDeclaration(node: Node): node is ValueSignatureDeclaration {
-        return isFunctionExpression(node) || isArrowFunction(node) || isMethodOrAccessor(node) || isFunctionDeclaration(node) || isConstructorDeclaration(node);
-    }
-
-    function walkUp(node: Node, kind: SyntaxKind) {
-        while (node && node.kind === kind) {
-            node = node.parent;
-        }
-        return node;
-    }
-
-    export function walkUpParenthesizedTypes(node: Node) {
-        return walkUp(node, SyntaxKind.ParenthesizedType);
-    }
-
-    export function walkUpParenthesizedExpressions(node: Node) {
-        return walkUp(node, SyntaxKind.ParenthesizedExpression);
-    }
-
-    export function skipParentheses(node: Expression): Expression;
-    export function skipParentheses(node: Node): Node;
-    export function skipParentheses(node: Node): Node {
-        while (node.kind === SyntaxKind.ParenthesizedExpression) {
-            node = (node as ParenthesizedExpression).expression;
-        }
-
-        return node;
-    }
-
-    function skipParenthesesUp(node: Node): Node {
-        while (node.kind === SyntaxKind.ParenthesizedExpression) {
-            node = node.parent;
-        }
-        return node;
-    }
-
-    // a node is delete target iff. it is PropertyAccessExpression/ElementAccessExpression with parentheses skipped
-    export function isDeleteTarget(node: Node): boolean {
-        if (node.kind !== SyntaxKind.PropertyAccessExpression && node.kind !== SyntaxKind.ElementAccessExpression) {
-            return false;
-        }
-        node = walkUpParenthesizedExpressions(node.parent);
-        return node && node.kind === SyntaxKind.DeleteExpression;
-    }
-
-    export function isNodeDescendantOf(node: Node, ancestor: Node): boolean {
-        while (node) {
-            if (node === ancestor) return true;
-            node = node.parent;
-        }
-        return false;
-    }
-
-    // True if `name` is the name of a declaration node
-    export function isDeclarationName(name: Node): boolean {
-        return !isSourceFile(name) && !isBindingPattern(name) && isDeclaration(name.parent) && name.parent.name === name;
-    }
-
-    // See GH#16030
-    export function getDeclarationFromName(name: Node): Declaration | undefined {
-        const parent = name.parent;
-        switch (name.kind) {
-            case SyntaxKind.StringLiteral:
-            case SyntaxKind.NumericLiteral:
-                if (isComputedPropertyName(parent)) return parent.parent;
-                // falls through
-
-            case SyntaxKind.Identifier:
-                if (isDeclaration(parent)) {
-                    return parent.name === name ? parent : undefined;
-                }
-                else if (isQualifiedName(parent)) {
-                    const tag = parent.parent;
-                    return isJSDocParameterTag(tag) && tag.name === parent ? tag : undefined;
-                }
-                else {
-                    const binExp = parent.parent;
-                    return isBinaryExpression(binExp) &&
-                        getAssignmentDeclarationKind(binExp) !== AssignmentDeclarationKind.None &&
-                        (binExp.left.symbol || binExp.symbol) &&
-                        getNameOfDeclaration(binExp) === name
-                        ? binExp
-                        : undefined;
-                }
-            default:
-                return undefined;
-        }
-    }
-
-    export function isLiteralComputedPropertyDeclarationName(node: Node) {
-        return (node.kind === SyntaxKind.StringLiteral || node.kind === SyntaxKind.NumericLiteral) &&
-            node.parent.kind === SyntaxKind.ComputedPropertyName &&
-            isDeclaration(node.parent.parent);
-    }
-
-    // Return true if the given identifier is classified as an IdentifierName
-    export function isIdentifierName(node: Identifier): boolean {
-        let parent = node.parent;
-        switch (parent.kind) {
-            case SyntaxKind.PropertyDeclaration:
-            case SyntaxKind.PropertySignature:
-            case SyntaxKind.MethodDeclaration:
-            case SyntaxKind.MethodSignature:
-            case SyntaxKind.GetAccessor:
-            case SyntaxKind.SetAccessor:
-            case SyntaxKind.EnumMember:
-            case SyntaxKind.PropertyAssignment:
-            case SyntaxKind.PropertyAccessExpression:
-                // Name in member declaration or property name in property access
-                return (<NamedDeclaration | PropertyAccessExpression>parent).name === node;
-            case SyntaxKind.QualifiedName:
-                // Name on right hand side of dot in a type query or type reference
-                if ((<QualifiedName>parent).right === node) {
-                    while (parent.kind === SyntaxKind.QualifiedName) {
-                        parent = parent.parent;
-                    }
-                    return parent.kind === SyntaxKind.TypeQuery || parent.kind === SyntaxKind.TypeReference;
-                }
-                return false;
-            case SyntaxKind.BindingElement:
-            case SyntaxKind.ImportSpecifier:
-                // Property name in binding element or import specifier
-                return (<BindingElement | ImportSpecifier>parent).propertyName === node;
-            case SyntaxKind.ExportSpecifier:
-            case SyntaxKind.JsxAttribute:
-                // Any name in an export specifier or JSX Attribute
-                return true;
-        }
-        return false;
-    }
-
-    // An alias symbol is created by one of the following declarations:
-    // import <symbol> = ...
-    // import <symbol> from ...
-    // import * as <symbol> from ...
-    // import { x as <symbol> } from ...
-    // export { x as <symbol> } from ...
-    // export = <EntityNameExpression>
-    // export default <EntityNameExpression>
-    // module.exports = <EntityNameExpression>
-    export function isAliasSymbolDeclaration(node: Node): boolean {
-        return node.kind === SyntaxKind.ImportEqualsDeclaration ||
-            node.kind === SyntaxKind.NamespaceExportDeclaration ||
-            node.kind === SyntaxKind.ImportClause && !!(<ImportClause>node).name ||
-            node.kind === SyntaxKind.NamespaceImport ||
-            node.kind === SyntaxKind.ImportSpecifier ||
-            node.kind === SyntaxKind.ExportSpecifier ||
-            node.kind === SyntaxKind.ExportAssignment && exportAssignmentIsAlias(<ExportAssignment>node) ||
-            isBinaryExpression(node) && getAssignmentDeclarationKind(node) === AssignmentDeclarationKind.ModuleExports && exportAssignmentIsAlias(node);
-    }
-
-    export function exportAssignmentIsAlias(node: ExportAssignment | BinaryExpression): boolean {
-        const e = isExportAssignment(node) ? node.expression : node.right;
-        return isEntityNameExpression(e) || isClassExpression(e);
-    }
-
-    export function getEffectiveBaseTypeNode(node: ClassLikeDeclaration | InterfaceDeclaration) {
-        const baseType = getClassExtendsHeritageElement(node);
-        if (baseType && isInJSFile(node)) {
-            // Prefer an @augments tag because it may have type parameters.
-            const tag = getJSDocAugmentsTag(node);
-            if (tag) {
-                return tag.class;
-            }
-        }
-        return baseType;
-    }
-
-    export function getClassExtendsHeritageElement(node: ClassLikeDeclaration | InterfaceDeclaration) {
-        const heritageClause = getHeritageClause(node.heritageClauses, SyntaxKind.ExtendsKeyword);
-        return heritageClause && heritageClause.types.length > 0 ? heritageClause.types[0] : undefined;
-    }
-
-    export function getClassImplementsHeritageClauseElements(node: ClassLikeDeclaration) {
-        const heritageClause = getHeritageClause(node.heritageClauses, SyntaxKind.ImplementsKeyword);
-        return heritageClause ? heritageClause.types : undefined;
-    }
-
-    /** Returns the node in an `extends` or `implements` clause of a class or interface. */
-    export function getAllSuperTypeNodes(node: Node): ReadonlyArray<TypeNode> {
-        return isInterfaceDeclaration(node) ? getInterfaceBaseTypeNodes(node) || emptyArray :
-            isClassLike(node) ? concatenate(singleElementArray(getEffectiveBaseTypeNode(node)), getClassImplementsHeritageClauseElements(node)) || emptyArray :
-            emptyArray;
-    }
-
-    export function getInterfaceBaseTypeNodes(node: InterfaceDeclaration) {
-        const heritageClause = getHeritageClause(node.heritageClauses, SyntaxKind.ExtendsKeyword);
-        return heritageClause ? heritageClause.types : undefined;
-    }
-
-    export function getHeritageClause(clauses: NodeArray<HeritageClause> | undefined, kind: SyntaxKind) {
-        if (clauses) {
-            for (const clause of clauses) {
-                if (clause.token === kind) {
-                    return clause;
-                }
-            }
-        }
-
-        return undefined;
-    }
-
-    export function getAncestor(node: Node | undefined, kind: SyntaxKind): Node | undefined {
-        while (node) {
-            if (node.kind === kind) {
-                return node;
-            }
-            node = node.parent;
-        }
-        return undefined;
-    }
-
-    export function isKeyword(token: SyntaxKind): boolean {
-        return SyntaxKind.FirstKeyword <= token && token <= SyntaxKind.LastKeyword;
-    }
-
-    export function isContextualKeyword(token: SyntaxKind): boolean {
-        return SyntaxKind.FirstContextualKeyword <= token && token <= SyntaxKind.LastContextualKeyword;
-    }
-
-    export function isNonContextualKeyword(token: SyntaxKind): boolean {
-        return isKeyword(token) && !isContextualKeyword(token);
-    }
-
-    export function isStringANonContextualKeyword(name: string) {
-        const token = stringToToken(name);
-        return token !== undefined && isNonContextualKeyword(token);
-    }
-
-    export function isIdentifierANonContextualKeyword({ originalKeywordKind }: Identifier): boolean {
-        return !!originalKeywordKind && !isContextualKeyword(originalKeywordKind);
-    }
-
-    export type TriviaKind =
-        SyntaxKind.SingleLineCommentTrivia
-        | SyntaxKind.MultiLineCommentTrivia
-        | SyntaxKind.NewLineTrivia
-        | SyntaxKind.WhitespaceTrivia
-        | SyntaxKind.ShebangTrivia
-        | SyntaxKind.ConflictMarkerTrivia;
-    export function isTrivia(token: SyntaxKind): token is TriviaKind {
-        return SyntaxKind.FirstTriviaToken <= token && token <= SyntaxKind.LastTriviaToken;
-    }
-
-    export const enum FunctionFlags {
-        Normal = 0,             // Function is a normal function
-        Generator = 1 << 0,     // Function is a generator function or async generator function
-        Async = 1 << 1,         // Function is an async function or an async generator function
-        Invalid = 1 << 2,       // Function is a signature or overload and does not have a body.
-        AsyncGenerator = Async | Generator, // Function is an async generator function
-    }
-
-    export function getFunctionFlags(node: SignatureDeclaration | undefined) {
-        if (!node) {
-            return FunctionFlags.Invalid;
-        }
-
-        let flags = FunctionFlags.Normal;
-        switch (node.kind) {
-            case SyntaxKind.FunctionDeclaration:
-            case SyntaxKind.FunctionExpression:
-            case SyntaxKind.MethodDeclaration:
-                if (node.asteriskToken) {
-                    flags |= FunctionFlags.Generator;
-                }
-                // falls through
-
-            case SyntaxKind.ArrowFunction:
-                if (hasModifier(node, ModifierFlags.Async)) {
-                    flags |= FunctionFlags.Async;
-                }
-                break;
-        }
-
-        if (!(node as FunctionLikeDeclaration).body) {
-            flags |= FunctionFlags.Invalid;
-        }
-
-        return flags;
-    }
-
-    export function isAsyncFunction(node: Node): boolean {
-        switch (node.kind) {
-            case SyntaxKind.FunctionDeclaration:
-            case SyntaxKind.FunctionExpression:
-            case SyntaxKind.ArrowFunction:
-            case SyntaxKind.MethodDeclaration:
-                return (<FunctionLikeDeclaration>node).body !== undefined
-                    && (<FunctionLikeDeclaration>node).asteriskToken === undefined
-                    && hasModifier(node, ModifierFlags.Async);
-        }
-        return false;
-    }
-
-    export function isStringOrNumericLiteralLike(node: Node): node is StringLiteralLike | NumericLiteral {
-        return isStringLiteralLike(node) || isNumericLiteral(node);
-    }
-
-    export function isSignedNumericLiteral(node: Node): node is PrefixUnaryExpression & { operand: NumericLiteral } {
-        return isPrefixUnaryExpression(node) && (node.operator === SyntaxKind.PlusToken || node.operator === SyntaxKind.MinusToken) && isNumericLiteral(node.operand);
-    }
-
-    /**
-     * A declaration has a dynamic name if all of the following are true:
-     *   1. The declaration has a computed property name.
-     *   2. The computed name is *not* expressed as a StringLiteral.
-     *   3. The computed name is *not* expressed as a NumericLiteral.
-     *   4. The computed name is *not* expressed as a PlusToken or MinusToken
-     *      immediately followed by a NumericLiteral.
-     *   5. The computed name is *not* expressed as `Symbol.<name>`, where `<name>`
-     *      is a property of the Symbol constructor that denotes a built-in
-     *      Symbol.
-     */
-    export function hasDynamicName(declaration: Declaration): declaration is DynamicNamedDeclaration {
-        const name = getNameOfDeclaration(declaration);
-        return !!name && isDynamicName(name);
-    }
-
-    export function isDynamicName(name: DeclarationName): boolean {
-        return name.kind === SyntaxKind.ComputedPropertyName &&
-            !isStringOrNumericLiteralLike(name.expression) &&
-            !isSignedNumericLiteral(name.expression) &&
-            !isWellKnownSymbolSyntactically(name.expression);
-    }
-
-    /**
-     * Checks if the expression is of the form:
-     *    Symbol.name
-     * where Symbol is literally the word "Symbol", and name is any identifierName
-     */
-    export function isWellKnownSymbolSyntactically(node: Expression): boolean {
-        return isPropertyAccessExpression(node) && isESSymbolIdentifier(node.expression);
-    }
-
-    export function getPropertyNameForPropertyNameNode(name: PropertyName): __String | undefined {
-        switch (name.kind) {
-            case SyntaxKind.Identifier:
-                return name.escapedText;
-            case SyntaxKind.StringLiteral:
-            case SyntaxKind.NumericLiteral:
-                return escapeLeadingUnderscores(name.text);
-            case SyntaxKind.ComputedPropertyName:
-                const nameExpression = name.expression;
-                if (isWellKnownSymbolSyntactically(nameExpression)) {
-                    return getPropertyNameForKnownSymbolName(idText((<PropertyAccessExpression>nameExpression).name));
-                }
-                else if (isStringOrNumericLiteralLike(nameExpression)) {
-                    return escapeLeadingUnderscores(nameExpression.text);
-                }
-                return undefined;
-            default:
-                return Debug.assertNever(name);
-        }
-    }
-
-    export type PropertyNameLiteral = Identifier | StringLiteralLike | NumericLiteral;
-    export function isPropertyNameLiteral(node: Node): node is PropertyNameLiteral {
-        switch (node.kind) {
-            case SyntaxKind.Identifier:
-            case SyntaxKind.StringLiteral:
-            case SyntaxKind.NoSubstitutionTemplateLiteral:
-            case SyntaxKind.NumericLiteral:
-                return true;
-            default:
-                return false;
-        }
-    }
-    export function getTextOfIdentifierOrLiteral(node: PropertyNameLiteral): string {
-        return node.kind === SyntaxKind.Identifier ? idText(node) : node.text;
-    }
-
-    export function getEscapedTextOfIdentifierOrLiteral(node: PropertyNameLiteral): __String {
-        return node.kind === SyntaxKind.Identifier ? node.escapedText : escapeLeadingUnderscores(node.text);
-    }
-
-    export function getPropertyNameForKnownSymbolName(symbolName: string): __String {
-        return "__@" + symbolName as __String;
-    }
-
-    export function isKnownSymbol(symbol: Symbol): boolean {
-        return startsWith(symbol.escapedName as string, "__@");
-    }
-
-    /**
-     * Includes the word "Symbol" with unicode escapes
-     */
-    export function isESSymbolIdentifier(node: Node): boolean {
-        return node.kind === SyntaxKind.Identifier && (<Identifier>node).escapedText === "Symbol";
-    }
-
-    export function isPushOrUnshiftIdentifier(node: Identifier) {
-        return node.escapedText === "push" || node.escapedText === "unshift";
-    }
-
-    export function isParameterDeclaration(node: VariableLikeDeclaration) {
-        const root = getRootDeclaration(node);
-        return root.kind === SyntaxKind.Parameter;
-    }
-
-    export function getRootDeclaration(node: Node): Node {
-        while (node.kind === SyntaxKind.BindingElement) {
-            node = node.parent.parent;
-        }
-        return node;
-    }
-
-    export function nodeStartsNewLexicalEnvironment(node: Node): boolean {
-        const kind = node.kind;
-        return kind === SyntaxKind.Constructor
-            || kind === SyntaxKind.FunctionExpression
-            || kind === SyntaxKind.FunctionDeclaration
-            || kind === SyntaxKind.ArrowFunction
-            || kind === SyntaxKind.MethodDeclaration
-            || kind === SyntaxKind.GetAccessor
-            || kind === SyntaxKind.SetAccessor
-            || kind === SyntaxKind.ModuleDeclaration
-            || kind === SyntaxKind.SourceFile;
-    }
-
-    export function nodeIsSynthesized(range: TextRange): boolean {
-        return positionIsSynthesized(range.pos)
-            || positionIsSynthesized(range.end);
-    }
-
-    export function getOriginalSourceFile(sourceFile: SourceFile) {
-        return getParseTreeNode(sourceFile, isSourceFile) || sourceFile;
-    }
-
-    export const enum Associativity {
-        Left,
-        Right
-    }
-
-    export function getExpressionAssociativity(expression: Expression) {
-        const operator = getOperator(expression);
-        const hasArguments = expression.kind === SyntaxKind.NewExpression && (<NewExpression>expression).arguments !== undefined;
-        return getOperatorAssociativity(expression.kind, operator, hasArguments);
-    }
-
-    export function getOperatorAssociativity(kind: SyntaxKind, operator: SyntaxKind, hasArguments?: boolean) {
-        switch (kind) {
-            case SyntaxKind.NewExpression:
-                return hasArguments ? Associativity.Left : Associativity.Right;
-
-            case SyntaxKind.PrefixUnaryExpression:
-            case SyntaxKind.TypeOfExpression:
-            case SyntaxKind.VoidExpression:
-            case SyntaxKind.DeleteExpression:
-            case SyntaxKind.AwaitExpression:
-            case SyntaxKind.ConditionalExpression:
-            case SyntaxKind.YieldExpression:
-                return Associativity.Right;
-
-            case SyntaxKind.BinaryExpression:
-                switch (operator) {
-                    case SyntaxKind.AsteriskAsteriskToken:
-                    case SyntaxKind.EqualsToken:
-                    case SyntaxKind.PlusEqualsToken:
-                    case SyntaxKind.MinusEqualsToken:
-                    case SyntaxKind.AsteriskAsteriskEqualsToken:
-                    case SyntaxKind.AsteriskEqualsToken:
-                    case SyntaxKind.SlashEqualsToken:
-                    case SyntaxKind.PercentEqualsToken:
-                    case SyntaxKind.LessThanLessThanEqualsToken:
-                    case SyntaxKind.GreaterThanGreaterThanEqualsToken:
-                    case SyntaxKind.GreaterThanGreaterThanGreaterThanEqualsToken:
-                    case SyntaxKind.AmpersandEqualsToken:
-                    case SyntaxKind.CaretEqualsToken:
-                    case SyntaxKind.BarEqualsToken:
-                        return Associativity.Right;
-                }
-        }
-        return Associativity.Left;
-    }
-
-    export function getExpressionPrecedence(expression: Expression) {
-        const operator = getOperator(expression);
-        const hasArguments = expression.kind === SyntaxKind.NewExpression && (<NewExpression>expression).arguments !== undefined;
-        return getOperatorPrecedence(expression.kind, operator, hasArguments);
-    }
-
-    export function getOperator(expression: Expression): SyntaxKind {
-        if (expression.kind === SyntaxKind.BinaryExpression) {
-            return (<BinaryExpression>expression).operatorToken.kind;
-        }
-        else if (expression.kind === SyntaxKind.PrefixUnaryExpression || expression.kind === SyntaxKind.PostfixUnaryExpression) {
-            return (<PrefixUnaryExpression | PostfixUnaryExpression>expression).operator;
-        }
-        else {
-            return expression.kind;
-        }
-    }
-
-    export function getOperatorPrecedence(nodeKind: SyntaxKind, operatorKind: SyntaxKind, hasArguments?: boolean) {
-        switch (nodeKind) {
-            case SyntaxKind.CommaListExpression:
-                return 0;
-
-            case SyntaxKind.SpreadElement:
-                return 1;
-
-            case SyntaxKind.YieldExpression:
-                return 2;
-
-            case SyntaxKind.ConditionalExpression:
-                return 4;
-
-            case SyntaxKind.BinaryExpression:
-                switch (operatorKind) {
-                    case SyntaxKind.CommaToken:
-                        return 0;
-
-                    case SyntaxKind.EqualsToken:
-                    case SyntaxKind.PlusEqualsToken:
-                    case SyntaxKind.MinusEqualsToken:
-                    case SyntaxKind.AsteriskAsteriskEqualsToken:
-                    case SyntaxKind.AsteriskEqualsToken:
-                    case SyntaxKind.SlashEqualsToken:
-                    case SyntaxKind.PercentEqualsToken:
-                    case SyntaxKind.LessThanLessThanEqualsToken:
-                    case SyntaxKind.GreaterThanGreaterThanEqualsToken:
-                    case SyntaxKind.GreaterThanGreaterThanGreaterThanEqualsToken:
-                    case SyntaxKind.AmpersandEqualsToken:
-                    case SyntaxKind.CaretEqualsToken:
-                    case SyntaxKind.BarEqualsToken:
-                        return 3;
-
-                    default:
-                        return getBinaryOperatorPrecedence(operatorKind);
-                }
-
-            case SyntaxKind.PrefixUnaryExpression:
-            case SyntaxKind.TypeOfExpression:
-            case SyntaxKind.VoidExpression:
-            case SyntaxKind.DeleteExpression:
-            case SyntaxKind.AwaitExpression:
-                return 16;
-
-            case SyntaxKind.PostfixUnaryExpression:
-                return 17;
-
-            case SyntaxKind.CallExpression:
-                return 18;
-
-            case SyntaxKind.NewExpression:
-                return hasArguments ? 19 : 18;
-
-            case SyntaxKind.TaggedTemplateExpression:
-            case SyntaxKind.PropertyAccessExpression:
-            case SyntaxKind.ElementAccessExpression:
-                return 19;
-
-            case SyntaxKind.ThisKeyword:
-            case SyntaxKind.SuperKeyword:
-            case SyntaxKind.Identifier:
-            case SyntaxKind.NullKeyword:
-            case SyntaxKind.TrueKeyword:
-            case SyntaxKind.FalseKeyword:
-            case SyntaxKind.NumericLiteral:
-            case SyntaxKind.BigIntLiteral:
-            case SyntaxKind.StringLiteral:
-            case SyntaxKind.ArrayLiteralExpression:
-            case SyntaxKind.ObjectLiteralExpression:
-            case SyntaxKind.FunctionExpression:
-            case SyntaxKind.ArrowFunction:
-            case SyntaxKind.ClassExpression:
-            case SyntaxKind.JsxElement:
-            case SyntaxKind.JsxSelfClosingElement:
-            case SyntaxKind.JsxFragment:
-            case SyntaxKind.RegularExpressionLiteral:
-            case SyntaxKind.NoSubstitutionTemplateLiteral:
-            case SyntaxKind.TemplateExpression:
-            case SyntaxKind.ParenthesizedExpression:
-            case SyntaxKind.OmittedExpression:
-                return 20;
-
-            default:
-                return -1;
-        }
-    }
-
-    export function getBinaryOperatorPrecedence(kind: SyntaxKind): number {
-        switch (kind) {
-            case SyntaxKind.BarBarToken:
-                return 5;
-            case SyntaxKind.AmpersandAmpersandToken:
-                return 6;
-            case SyntaxKind.BarToken:
-                return 7;
-            case SyntaxKind.CaretToken:
-                return 8;
-            case SyntaxKind.AmpersandToken:
-                return 9;
-            case SyntaxKind.EqualsEqualsToken:
-            case SyntaxKind.ExclamationEqualsToken:
-            case SyntaxKind.EqualsEqualsEqualsToken:
-            case SyntaxKind.ExclamationEqualsEqualsToken:
-                return 10;
-            case SyntaxKind.LessThanToken:
-            case SyntaxKind.GreaterThanToken:
-            case SyntaxKind.LessThanEqualsToken:
-            case SyntaxKind.GreaterThanEqualsToken:
-            case SyntaxKind.InstanceOfKeyword:
-            case SyntaxKind.InKeyword:
-            case SyntaxKind.AsKeyword:
-                return 11;
-            case SyntaxKind.LessThanLessThanToken:
-            case SyntaxKind.GreaterThanGreaterThanToken:
-            case SyntaxKind.GreaterThanGreaterThanGreaterThanToken:
-                return 12;
-            case SyntaxKind.PlusToken:
-            case SyntaxKind.MinusToken:
-                return 13;
-            case SyntaxKind.AsteriskToken:
-            case SyntaxKind.SlashToken:
-            case SyntaxKind.PercentToken:
-                return 14;
-            case SyntaxKind.AsteriskAsteriskToken:
-                return 15;
-        }
-
-        // -1 is lower than all other precedences.  Returning it will cause binary expression
-        // parsing to stop.
-        return -1;
-    }
-
-    export function createDiagnosticCollection(): DiagnosticCollection {
-        let nonFileDiagnostics = [] as Diagnostic[] as SortedArray<Diagnostic>; // See GH#19873
-        const filesWithDiagnostics = [] as string[] as SortedArray<string>;
-        const fileDiagnostics = createMap<SortedArray<DiagnosticWithLocation>>();
-        let hasReadNonFileDiagnostics = false;
-
-        return {
-            add,
-            lookup,
-            getGlobalDiagnostics,
-            getDiagnostics,
-            reattachFileDiagnostics
-        };
-
-        function reattachFileDiagnostics(newFile: SourceFile): void {
-            forEach(fileDiagnostics.get(newFile.fileName), diagnostic => diagnostic.file = newFile);
-        }
-
-        function lookup(diagnostic: Diagnostic): Diagnostic | undefined {
-            let diagnostics: SortedArray<Diagnostic> | undefined;
-            if (diagnostic.file) {
-                diagnostics = fileDiagnostics.get(diagnostic.file.fileName);
-            }
-            else {
-                diagnostics = nonFileDiagnostics;
-            }
-            if (!diagnostics) {
-                return undefined;
-            }
-            const result = binarySearch(diagnostics, diagnostic, identity, compareDiagnosticsSkipRelatedInformation);
-            if (result >= 0) {
-                return diagnostics[result];
-            }
-            return undefined;
-        }
-
-        function add(diagnostic: Diagnostic): void {
-            let diagnostics: SortedArray<Diagnostic> | undefined;
-            if (diagnostic.file) {
-                diagnostics = fileDiagnostics.get(diagnostic.file.fileName);
-                if (!diagnostics) {
-                    diagnostics = [] as Diagnostic[] as SortedArray<DiagnosticWithLocation>; // See GH#19873
-                    fileDiagnostics.set(diagnostic.file.fileName, diagnostics as SortedArray<DiagnosticWithLocation>);
-                    insertSorted(filesWithDiagnostics, diagnostic.file.fileName, compareStringsCaseSensitive);
-                }
-            }
-            else {
-                // If we've already read the non-file diagnostics, do not modify the existing array.
-                if (hasReadNonFileDiagnostics) {
-                    hasReadNonFileDiagnostics = false;
-                    nonFileDiagnostics = nonFileDiagnostics.slice() as SortedArray<Diagnostic>;
-                }
-
-                diagnostics = nonFileDiagnostics;
-            }
-
-            insertSorted(diagnostics, diagnostic, compareDiagnostics);
-        }
-
-        function getGlobalDiagnostics(): Diagnostic[] {
-            hasReadNonFileDiagnostics = true;
-            return nonFileDiagnostics;
-        }
-
-        function getDiagnostics(fileName: string): DiagnosticWithLocation[];
-        function getDiagnostics(): Diagnostic[];
-        function getDiagnostics(fileName?: string): Diagnostic[] {
-            if (fileName) {
-                return fileDiagnostics.get(fileName) || [];
-            }
-
-            const fileDiags: Diagnostic[] = flatMapToMutable(filesWithDiagnostics, f => fileDiagnostics.get(f));
-            if (!nonFileDiagnostics.length) {
-                return fileDiags;
-            }
-            fileDiags.unshift(...nonFileDiagnostics);
-            return fileDiags;
-        }
-    }
-
-    // This consists of the first 19 unprintable ASCII characters, canonical escapes, lineSeparator,
-    // paragraphSeparator, and nextLine. The latter three are just desirable to suppress new lines in
-    // the language service. These characters should be escaped when printing, and if any characters are added,
-    // the map below must be updated. Note that this regexp *does not* include the 'delete' character.
-    // There is no reason for this other than that JSON.stringify does not handle it either.
-    const doubleQuoteEscapedCharsRegExp = /[\\\"\u0000-\u001f\t\v\f\b\r\n\u2028\u2029\u0085]/g;
-    const singleQuoteEscapedCharsRegExp = /[\\\'\u0000-\u001f\t\v\f\b\r\n\u2028\u2029\u0085]/g;
-    const backtickQuoteEscapedCharsRegExp = /[\\\`\u0000-\u001f\t\v\f\b\r\n\u2028\u2029\u0085]/g;
-    const escapedCharsMap = createMapFromTemplate({
-        "\t": "\\t",
-        "\v": "\\v",
-        "\f": "\\f",
-        "\b": "\\b",
-        "\r": "\\r",
-        "\n": "\\n",
-        "\\": "\\\\",
-        "\"": "\\\"",
-        "\'": "\\\'",
-        "\`": "\\\`",
-        "\u2028": "\\u2028", // lineSeparator
-        "\u2029": "\\u2029", // paragraphSeparator
-        "\u0085": "\\u0085"  // nextLine
-    });
-
-    /**
-     * Based heavily on the abstract 'Quote'/'QuoteJSONString' operation from ECMA-262 (24.3.2.2),
-     * but augmented for a few select characters (e.g. lineSeparator, paragraphSeparator, nextLine)
-     * Note that this doesn't actually wrap the input in double quotes.
-     */
-    export function escapeString(s: string, quoteChar?: CharacterCodes.doubleQuote | CharacterCodes.singleQuote | CharacterCodes.backtick): string {
-        const escapedCharsRegExp =
-            quoteChar === CharacterCodes.backtick ? backtickQuoteEscapedCharsRegExp :
-            quoteChar === CharacterCodes.singleQuote ? singleQuoteEscapedCharsRegExp :
-            doubleQuoteEscapedCharsRegExp;
-        return s.replace(escapedCharsRegExp, getReplacement);
-    }
-
-    function getReplacement(c: string, offset: number, input: string) {
-        if (c.charCodeAt(0) === CharacterCodes.nullCharacter) {
-            const lookAhead = input.charCodeAt(offset + c.length);
-            if (lookAhead >= CharacterCodes._0 && lookAhead <= CharacterCodes._9) {
-                // If the null character is followed by digits, print as a hex escape to prevent the result from parsing as an octal (which is forbidden in strict mode)
-                return "\\x00";
-            }
-            // Otherwise, keep printing a literal \0 for the null character
-            return "\\0";
-        }
-        return escapedCharsMap.get(c) || get16BitUnicodeEscapeSequence(c.charCodeAt(0));
-    }
-
-    export function isIntrinsicJsxName(name: __String | string) {
-        const ch = (name as string).charCodeAt(0);
-        return (ch >= CharacterCodes.a && ch <= CharacterCodes.z) || stringContains((name as string), "-");
-    }
-
-    function get16BitUnicodeEscapeSequence(charCode: number): string {
-        const hexCharCode = charCode.toString(16).toUpperCase();
-        const paddedHexCode = ("0000" + hexCharCode).slice(-4);
-        return "\\u" + paddedHexCode;
-    }
-
-    const nonAsciiCharacters = /[^\u0000-\u007F]/g;
-    export function escapeNonAsciiString(s: string, quoteChar?: CharacterCodes.doubleQuote | CharacterCodes.singleQuote | CharacterCodes.backtick): string {
-        s = escapeString(s, quoteChar);
-        // Replace non-ASCII characters with '\uNNNN' escapes if any exist.
-        // Otherwise just return the original string.
-        return nonAsciiCharacters.test(s) ?
-            s.replace(nonAsciiCharacters, c => get16BitUnicodeEscapeSequence(c.charCodeAt(0))) :
-            s;
-    }
-
-    const indentStrings: string[] = ["", "    "];
-    export function getIndentString(level: number) {
-        if (indentStrings[level] === undefined) {
-            indentStrings[level] = getIndentString(level - 1) + indentStrings[1];
-        }
-        return indentStrings[level];
-    }
-
-    export function getIndentSize() {
-        return indentStrings[1].length;
-    }
-
-    export function createTextWriter(newLine: string): EmitTextWriter {
-        let output: string;
-        let indent: number;
-        let lineStart: boolean;
-        let lineCount: number;
-        let linePos: number;
-
-        function updateLineCountAndPosFor(s: string) {
-            const lineStartsOfS = computeLineStarts(s);
-            if (lineStartsOfS.length > 1) {
-                lineCount = lineCount + lineStartsOfS.length - 1;
-                linePos = output.length - s.length + last(lineStartsOfS);
-                lineStart = (linePos - output.length) === 0;
-            }
-            else {
-                lineStart = false;
-            }
-        }
-
-        function write(s: string) {
-            if (s && s.length) {
-                if (lineStart) {
-                    s = getIndentString(indent) + s;
-                    lineStart = false;
-                }
-                output += s;
-                updateLineCountAndPosFor(s);
-            }
-        }
-
-        function reset(): void {
-            output = "";
-            indent = 0;
-            lineStart = true;
-            lineCount = 0;
-            linePos = 0;
-        }
-
-        function rawWrite(s: string) {
-            if (s !== undefined) {
-                output += s;
-                updateLineCountAndPosFor(s);
-            }
-        }
-
-        function writeLiteral(s: string) {
-            if (s && s.length) {
-                write(s);
-            }
-        }
-
-        function writeLine() {
-            if (!lineStart) {
-                output += newLine;
-                lineCount++;
-                linePos = output.length;
-                lineStart = true;
-            }
-        }
-
-        function getTextPosWithWriteLine() {
-            return lineStart ? output.length : (output.length + newLine.length);
-        }
-
-        reset();
-
-        return {
-            write,
-            rawWrite,
-            writeLiteral,
-            writeLine,
-            increaseIndent: () => { indent++; },
-            decreaseIndent: () => { indent--; },
-            getIndent: () => indent,
-            getTextPos: () => output.length,
-            getLine: () => lineCount,
-            getColumn: () => lineStart ? indent * getIndentSize() : output.length - linePos,
-            getText: () => output,
-            isAtStartOfLine: () => lineStart,
-            clear: reset,
-            reportInaccessibleThisError: noop,
-            reportPrivateInBaseOfClassExpression: noop,
-            reportInaccessibleUniqueSymbolError: noop,
-            trackSymbol: noop,
-            writeKeyword: write,
-            writeOperator: write,
-            writeParameter: write,
-            writeProperty: write,
-            writePunctuation: write,
-            writeSpace: write,
-            writeStringLiteral: write,
-            writeSymbol: (s, _) => write(s),
-            writeTrailingSemicolon: write,
-            writeComment: write,
-            getTextPosWithWriteLine
-        };
-    }
-
-    export function getTrailingSemicolonOmittingWriter(writer: EmitTextWriter): EmitTextWriter {
-        let pendingTrailingSemicolon = false;
-
-        function commitPendingTrailingSemicolon() {
-            if (pendingTrailingSemicolon) {
-                writer.writeTrailingSemicolon(";");
-                pendingTrailingSemicolon = false;
-            }
-        }
-
-        return {
-            ...writer,
-            writeTrailingSemicolon() {
-                pendingTrailingSemicolon = true;
-            },
-            writeLiteral(s) {
-                commitPendingTrailingSemicolon();
-                writer.writeLiteral(s);
-            },
-            writeStringLiteral(s) {
-                commitPendingTrailingSemicolon();
-                writer.writeStringLiteral(s);
-            },
-            writeSymbol(s, sym) {
-                commitPendingTrailingSemicolon();
-                writer.writeSymbol(s, sym);
-            },
-            writePunctuation(s) {
-                commitPendingTrailingSemicolon();
-                writer.writePunctuation(s);
-            },
-            writeKeyword(s) {
-                commitPendingTrailingSemicolon();
-                writer.writeKeyword(s);
-            },
-            writeOperator(s) {
-                commitPendingTrailingSemicolon();
-                writer.writeOperator(s);
-            },
-            writeParameter(s) {
-                commitPendingTrailingSemicolon();
-                writer.writeParameter(s);
-            },
-            writeSpace(s) {
-                commitPendingTrailingSemicolon();
-                writer.writeSpace(s);
-            },
-            writeProperty(s) {
-                commitPendingTrailingSemicolon();
-                writer.writeProperty(s);
-            },
-            writeComment(s) {
-                commitPendingTrailingSemicolon();
-                writer.writeComment(s);
-            },
-            writeLine() {
-                commitPendingTrailingSemicolon();
-                writer.writeLine();
-            },
-            increaseIndent() {
-                commitPendingTrailingSemicolon();
-                writer.increaseIndent();
-            },
-            decreaseIndent() {
-                commitPendingTrailingSemicolon();
-                writer.decreaseIndent();
-            }
-        };
-    }
-
-    export function getResolvedExternalModuleName(host: EmitHost, file: SourceFile, referenceFile?: SourceFile): string {
-        return file.moduleName || getExternalModuleNameFromPath(host, file.fileName, referenceFile && referenceFile.fileName);
-    }
-
-    export function getExternalModuleNameFromDeclaration(host: EmitHost, resolver: EmitResolver, declaration: ImportEqualsDeclaration | ImportDeclaration | ExportDeclaration | ModuleDeclaration | ImportTypeNode): string | undefined {
-        const file = resolver.getExternalModuleFileFromDeclaration(declaration);
-        if (!file || file.isDeclarationFile) {
-            return undefined;
-        }
-        return getResolvedExternalModuleName(host, file);
-    }
-
-    /**
-     * Resolves a local path to a path which is absolute to the base of the emit
-     */
-    export function getExternalModuleNameFromPath(host: EmitHost, fileName: string, referencePath?: string): string {
-        const getCanonicalFileName = (f: string) => host.getCanonicalFileName(f);
-        const dir = toPath(referencePath ? getDirectoryPath(referencePath) : host.getCommonSourceDirectory(), host.getCurrentDirectory(), getCanonicalFileName);
-        const filePath = getNormalizedAbsolutePath(fileName, host.getCurrentDirectory());
-        const relativePath = getRelativePathToDirectoryOrUrl(dir, filePath, dir, getCanonicalFileName, /*isAbsolutePathAnUrl*/ false);
-        const extensionless = removeFileExtension(relativePath);
-        return referencePath ? ensurePathIsNonModuleName(extensionless) : extensionless;
-    }
-
-    export function getOwnEmitOutputFilePath(fileName: string, host: EmitHost, extension: string) {
-        const compilerOptions = host.getCompilerOptions();
-        let emitOutputFilePathWithoutExtension: string;
-        if (compilerOptions.outDir) {
-            emitOutputFilePathWithoutExtension = removeFileExtension(getSourceFilePathInNewDir(fileName, host, compilerOptions.outDir));
-        }
-        else {
-            emitOutputFilePathWithoutExtension = removeFileExtension(fileName);
-        }
-
-        return emitOutputFilePathWithoutExtension + extension;
-    }
-
-    export function getDeclarationEmitOutputFilePath(fileName: string, host: EmitHost) {
-        return getDeclarationEmitOutputFilePathWorker(fileName, host.getCompilerOptions(), host.getCurrentDirectory(), host.getCommonSourceDirectory(), f => host.getCanonicalFileName(f));
-    }
-
-    export function getDeclarationEmitOutputFilePathWorker(fileName: string, options: CompilerOptions, currentDirectory: string, commonSourceDirectory: string, getCanonicalFileName: GetCanonicalFileName): string {
-        const outputDir = options.declarationDir || options.outDir; // Prefer declaration folder if specified
-
-        const path = outputDir
-            ? getSourceFilePathInNewDirWorker(fileName, outputDir, currentDirectory, commonSourceDirectory, getCanonicalFileName)
-            : fileName;
-        return removeFileExtension(path) + Extension.Dts;
-    }
-
-    export interface EmitFileNames {
-        jsFilePath?: string | undefined;
-        sourceMapFilePath?: string | undefined;
-        declarationFilePath?: string | undefined;
-        declarationMapPath?: string | undefined;
-        buildInfoPath?: string | undefined;
-    }
-
-    /**
-     * Gets the source files that are expected to have an emit output.
-     *
-     * Originally part of `forEachExpectedEmitFile`, this functionality was extracted to support
-     * transformations.
-     *
-     * @param host An EmitHost.
-     * @param targetSourceFile An optional target source file to emit.
-     */
-    export function getSourceFilesToEmit(host: EmitHost, targetSourceFile?: SourceFile): ReadonlyArray<SourceFile> {
-        const options = host.getCompilerOptions();
-        const isSourceFileFromExternalLibrary = (file: SourceFile) => host.isSourceFileFromExternalLibrary(file);
-        const getResolvedProjectReferenceToRedirect = (fileName: string) => host.getResolvedProjectReferenceToRedirect(fileName);
-        if (options.outFile || options.out) {
-            const moduleKind = getEmitModuleKind(options);
-            const moduleEmitEnabled = options.emitDeclarationOnly || moduleKind === ModuleKind.AMD || moduleKind === ModuleKind.System;
-            // Can emit only sources that are not declaration file and are either non module code or module with --module or --target es6 specified
-            return filter(host.getSourceFiles(), sourceFile =>
-                (moduleEmitEnabled || !isExternalModule(sourceFile)) && sourceFileMayBeEmitted(sourceFile, options, isSourceFileFromExternalLibrary, getResolvedProjectReferenceToRedirect));
-        }
-        else {
-            const sourceFiles = targetSourceFile === undefined ? host.getSourceFiles() : [targetSourceFile];
-            return filter(sourceFiles, sourceFile => sourceFileMayBeEmitted(sourceFile, options, isSourceFileFromExternalLibrary, getResolvedProjectReferenceToRedirect));
-        }
-    }
-
-    /** Don't call this for `--outFile`, just for `--outDir` or plain emit. `--outFile` needs additional checks. */
-    export function sourceFileMayBeEmitted(
-        sourceFile: SourceFile,
-        options: CompilerOptions,
-        isSourceFileFromExternalLibrary: (file: SourceFile) => boolean,
-        getResolvedProjectReferenceToRedirect: (fileName: string) => ResolvedProjectReference | undefined
-    ) {
-        return !(options.noEmitForJsFiles && isSourceFileJS(sourceFile)) &&
-            !sourceFile.isDeclarationFile &&
-            !isSourceFileFromExternalLibrary(sourceFile) &&
-            !(isJsonSourceFile(sourceFile) && getResolvedProjectReferenceToRedirect(sourceFile.fileName));
-    }
-
-    export function getSourceFilePathInNewDir(fileName: string, host: EmitHost, newDirPath: string): string {
-        return getSourceFilePathInNewDirWorker(fileName, newDirPath, host.getCurrentDirectory(), host.getCommonSourceDirectory(), f => host.getCanonicalFileName(f));
-    }
-
-    export function getSourceFilePathInNewDirWorker(fileName: string, newDirPath: string, currentDirectory: string, commonSourceDirectory: string, getCanonicalFileName: GetCanonicalFileName): string {
-        let sourceFilePath = getNormalizedAbsolutePath(fileName, currentDirectory);
-        const isSourceFileInCommonSourceDirectory = getCanonicalFileName(sourceFilePath).indexOf(getCanonicalFileName(commonSourceDirectory)) === 0;
-        sourceFilePath = isSourceFileInCommonSourceDirectory ? sourceFilePath.substring(commonSourceDirectory.length) : sourceFilePath;
-        return combinePaths(newDirPath, sourceFilePath);
-    }
-
-    export function writeFile(host: { writeFile: WriteFileCallback; }, diagnostics: DiagnosticCollection, fileName: string, data: string, writeByteOrderMark: boolean, sourceFiles?: ReadonlyArray<SourceFile>) {
-        host.writeFile(fileName, data, writeByteOrderMark, hostErrorMessage => {
-            diagnostics.add(createCompilerDiagnostic(Diagnostics.Could_not_write_file_0_Colon_1, fileName, hostErrorMessage));
-        }, sourceFiles);
-    }
-
-    export function getLineOfLocalPosition(currentSourceFile: SourceFile, pos: number) {
-        return getLineAndCharacterOfPosition(currentSourceFile, pos).line;
-    }
-
-    export function getLineOfLocalPositionFromLineMap(lineMap: ReadonlyArray<number>, pos: number) {
-        return computeLineAndCharacterOfPosition(lineMap, pos).line;
-    }
-
-    export function getFirstConstructorWithBody(node: ClassLikeDeclaration): ConstructorDeclaration & { body: FunctionBody } | undefined {
-        return find(node.members, (member): member is ConstructorDeclaration & { body: FunctionBody } => isConstructorDeclaration(member) && nodeIsPresent(member.body));
-    }
-
-    function getSetAccessorValueParameter(accessor: SetAccessorDeclaration): ParameterDeclaration | undefined {
-        if (accessor && accessor.parameters.length > 0) {
-            const hasThis = accessor.parameters.length === 2 && parameterIsThisKeyword(accessor.parameters[0]);
-            return accessor.parameters[hasThis ? 1 : 0];
-        }
-    }
-
-    /** Get the type annotation for the value parameter. */
-    export function getSetAccessorTypeAnnotationNode(accessor: SetAccessorDeclaration): TypeNode | undefined {
-        const parameter = getSetAccessorValueParameter(accessor);
-        return parameter && parameter.type;
-    }
-
-    export function getThisParameter(signature: SignatureDeclaration | JSDocSignature): ParameterDeclaration | undefined {
-        // callback tags do not currently support this parameters
-        if (signature.parameters.length && !isJSDocSignature(signature)) {
-            const thisParameter = signature.parameters[0];
-            if (parameterIsThisKeyword(thisParameter)) {
-                return thisParameter;
-            }
-        }
-    }
-
-    export function parameterIsThisKeyword(parameter: ParameterDeclaration): boolean {
-        return isThisIdentifier(parameter.name);
-    }
-
-    export function isThisIdentifier(node: Node | undefined): boolean {
-        return !!node && node.kind === SyntaxKind.Identifier && identifierIsThisKeyword(node as Identifier);
-    }
-
-    export function identifierIsThisKeyword(id: Identifier): boolean {
-        return id.originalKeywordKind === SyntaxKind.ThisKeyword;
-    }
-
-    export function getAllAccessorDeclarations(declarations: NodeArray<Declaration>, accessor: AccessorDeclaration): AllAccessorDeclarations {
-        // TODO: GH#18217
-        let firstAccessor!: AccessorDeclaration;
-        let secondAccessor!: AccessorDeclaration;
-        let getAccessor!: GetAccessorDeclaration;
-        let setAccessor!: SetAccessorDeclaration;
-        if (hasDynamicName(accessor)) {
-            firstAccessor = accessor;
-            if (accessor.kind === SyntaxKind.GetAccessor) {
-                getAccessor = accessor;
-            }
-            else if (accessor.kind === SyntaxKind.SetAccessor) {
-                setAccessor = accessor;
-            }
-            else {
-                Debug.fail("Accessor has wrong kind");
-            }
-        }
-        else {
-            forEach(declarations, member => {
-                if (isAccessor(member)
-                    && hasModifier(member, ModifierFlags.Static) === hasModifier(accessor, ModifierFlags.Static)) {
-                    const memberName = getPropertyNameForPropertyNameNode(member.name);
-                    const accessorName = getPropertyNameForPropertyNameNode(accessor.name);
-                    if (memberName === accessorName) {
-                        if (!firstAccessor) {
-                            firstAccessor = member;
-                        }
-                        else if (!secondAccessor) {
-                            secondAccessor = member;
-                        }
-
-                        if (member.kind === SyntaxKind.GetAccessor && !getAccessor) {
-                            getAccessor = <GetAccessorDeclaration>member;
-                        }
-
-                        if (member.kind === SyntaxKind.SetAccessor && !setAccessor) {
-                            setAccessor = <SetAccessorDeclaration>member;
-                        }
-                    }
-                }
-            });
-        }
-        return {
-            firstAccessor,
-            secondAccessor,
-            getAccessor,
-            setAccessor
-        };
-    }
-
-    /**
-     * Gets the effective type annotation of a variable, parameter, or property. If the node was
-     * parsed in a JavaScript file, gets the type annotation from JSDoc.
-     */
-    export function getEffectiveTypeAnnotationNode(node: Node): TypeNode | undefined {
-        const type = (node as HasType).type;
-        if (type || !isInJSFile(node)) return type;
-        return isJSDocPropertyLikeTag(node) ? node.typeExpression && node.typeExpression.type : getJSDocType(node);
-    }
-
-    export function getTypeAnnotationNode(node: Node): TypeNode | undefined {
-        return (node as HasType).type;
-    }
-
-    /**
-     * Gets the effective return type annotation of a signature. If the node was parsed in a
-     * JavaScript file, gets the return type annotation from JSDoc.
-     */
-    export function getEffectiveReturnTypeNode(node: SignatureDeclaration | JSDocSignature): TypeNode | undefined {
-        return isJSDocSignature(node) ?
-            node.type && node.type.typeExpression && node.type.typeExpression.type :
-            node.type || (isInJSFile(node) ? getJSDocReturnType(node) : undefined);
-    }
-
-    export function getJSDocTypeParameterDeclarations(node: DeclarationWithTypeParameters): ReadonlyArray<TypeParameterDeclaration> {
-        return flatMap(getJSDocTags(node), tag => isNonTypeAliasTemplate(tag) ? tag.typeParameters : undefined);
-    }
-
-    /** template tags are only available when a typedef isn't already using them */
-    function isNonTypeAliasTemplate(tag: JSDocTag): tag is JSDocTemplateTag {
-        return isJSDocTemplateTag(tag) && !(tag.parent.kind === SyntaxKind.JSDocComment && tag.parent.tags!.some(isJSDocTypeAlias));
-    }
-
-    /**
-     * Gets the effective type annotation of the value parameter of a set accessor. If the node
-     * was parsed in a JavaScript file, gets the type annotation from JSDoc.
-     */
-    export function getEffectiveSetAccessorTypeAnnotationNode(node: SetAccessorDeclaration): TypeNode | undefined {
-        const parameter = getSetAccessorValueParameter(node);
-        return parameter && getEffectiveTypeAnnotationNode(parameter);
-    }
-
-    export function emitNewLineBeforeLeadingComments(lineMap: ReadonlyArray<number>, writer: EmitTextWriter, node: TextRange, leadingComments: ReadonlyArray<CommentRange> | undefined) {
-        emitNewLineBeforeLeadingCommentsOfPosition(lineMap, writer, node.pos, leadingComments);
-    }
-
-    export function emitNewLineBeforeLeadingCommentsOfPosition(lineMap: ReadonlyArray<number>, writer: EmitTextWriter, pos: number, leadingComments: ReadonlyArray<CommentRange> | undefined) {
-        // If the leading comments start on different line than the start of node, write new line
-        if (leadingComments && leadingComments.length && pos !== leadingComments[0].pos &&
-            getLineOfLocalPositionFromLineMap(lineMap, pos) !== getLineOfLocalPositionFromLineMap(lineMap, leadingComments[0].pos)) {
-            writer.writeLine();
-        }
-    }
-
-    export function emitNewLineBeforeLeadingCommentOfPosition(lineMap: ReadonlyArray<number>, writer: EmitTextWriter, pos: number, commentPos: number) {
-        // If the leading comments start on different line than the start of node, write new line
-        if (pos !== commentPos &&
-            getLineOfLocalPositionFromLineMap(lineMap, pos) !== getLineOfLocalPositionFromLineMap(lineMap, commentPos)) {
-            writer.writeLine();
-        }
-    }
-
-    export function emitComments(
-        text: string,
-        lineMap: ReadonlyArray<number>,
-        writer: EmitTextWriter,
-        comments: ReadonlyArray<CommentRange> | undefined,
-        leadingSeparator: boolean,
-        trailingSeparator: boolean,
-        newLine: string,
-        writeComment: (text: string, lineMap: ReadonlyArray<number>, writer: EmitTextWriter, commentPos: number, commentEnd: number, newLine: string) => void) {
-        if (comments && comments.length > 0) {
-            if (leadingSeparator) {
-                writer.writeSpace(" ");
-            }
-
-            let emitInterveningSeparator = false;
-            for (const comment of comments) {
-                if (emitInterveningSeparator) {
-                    writer.writeSpace(" ");
-                    emitInterveningSeparator = false;
-                }
-
-                writeComment(text, lineMap, writer, comment.pos, comment.end, newLine);
-                if (comment.hasTrailingNewLine) {
-                    writer.writeLine();
-                }
-                else {
-                    emitInterveningSeparator = true;
-                }
-            }
-
-            if (emitInterveningSeparator && trailingSeparator) {
-                writer.writeSpace(" ");
-            }
-        }
-    }
-
-    /**
-     * Detached comment is a comment at the top of file or function body that is separated from
-     * the next statement by space.
-     */
-    export function emitDetachedComments(text: string, lineMap: ReadonlyArray<number>, writer: EmitTextWriter,
-        writeComment: (text: string, lineMap: ReadonlyArray<number>, writer: EmitTextWriter, commentPos: number, commentEnd: number, newLine: string) => void,
-        node: TextRange, newLine: string, removeComments: boolean) {
-        let leadingComments: CommentRange[] | undefined;
-        let currentDetachedCommentInfo: { nodePos: number, detachedCommentEndPos: number } | undefined;
-        if (removeComments) {
-            // removeComments is true, only reserve pinned comment at the top of file
-            // For example:
-            //      /*! Pinned Comment */
-            //
-            //      var x = 10;
-            if (node.pos === 0) {
-                leadingComments = filter(getLeadingCommentRanges(text, node.pos), isPinnedCommentLocal);
-            }
-        }
-        else {
-            // removeComments is false, just get detached as normal and bypass the process to filter comment
-            leadingComments = getLeadingCommentRanges(text, node.pos);
-        }
-
-        if (leadingComments) {
-            const detachedComments: CommentRange[] = [];
-            let lastComment: CommentRange | undefined;
-
-            for (const comment of leadingComments) {
-                if (lastComment) {
-                    const lastCommentLine = getLineOfLocalPositionFromLineMap(lineMap, lastComment.end);
-                    const commentLine = getLineOfLocalPositionFromLineMap(lineMap, comment.pos);
-
-                    if (commentLine >= lastCommentLine + 2) {
-                        // There was a blank line between the last comment and this comment.  This
-                        // comment is not part of the copyright comments.  Return what we have so
-                        // far.
-                        break;
-                    }
-                }
-
-                detachedComments.push(comment);
-                lastComment = comment;
-            }
-
-            if (detachedComments.length) {
-                // All comments look like they could have been part of the copyright header.  Make
-                // sure there is at least one blank line between it and the node.  If not, it's not
-                // a copyright header.
-                const lastCommentLine = getLineOfLocalPositionFromLineMap(lineMap, last(detachedComments).end);
-                const nodeLine = getLineOfLocalPositionFromLineMap(lineMap, skipTrivia(text, node.pos));
-                if (nodeLine >= lastCommentLine + 2) {
-                    // Valid detachedComments
-                    emitNewLineBeforeLeadingComments(lineMap, writer, node, leadingComments);
-                    emitComments(text, lineMap, writer, detachedComments, /*leadingSeparator*/ false, /*trailingSeparator*/ true, newLine, writeComment);
-                    currentDetachedCommentInfo = { nodePos: node.pos, detachedCommentEndPos: last(detachedComments).end };
-                }
-            }
-        }
-
-        return currentDetachedCommentInfo;
-
-        function isPinnedCommentLocal(comment: CommentRange) {
-            return isPinnedComment(text, comment.pos);
-        }
-
-    }
-
-    export function writeCommentRange(text: string, lineMap: ReadonlyArray<number>, writer: EmitTextWriter, commentPos: number, commentEnd: number, newLine: string) {
-        if (text.charCodeAt(commentPos + 1) === CharacterCodes.asterisk) {
-            const firstCommentLineAndCharacter = computeLineAndCharacterOfPosition(lineMap, commentPos);
-            const lineCount = lineMap.length;
-            let firstCommentLineIndent: number | undefined;
-            for (let pos = commentPos, currentLine = firstCommentLineAndCharacter.line; pos < commentEnd; currentLine++) {
-                const nextLineStart = (currentLine + 1) === lineCount
-                    ? text.length + 1
-                    : lineMap[currentLine + 1];
-
-                if (pos !== commentPos) {
-                    // If we are not emitting first line, we need to write the spaces to adjust the alignment
-                    if (firstCommentLineIndent === undefined) {
-                        firstCommentLineIndent = calculateIndent(text, lineMap[firstCommentLineAndCharacter.line], commentPos);
-                    }
-
-                    // These are number of spaces writer is going to write at current indent
-                    const currentWriterIndentSpacing = writer.getIndent() * getIndentSize();
-
-                    // Number of spaces we want to be writing
-                    // eg: Assume writer indent
-                    // module m {
-                    //         /* starts at character 9 this is line 1
-                    //    * starts at character pos 4 line                        --1  = 8 - 8 + 3
-                    //   More left indented comment */                            --2  = 8 - 8 + 2
-                    //     class c { }
-                    // }
-                    // module m {
-                    //     /* this is line 1 -- Assume current writer indent 8
-                    //      * line                                                --3 = 8 - 4 + 5
-                    //            More right indented comment */                  --4 = 8 - 4 + 11
-                    //     class c { }
-                    // }
-                    const spacesToEmit = currentWriterIndentSpacing - firstCommentLineIndent + calculateIndent(text, pos, nextLineStart);
-                    if (spacesToEmit > 0) {
-                        let numberOfSingleSpacesToEmit = spacesToEmit % getIndentSize();
-                        const indentSizeSpaceString = getIndentString((spacesToEmit - numberOfSingleSpacesToEmit) / getIndentSize());
-
-                        // Write indent size string ( in eg 1: = "", 2: "" , 3: string with 8 spaces 4: string with 12 spaces
-                        writer.rawWrite(indentSizeSpaceString);
-
-                        // Emit the single spaces (in eg: 1: 3 spaces, 2: 2 spaces, 3: 1 space, 4: 3 spaces)
-                        while (numberOfSingleSpacesToEmit) {
-                            writer.rawWrite(" ");
-                            numberOfSingleSpacesToEmit--;
-                        }
-                    }
-                    else {
-                        // No spaces to emit write empty string
-                        writer.rawWrite("");
-                    }
-                }
-
-                // Write the comment line text
-                writeTrimmedCurrentLine(text, commentEnd, writer, newLine, pos, nextLineStart);
-
-                pos = nextLineStart;
-            }
-        }
-        else {
-            // Single line comment of style //....
-            writer.writeComment(text.substring(commentPos, commentEnd));
-        }
-    }
-
-    function writeTrimmedCurrentLine(text: string, commentEnd: number, writer: EmitTextWriter, newLine: string, pos: number, nextLineStart: number) {
-        const end = Math.min(commentEnd, nextLineStart - 1);
-        const currentLineText = text.substring(pos, end).replace(/^\s+|\s+$/g, "");
-        if (currentLineText) {
-            // trimmed forward and ending spaces text
-            writer.writeComment(currentLineText);
-            if (end !== commentEnd) {
-                writer.writeLine();
-            }
-        }
-        else {
-            // Empty string - make sure we write empty line
-            writer.rawWrite(newLine);
-        }
-    }
-
-    function calculateIndent(text: string, pos: number, end: number) {
-        let currentLineIndent = 0;
-        for (; pos < end && isWhiteSpaceSingleLine(text.charCodeAt(pos)); pos++) {
-            if (text.charCodeAt(pos) === CharacterCodes.tab) {
-                // Tabs = TabSize = indent size and go to next tabStop
-                currentLineIndent += getIndentSize() - (currentLineIndent % getIndentSize());
-            }
-            else {
-                // Single space
-                currentLineIndent++;
-            }
-        }
-
-        return currentLineIndent;
-    }
-
-    export function hasModifiers(node: Node) {
-        return getModifierFlags(node) !== ModifierFlags.None;
-    }
-
-    export function hasModifier(node: Node, flags: ModifierFlags): boolean {
-        return !!getSelectedModifierFlags(node, flags);
-    }
-
-    export function hasStaticModifier(node: Node): boolean {
-        return hasModifier(node, ModifierFlags.Static);
-    }
-
-    export function hasReadonlyModifier(node: Node): boolean {
-        return hasModifier(node, ModifierFlags.Readonly);
-    }
-
-    export function getSelectedModifierFlags(node: Node, flags: ModifierFlags): ModifierFlags {
-        return getModifierFlags(node) & flags;
-    }
-
-    export function getModifierFlags(node: Node): ModifierFlags {
-        if (node.modifierFlagsCache & ModifierFlags.HasComputedFlags) {
-            return node.modifierFlagsCache & ~ModifierFlags.HasComputedFlags;
-        }
-
-        const flags = getModifierFlagsNoCache(node);
-        node.modifierFlagsCache = flags | ModifierFlags.HasComputedFlags;
-        return flags;
-    }
-
-    export function getModifierFlagsNoCache(node: Node): ModifierFlags {
-
-        let flags = ModifierFlags.None;
-        if (node.modifiers) {
-            for (const modifier of node.modifiers) {
-                flags |= modifierToFlag(modifier.kind);
-            }
-        }
-
-        if (node.flags & NodeFlags.NestedNamespace || (node.kind === SyntaxKind.Identifier && (<Identifier>node).isInJSDocNamespace)) {
-            flags |= ModifierFlags.Export;
-        }
-
-        return flags;
-    }
-
-    export function modifierToFlag(token: SyntaxKind): ModifierFlags {
-        switch (token) {
-            case SyntaxKind.StaticKeyword: return ModifierFlags.Static;
-            case SyntaxKind.PublicKeyword: return ModifierFlags.Public;
-            case SyntaxKind.ProtectedKeyword: return ModifierFlags.Protected;
-            case SyntaxKind.PrivateKeyword: return ModifierFlags.Private;
-            case SyntaxKind.AbstractKeyword: return ModifierFlags.Abstract;
-            case SyntaxKind.ExportKeyword: return ModifierFlags.Export;
-            case SyntaxKind.DeclareKeyword: return ModifierFlags.Ambient;
-            case SyntaxKind.ConstKeyword: return ModifierFlags.Const;
-            case SyntaxKind.DefaultKeyword: return ModifierFlags.Default;
-            case SyntaxKind.AsyncKeyword: return ModifierFlags.Async;
-            case SyntaxKind.ReadonlyKeyword: return ModifierFlags.Readonly;
-        }
-        return ModifierFlags.None;
-    }
-
-    export function isLogicalOperator(token: SyntaxKind): boolean {
-        return token === SyntaxKind.BarBarToken
-            || token === SyntaxKind.AmpersandAmpersandToken
-            || token === SyntaxKind.ExclamationToken;
-    }
-
-    export function isAssignmentOperator(token: SyntaxKind): boolean {
-        return token >= SyntaxKind.FirstAssignment && token <= SyntaxKind.LastAssignment;
-    }
-
-    /** Get `C` given `N` if `N` is in the position `class C extends N` where `N` is an ExpressionWithTypeArguments. */
-    export function tryGetClassExtendingExpressionWithTypeArguments(node: Node): ClassLikeDeclaration | undefined {
-        const cls = tryGetClassImplementingOrExtendingExpressionWithTypeArguments(node);
-        return cls && !cls.isImplements ? cls.class : undefined;
-    }
-
-    export interface ClassImplementingOrExtendingExpressionWithTypeArguments {
-        readonly class: ClassLikeDeclaration;
-        readonly isImplements: boolean;
-    }
-    export function tryGetClassImplementingOrExtendingExpressionWithTypeArguments(node: Node): ClassImplementingOrExtendingExpressionWithTypeArguments | undefined {
-        return isExpressionWithTypeArguments(node)
-            && isHeritageClause(node.parent)
-            && isClassLike(node.parent.parent)
-            ? { class: node.parent.parent, isImplements: node.parent.token === SyntaxKind.ImplementsKeyword }
-            : undefined;
-    }
-
-    export function isAssignmentExpression(node: Node, excludeCompoundAssignment: true): node is AssignmentExpression<EqualsToken>;
-    export function isAssignmentExpression(node: Node, excludeCompoundAssignment?: false): node is AssignmentExpression<AssignmentOperatorToken>;
-    export function isAssignmentExpression(node: Node, excludeCompoundAssignment?: boolean): node is AssignmentExpression<AssignmentOperatorToken> {
-        return isBinaryExpression(node)
-            && (excludeCompoundAssignment
-                ? node.operatorToken.kind === SyntaxKind.EqualsToken
-                : isAssignmentOperator(node.operatorToken.kind))
-            && isLeftHandSideExpression(node.left);
-    }
-
-    export function isDestructuringAssignment(node: Node): node is DestructuringAssignment {
-        if (isAssignmentExpression(node, /*excludeCompoundAssignment*/ true)) {
-            const kind = node.left.kind;
-            return kind === SyntaxKind.ObjectLiteralExpression
-                || kind === SyntaxKind.ArrayLiteralExpression;
-        }
-
-        return false;
-    }
-
-    export function isExpressionWithTypeArgumentsInClassExtendsClause(node: Node): node is ExpressionWithTypeArguments {
-        return tryGetClassExtendingExpressionWithTypeArguments(node) !== undefined;
-    }
-
-    export function isEntityNameExpression(node: Node): node is EntityNameExpression {
-        return node.kind === SyntaxKind.Identifier || isPropertyAccessEntityNameExpression(node);
-    }
-
-    export function isPropertyAccessEntityNameExpression(node: Node): node is PropertyAccessEntityNameExpression {
-        return isPropertyAccessExpression(node) && isEntityNameExpression(node.expression);
-    }
-
-    export function tryGetPropertyAccessOrIdentifierToString(expr: Expression): string | undefined {
-        if (isPropertyAccessExpression(expr)) {
-            return tryGetPropertyAccessOrIdentifierToString(expr.expression) + "." + expr.name;
-        }
-        if (isIdentifier(expr)) {
-            return unescapeLeadingUnderscores(expr.escapedText);
-        }
-        return undefined;
-    }
-
-    export function isPrototypeAccess(node: Node): node is PropertyAccessExpression {
-        return isPropertyAccessExpression(node) && node.name.escapedText === "prototype";
-    }
-
-    export function isRightSideOfQualifiedNameOrPropertyAccess(node: Node) {
-        return (node.parent.kind === SyntaxKind.QualifiedName && (<QualifiedName>node.parent).right === node) ||
-            (node.parent.kind === SyntaxKind.PropertyAccessExpression && (<PropertyAccessExpression>node.parent).name === node);
-    }
-
-    export function isEmptyObjectLiteral(expression: Node): boolean {
-        return expression.kind === SyntaxKind.ObjectLiteralExpression &&
-            (<ObjectLiteralExpression>expression).properties.length === 0;
-    }
-
-    export function isEmptyArrayLiteral(expression: Node): boolean {
-        return expression.kind === SyntaxKind.ArrayLiteralExpression &&
-            (<ArrayLiteralExpression>expression).elements.length === 0;
-    }
-
-    export function getLocalSymbolForExportDefault(symbol: Symbol) {
-        return isExportDefaultSymbol(symbol) ? symbol.declarations[0].localSymbol : undefined;
-    }
-
-    function isExportDefaultSymbol(symbol: Symbol): boolean {
-        return symbol && length(symbol.declarations) > 0 && hasModifier(symbol.declarations[0], ModifierFlags.Default);
-    }
-
-    /** Return ".ts", ".d.ts", or ".tsx", if that is the extension. */
-    export function tryExtractTSExtension(fileName: string): string | undefined {
-        return find(supportedTSExtensionsForExtractExtension, extension => fileExtensionIs(fileName, extension));
-    }
-    /**
-     * Replace each instance of non-ascii characters by one, two, three, or four escape sequences
-     * representing the UTF-8 encoding of the character, and return the expanded char code list.
-     */
-    function getExpandedCharCodes(input: string): number[] {
-        const output: number[] = [];
-        const length = input.length;
-
-        for (let i = 0; i < length; i++) {
-            const charCode = input.charCodeAt(i);
-
-            // handle utf8
-            if (charCode < 0x80) {
-                output.push(charCode);
-            }
-            else if (charCode < 0x800) {
-                output.push((charCode >> 6) | 0B11000000);
-                output.push((charCode & 0B00111111) | 0B10000000);
-            }
-            else if (charCode < 0x10000) {
-                output.push((charCode >> 12) | 0B11100000);
-                output.push(((charCode >> 6) & 0B00111111) | 0B10000000);
-                output.push((charCode & 0B00111111) | 0B10000000);
-            }
-            else if (charCode < 0x20000) {
-                output.push((charCode >> 18) | 0B11110000);
-                output.push(((charCode >> 12) & 0B00111111) | 0B10000000);
-                output.push(((charCode >> 6) & 0B00111111) | 0B10000000);
-                output.push((charCode & 0B00111111) | 0B10000000);
-            }
-            else {
-                Debug.assert(false, "Unexpected code point");
-            }
-        }
-
-        return output;
-    }
-
-    const base64Digits = "ABCDEFGHIJKLMNOPQRSTUVWXYZabcdefghijklmnopqrstuvwxyz0123456789+/=";
-
-    /**
-     * Converts a string to a base-64 encoded ASCII string.
-     */
-    export function convertToBase64(input: string): string {
-        let result = "";
-        const charCodes = getExpandedCharCodes(input);
-        let i = 0;
-        const length = charCodes.length;
-        let byte1: number, byte2: number, byte3: number, byte4: number;
-
-        while (i < length) {
-            // Convert every 6-bits in the input 3 character points
-            // into a base64 digit
-            byte1 = charCodes[i] >> 2;
-            byte2 = (charCodes[i] & 0B00000011) << 4 | charCodes[i + 1] >> 4;
-            byte3 = (charCodes[i + 1] & 0B00001111) << 2 | charCodes[i + 2] >> 6;
-            byte4 = charCodes[i + 2] & 0B00111111;
-
-            // We are out of characters in the input, set the extra
-            // digits to 64 (padding character).
-            if (i + 1 >= length) {
-                byte3 = byte4 = 64;
-            }
-            else if (i + 2 >= length) {
-                byte4 = 64;
-            }
-
-            // Write to the output
-            result += base64Digits.charAt(byte1) + base64Digits.charAt(byte2) + base64Digits.charAt(byte3) + base64Digits.charAt(byte4);
-
-            i += 3;
-        }
-
-        return result;
-    }
-
-    function getStringFromExpandedCharCodes(codes: number[]): string {
-        let output = "";
-        let i = 0;
-        const length = codes.length;
-        while (i < length) {
-            const charCode = codes[i];
-
-            if (charCode < 0x80) {
-                output += String.fromCharCode(charCode);
-                i++;
-            }
-            else if ((charCode & 0B11000000) === 0B11000000) {
-                let value = charCode & 0B00111111;
-                i++;
-                let nextCode: number = codes[i];
-                while ((nextCode & 0B11000000) === 0B10000000) {
-                    value = (value << 6) | (nextCode & 0B00111111);
-                    i++;
-                    nextCode = codes[i];
-                }
-                // `value` may be greater than 10FFFF (the maximum unicode codepoint) - JS will just make this into an invalid character for us
-                output += String.fromCharCode(value);
-            }
-            else {
-                // We don't want to kill the process when decoding fails (due to a following char byte not
-                // following a leading char), so we just print the (bad) value
-                output += String.fromCharCode(charCode);
-                i++;
-            }
-        }
-        return output;
-    }
-
-    export function base64encode(host: { base64encode?(input: string): string } | undefined, input: string): string {
-        if (host && host.base64encode) {
-            return host.base64encode(input);
-        }
-        return convertToBase64(input);
-    }
-
-    export function base64decode(host: { base64decode?(input: string): string } | undefined, input: string): string {
-        if (host && host.base64decode) {
-            return host.base64decode(input);
-        }
-        const length = input.length;
-        const expandedCharCodes: number[] = [];
-        let i = 0;
-        while (i < length) {
-            // Stop decoding once padding characters are present
-            if (input.charCodeAt(i) === base64Digits.charCodeAt(64)) {
-                break;
-            }
-            // convert 4 input digits into three characters, ignoring padding characters at the end
-            const ch1 = base64Digits.indexOf(input[i]);
-            const ch2 = base64Digits.indexOf(input[i + 1]);
-            const ch3 = base64Digits.indexOf(input[i + 2]);
-            const ch4 = base64Digits.indexOf(input[i + 3]);
-
-            const code1 = ((ch1 & 0B00111111) << 2) | ((ch2 >> 4) & 0B00000011);
-            const code2 = ((ch2 & 0B00001111) << 4) | ((ch3 >> 2) & 0B00001111);
-            const code3 = ((ch3 & 0B00000011) << 6) | (ch4 & 0B00111111);
-
-            if (code2 === 0 && ch3 !== 0) { // code2 decoded to zero, but ch3 was padding - elide code2 and code3
-                expandedCharCodes.push(code1);
-            }
-            else if (code3 === 0 && ch4 !== 0) { // code3 decoded to zero, but ch4 was padding, elide code3
-                expandedCharCodes.push(code1, code2);
-            }
-            else {
-                expandedCharCodes.push(code1, code2, code3);
-            }
-            i += 4;
-        }
-        return getStringFromExpandedCharCodes(expandedCharCodes);
-    }
-
-    export function readJson(path: string, host: { readFile(fileName: string): string | undefined }): object {
-        try {
-            const jsonText = host.readFile(path);
-            if (!jsonText) return {};
-            const result = parseConfigFileTextToJson(path, jsonText);
-            if (result.error) {
-                return {};
-            }
-            return result.config;
-        }
-        catch (e) {
-            // gracefully handle if readFile fails or returns not JSON
-            return {};
-        }
-    }
-
-    export function directoryProbablyExists(directoryName: string, host: { directoryExists?: (directoryName: string) => boolean }): boolean {
-        // if host does not support 'directoryExists' assume that directory will exist
-        return !host.directoryExists || host.directoryExists(directoryName);
-    }
-
-    const carriageReturnLineFeed = "\r\n";
-    const lineFeed = "\n";
-    export function getNewLineCharacter(options: CompilerOptions | PrinterOptions, getNewLine?: () => string): string {
-        switch (options.newLine) {
-            case NewLineKind.CarriageReturnLineFeed:
-                return carriageReturnLineFeed;
-            case NewLineKind.LineFeed:
-                return lineFeed;
-        }
-        return getNewLine ? getNewLine() : sys ? sys.newLine : carriageReturnLineFeed;
-    }
-
-    /**
-     * Creates a new TextRange from the provided pos and end.
-     *
-     * @param pos The start position.
-     * @param end The end position.
-     */
-    export function createRange(pos: number, end: number = pos): TextRange {
-        Debug.assert(end >= pos || end === -1);
-        return { pos, end };
-    }
-
-    /**
-     * Creates a new TextRange from a provided range with a new end position.
-     *
-     * @param range A TextRange.
-     * @param end The new end position.
-     */
-    export function moveRangeEnd(range: TextRange, end: number): TextRange {
-        return createRange(range.pos, end);
-    }
-
-    /**
-     * Creates a new TextRange from a provided range with a new start position.
-     *
-     * @param range A TextRange.
-     * @param pos The new Start position.
-     */
-    export function moveRangePos(range: TextRange, pos: number): TextRange {
-        return createRange(pos, range.end);
-    }
-
-    /**
-     * Moves the start position of a range past any decorators.
-     */
-    export function moveRangePastDecorators(node: Node): TextRange {
-        return node.decorators && node.decorators.length > 0
-            ? moveRangePos(node, node.decorators.end)
-            : node;
-    }
-
-    /**
-     * Moves the start position of a range past any decorators or modifiers.
-     */
-    export function moveRangePastModifiers(node: Node): TextRange {
-        return node.modifiers && node.modifiers.length > 0
-            ? moveRangePos(node, node.modifiers.end)
-            : moveRangePastDecorators(node);
-    }
-
-    /**
-     * Determines whether a TextRange has the same start and end positions.
-     *
-     * @param range A TextRange.
-     */
-    export function isCollapsedRange(range: TextRange) {
-        return range.pos === range.end;
-    }
-
-    /**
-     * Creates a new TextRange for a token at the provides start position.
-     *
-     * @param pos The start position.
-     * @param token The token.
-     */
-    export function createTokenRange(pos: number, token: SyntaxKind): TextRange {
-        return createRange(pos, pos + tokenToString(token)!.length);
-    }
-
-    export function rangeIsOnSingleLine(range: TextRange, sourceFile: SourceFile) {
-        return rangeStartIsOnSameLineAsRangeEnd(range, range, sourceFile);
-    }
-
-    export function rangeStartPositionsAreOnSameLine(range1: TextRange, range2: TextRange, sourceFile: SourceFile) {
-        return positionsAreOnSameLine(getStartPositionOfRange(range1, sourceFile), getStartPositionOfRange(range2, sourceFile), sourceFile);
-    }
-
-    export function rangeEndPositionsAreOnSameLine(range1: TextRange, range2: TextRange, sourceFile: SourceFile) {
-        return positionsAreOnSameLine(range1.end, range2.end, sourceFile);
-    }
-
-    export function rangeStartIsOnSameLineAsRangeEnd(range1: TextRange, range2: TextRange, sourceFile: SourceFile) {
-        return positionsAreOnSameLine(getStartPositionOfRange(range1, sourceFile), range2.end, sourceFile);
-    }
-
-    export function rangeEndIsOnSameLineAsRangeStart(range1: TextRange, range2: TextRange, sourceFile: SourceFile) {
-        return positionsAreOnSameLine(range1.end, getStartPositionOfRange(range2, sourceFile), sourceFile);
-    }
-
-    export function isNodeArrayMultiLine(list: NodeArray<Node>, sourceFile: SourceFile): boolean {
-        return !positionsAreOnSameLine(list.pos, list.end, sourceFile);
-    }
-
-    export function positionsAreOnSameLine(pos1: number, pos2: number, sourceFile: SourceFile) {
-        return pos1 === pos2 ||
-            getLineOfLocalPosition(sourceFile, pos1) === getLineOfLocalPosition(sourceFile, pos2);
-    }
-
-    export function getStartPositionOfRange(range: TextRange, sourceFile: SourceFile) {
-        return positionIsSynthesized(range.pos) ? -1 : skipTrivia(sourceFile.text, range.pos);
-    }
-
-    /**
-     * Determines whether a name was originally the declaration name of an enum or namespace
-     * declaration.
-     */
-    export function isDeclarationNameOfEnumOrNamespace(node: Identifier) {
-        const parseNode = getParseTreeNode(node);
-        if (parseNode) {
-            switch (parseNode.parent.kind) {
-                case SyntaxKind.EnumDeclaration:
-                case SyntaxKind.ModuleDeclaration:
-                    return parseNode === (<EnumDeclaration | ModuleDeclaration>parseNode.parent).name;
-            }
-        }
-        return false;
-    }
-
-    export function getInitializedVariables(node: VariableDeclarationList) {
-        return filter(node.declarations, isInitializedVariable);
-    }
-
-    function isInitializedVariable(node: VariableDeclaration) {
-        return node.initializer !== undefined;
-    }
-
-    export function isWatchSet(options: CompilerOptions) {
-        // Firefox has Object.prototype.watch
-        return options.watch && options.hasOwnProperty("watch");
-    }
-
-    export function closeFileWatcher(watcher: FileWatcher) {
-        watcher.close();
-    }
-
-    export function getCheckFlags(symbol: Symbol): CheckFlags {
-        return symbol.flags & SymbolFlags.Transient ? (<TransientSymbol>symbol).checkFlags : 0;
-    }
-
-    export function getDeclarationModifierFlagsFromSymbol(s: Symbol): ModifierFlags {
-        if (s.valueDeclaration) {
-            const flags = getCombinedModifierFlags(s.valueDeclaration);
-            return s.parent && s.parent.flags & SymbolFlags.Class ? flags : flags & ~ModifierFlags.AccessibilityModifier;
-        }
-        if (getCheckFlags(s) & CheckFlags.Synthetic) {
-            const checkFlags = (<TransientSymbol>s).checkFlags;
-            const accessModifier = checkFlags & CheckFlags.ContainsPrivate ? ModifierFlags.Private :
-                checkFlags & CheckFlags.ContainsPublic ? ModifierFlags.Public :
-                ModifierFlags.Protected;
-            const staticModifier = checkFlags & CheckFlags.ContainsStatic ? ModifierFlags.Static : 0;
-            return accessModifier | staticModifier;
-        }
-        if (s.flags & SymbolFlags.Prototype) {
-            return ModifierFlags.Public | ModifierFlags.Static;
-        }
-        return 0;
-    }
-
-    export function skipAlias(symbol: Symbol, checker: TypeChecker) {
-        return symbol.flags & SymbolFlags.Alias ? checker.getAliasedSymbol(symbol) : symbol;
-    }
-
-    /** See comment on `declareModuleMember` in `binder.ts`. */
-    export function getCombinedLocalAndExportSymbolFlags(symbol: Symbol): SymbolFlags {
-        return symbol.exportSymbol ? symbol.exportSymbol.flags | symbol.flags : symbol.flags;
-    }
-
-    export function isWriteOnlyAccess(node: Node) {
-        return accessKind(node) === AccessKind.Write;
-    }
-
-    export function isWriteAccess(node: Node) {
-        return accessKind(node) !== AccessKind.Read;
-    }
-
-    const enum AccessKind {
-        /** Only reads from a variable. */
-        Read,
-        /** Only writes to a variable without using the result. E.g.: `x++;`. */
-        Write,
-        /** Writes to a variable and uses the result as an expression. E.g.: `f(x++);`. */
-        ReadWrite
-    }
-    function accessKind(node: Node): AccessKind {
-        const { parent } = node;
-        if (!parent) return AccessKind.Read;
-
-        switch (parent.kind) {
-            case SyntaxKind.ParenthesizedExpression:
-                return accessKind(parent);
-            case SyntaxKind.PostfixUnaryExpression:
-            case SyntaxKind.PrefixUnaryExpression:
-                const { operator } = parent as PrefixUnaryExpression | PostfixUnaryExpression;
-                return operator === SyntaxKind.PlusPlusToken || operator === SyntaxKind.MinusMinusToken ? writeOrReadWrite() : AccessKind.Read;
-            case SyntaxKind.BinaryExpression:
-                const { left, operatorToken } = parent as BinaryExpression;
-                return left === node && isAssignmentOperator(operatorToken.kind) ?
-                    operatorToken.kind === SyntaxKind.EqualsToken ? AccessKind.Write : writeOrReadWrite()
-                    : AccessKind.Read;
-            case SyntaxKind.PropertyAccessExpression:
-                return (parent as PropertyAccessExpression).name !== node ? AccessKind.Read : accessKind(parent);
-            case SyntaxKind.PropertyAssignment: {
-                const parentAccess = accessKind(parent.parent);
-                // In `({ x: varname }) = { x: 1 }`, the left `x` is a read, the right `x` is a write.
-                return node === (parent as PropertyAssignment).name ? reverseAccessKind(parentAccess) : parentAccess;
-            }
-            case SyntaxKind.ShorthandPropertyAssignment:
-                // Assume it's the local variable being accessed, since we don't check public properties for --noUnusedLocals.
-                return node === (parent as ShorthandPropertyAssignment).objectAssignmentInitializer ? AccessKind.Read : accessKind(parent.parent);
-            case SyntaxKind.ArrayLiteralExpression:
-                return accessKind(parent);
-            default:
-                return AccessKind.Read;
-        }
-
-        function writeOrReadWrite(): AccessKind {
-            // If grandparent is not an ExpressionStatement, this is used as an expression in addition to having a side effect.
-            return parent.parent && skipParenthesesUp(parent.parent).kind === SyntaxKind.ExpressionStatement ? AccessKind.Write : AccessKind.ReadWrite;
-        }
-    }
-    function reverseAccessKind(a: AccessKind): AccessKind {
-        switch (a) {
-            case AccessKind.Read:
-                return AccessKind.Write;
-            case AccessKind.Write:
-                return AccessKind.Read;
-            case AccessKind.ReadWrite:
-                return AccessKind.ReadWrite;
-            default:
-                return Debug.assertNever(a);
-        }
-    }
-
-    export function compareDataObjects(dst: any, src: any): boolean {
-        if (!dst || !src || Object.keys(dst).length !== Object.keys(src).length) {
-            return false;
-        }
-
-        for (const e in dst) {
-            if (typeof dst[e] === "object") {
-                if (!compareDataObjects(dst[e], src[e])) {
-                    return false;
-                }
-            }
-            else if (typeof dst[e] !== "function") {
-                if (dst[e] !== src[e]) {
-                    return false;
-                }
-            }
-        }
-        return true;
-    }
-
-    /**
-     * clears already present map by calling onDeleteExistingValue callback before deleting that key/value
-     */
-    export function clearMap<T>(map: { forEach: Map<T>["forEach"]; clear: Map<T>["clear"]; }, onDeleteValue: (valueInMap: T, key: string) => void) {
-        // Remove all
-        map.forEach(onDeleteValue);
-        map.clear();
-    }
-
-    export interface MutateMapOptions<T, U> {
-        createNewValue(key: string, valueInNewMap: U): T;
-        onDeleteValue(existingValue: T, key: string): void;
-
-        /**
-         * If present this is called with the key when there is value for that key both in new map as well as existing map provided
-         * Caller can then decide to update or remove this key.
-         * If the key is removed, caller will get callback of createNewValue for that key.
-         * If this callback is not provided, the value of such keys is not updated.
-         */
-        onExistingValue?(existingValue: T, valueInNewMap: U, key: string): void;
-    }
-
-    /**
-     * Mutates the map with newMap such that keys in map will be same as newMap.
-     */
-    export function mutateMap<T, U>(map: Map<T>, newMap: ReadonlyMap<U>, options: MutateMapOptions<T, U>) {
-        const { createNewValue, onDeleteValue, onExistingValue } = options;
-        // Needs update
-        map.forEach((existingValue, key) => {
-            const valueInNewMap = newMap.get(key);
-            // Not present any more in new map, remove it
-            if (valueInNewMap === undefined) {
-                map.delete(key);
-                onDeleteValue(existingValue, key);
-            }
-            // If present notify about existing values
-            else if (onExistingValue) {
-                onExistingValue(existingValue, valueInNewMap, key);
-            }
-        });
-
-        // Add new values that are not already present
-        newMap.forEach((valueInNewMap, key) => {
-            if (!map.has(key)) {
-                // New values
-                map.set(key, createNewValue(key, valueInNewMap));
-            }
-        });
-    }
-
-    /** Calls `callback` on `directory` and every ancestor directory it has, returning the first defined result. */
-    export function forEachAncestorDirectory<T>(directory: string, callback: (directory: string) => T | undefined): T | undefined {
-        while (true) {
-            const result = callback(directory);
-            if (result !== undefined) {
-                return result;
-            }
-
-            const parentPath = getDirectoryPath(directory);
-            if (parentPath === directory) {
-                return undefined;
-            }
-
-            directory = parentPath;
-        }
-    }
-
-    // Return true if the given type is the constructor type for an abstract class
-    export function isAbstractConstructorType(type: Type): boolean {
-        return !!(getObjectFlags(type) & ObjectFlags.Anonymous) && !!type.symbol && isAbstractConstructorSymbol(type.symbol);
-    }
-
-    export function isAbstractConstructorSymbol(symbol: Symbol): boolean {
-        if (symbol.flags & SymbolFlags.Class) {
-            const declaration = getClassLikeDeclarationOfSymbol(symbol);
-            return !!declaration && hasModifier(declaration, ModifierFlags.Abstract);
-        }
-        return false;
-    }
-
-    export function getClassLikeDeclarationOfSymbol(symbol: Symbol): ClassLikeDeclaration | undefined {
-        return find(symbol.declarations, isClassLike);
-    }
-
-    export function getObjectFlags(type: Type): ObjectFlags {
-        return type.flags & TypeFlags.ObjectFlagsType ? (<ObjectFlagsType>type).objectFlags : 0;
-    }
-
-    export function typeHasCallOrConstructSignatures(type: Type, checker: TypeChecker) {
-        return checker.getSignaturesOfType(type, SignatureKind.Call).length !== 0 || checker.getSignaturesOfType(type, SignatureKind.Construct).length !== 0;
-    }
-
-    export function forSomeAncestorDirectory(directory: string, callback: (directory: string) => boolean): boolean {
-        return !!forEachAncestorDirectory(directory, d => callback(d) ? true : undefined);
-    }
-
-    export function isUMDExportSymbol(symbol: Symbol | undefined): boolean {
-        return !!symbol && !!symbol.declarations && !!symbol.declarations[0] && isNamespaceExportDeclaration(symbol.declarations[0]);
-    }
-
-    export function showModuleSpecifier({ moduleSpecifier }: ImportDeclaration): string {
-        return isStringLiteral(moduleSpecifier) ? moduleSpecifier.text : getTextOfNode(moduleSpecifier);
-    }
-
-    export function getLastChild(node: Node): Node | undefined {
-        let lastChild: Node | undefined;
-        forEachChild(node,
-            child => {
-                if (nodeIsPresent(child)) lastChild = child;
-            },
-            children => {
-                // As an optimization, jump straight to the end of the list.
-                for (let i = children.length - 1; i >= 0; i--) {
-                    if (nodeIsPresent(children[i])) {
-                        lastChild = children[i];
-                        break;
-                    }
-                }
-            });
-        return lastChild;
-    }
-
-    /** Add a value to a set, and return true if it wasn't already present. */
-    export function addToSeen(seen: Map<true>, key: string | number): boolean;
-    export function addToSeen<T>(seen: Map<T>, key: string | number, value: T): boolean;
-    export function addToSeen<T>(seen: Map<T>, key: string | number, value: T = true as any): boolean {
-        key = String(key);
-        if (seen.has(key)) {
-            return false;
-        }
-        seen.set(key, value);
-        return true;
-    }
-
-    export function isObjectTypeDeclaration(node: Node): node is ObjectTypeDeclaration {
-        return isClassLike(node) || isInterfaceDeclaration(node) || isTypeLiteralNode(node);
-    }
-
-    export function isTypeNodeKind(kind: SyntaxKind) {
-        return (kind >= SyntaxKind.FirstTypeNode && kind <= SyntaxKind.LastTypeNode)
-            || kind === SyntaxKind.AnyKeyword
-            || kind === SyntaxKind.UnknownKeyword
-            || kind === SyntaxKind.NumberKeyword
-            || kind === SyntaxKind.BigIntKeyword
-            || kind === SyntaxKind.ObjectKeyword
-            || kind === SyntaxKind.BooleanKeyword
-            || kind === SyntaxKind.StringKeyword
-            || kind === SyntaxKind.SymbolKeyword
-            || kind === SyntaxKind.ThisKeyword
-            || kind === SyntaxKind.VoidKeyword
-            || kind === SyntaxKind.UndefinedKeyword
-            || kind === SyntaxKind.NullKeyword
-            || kind === SyntaxKind.NeverKeyword
-            || kind === SyntaxKind.ExpressionWithTypeArguments
-            || kind === SyntaxKind.JSDocAllType
-            || kind === SyntaxKind.JSDocUnknownType
-            || kind === SyntaxKind.JSDocNullableType
-            || kind === SyntaxKind.JSDocNonNullableType
-            || kind === SyntaxKind.JSDocOptionalType
-            || kind === SyntaxKind.JSDocFunctionType
-            || kind === SyntaxKind.JSDocVariadicType;
-    }
-
-    export function isAccessExpression(node: Node): node is AccessExpression {
-        return node.kind === SyntaxKind.PropertyAccessExpression || node.kind === SyntaxKind.ElementAccessExpression;
-    }
-
-    export function isBundleFileTextLike(section: BundleFileSection): section is BundleFileTextLike {
-        switch (section.kind) {
-            case BundleFileSectionKind.Text:
-            case BundleFileSectionKind.Internal:
-                return true;
-            default:
-                return false;
-        }
-    }
-}
-
-// eslint-disable-next-line no-redeclare
-namespace ts {
-    export function getDefaultLibFileName(options: CompilerOptions): string {
-        switch (options.target) {
-            case ScriptTarget.ESNext:
-                return "lib.esnext.full.d.ts";
-            case ScriptTarget.ES2020:
-                return "lib.es2020.full.d.ts";
-            case ScriptTarget.ES2019:
-                return "lib.es2019.full.d.ts";
-            case ScriptTarget.ES2018:
-                return "lib.es2018.full.d.ts";
-            case ScriptTarget.ES2017:
-                return "lib.es2017.full.d.ts";
-            case ScriptTarget.ES2016:
-                return "lib.es2016.full.d.ts";
-            case ScriptTarget.ES2015:
-                return "lib.es6.d.ts";  // We don't use lib.es2015.full.d.ts due to breaking change.
-            default:
-                return "lib.d.ts";
-        }
-    }
-
-    export function textSpanEnd(span: TextSpan) {
-        return span.start + span.length;
-    }
-
-    export function textSpanIsEmpty(span: TextSpan) {
-        return span.length === 0;
-    }
-
-    export function textSpanContainsPosition(span: TextSpan, position: number) {
-        return position >= span.start && position < textSpanEnd(span);
-    }
-
-    /* @internal */
-    export function textRangeContainsPositionInclusive(span: TextRange, position: number): boolean {
-        return position >= span.pos && position <= span.end;
-    }
-
-    // Returns true if 'span' contains 'other'.
-    export function textSpanContainsTextSpan(span: TextSpan, other: TextSpan) {
-        return other.start >= span.start && textSpanEnd(other) <= textSpanEnd(span);
-    }
-
-    export function textSpanOverlapsWith(span: TextSpan, other: TextSpan) {
-        return textSpanOverlap(span, other) !== undefined;
-    }
-
-    export function textSpanOverlap(span1: TextSpan, span2: TextSpan): TextSpan | undefined {
-        const overlap = textSpanIntersection(span1, span2);
-        return overlap && overlap.length === 0 ? undefined : overlap;
-    }
-
-    export function textSpanIntersectsWithTextSpan(span: TextSpan, other: TextSpan) {
-        return decodedTextSpanIntersectsWith(span.start, span.length, other.start, other.length);
-    }
-
-    export function textSpanIntersectsWith(span: TextSpan, start: number, length: number) {
-        return decodedTextSpanIntersectsWith(span.start, span.length, start, length);
-    }
-
-    export function decodedTextSpanIntersectsWith(start1: number, length1: number, start2: number, length2: number) {
-        const end1 = start1 + length1;
-        const end2 = start2 + length2;
-        return start2 <= end1 && end2 >= start1;
-    }
-
-    export function textSpanIntersectsWithPosition(span: TextSpan, position: number) {
-        return position <= textSpanEnd(span) && position >= span.start;
-    }
-
-    export function textSpanIntersection(span1: TextSpan, span2: TextSpan): TextSpan | undefined {
-        const start = Math.max(span1.start, span2.start);
-        const end = Math.min(textSpanEnd(span1), textSpanEnd(span2));
-        return start <= end ? createTextSpanFromBounds(start, end) : undefined;
-    }
-
-    export function createTextSpan(start: number, length: number): TextSpan {
-        if (start < 0) {
-            throw new Error("start < 0");
-        }
-        if (length < 0) {
-            throw new Error("length < 0");
-        }
-
-        return { start, length };
-    }
-
-    export function createTextSpanFromBounds(start: number, end: number) {
-        return createTextSpan(start, end - start);
-    }
-
-    export function textChangeRangeNewSpan(range: TextChangeRange) {
-        return createTextSpan(range.span.start, range.newLength);
-    }
-
-    export function textChangeRangeIsUnchanged(range: TextChangeRange) {
-        return textSpanIsEmpty(range.span) && range.newLength === 0;
-    }
-
-    export function createTextChangeRange(span: TextSpan, newLength: number): TextChangeRange {
-        if (newLength < 0) {
-            throw new Error("newLength < 0");
-        }
-
-        return { span, newLength };
-    }
-
-    export let unchangedTextChangeRange = createTextChangeRange(createTextSpan(0, 0), 0); // eslint-disable-line prefer-const
-
-    /**
-     * Called to merge all the changes that occurred across several versions of a script snapshot
-     * into a single change.  i.e. if a user keeps making successive edits to a script we will
-     * have a text change from V1 to V2, V2 to V3, ..., Vn.
-     *
-     * This function will then merge those changes into a single change range valid between V1 and
-     * Vn.
-     */
-    export function collapseTextChangeRangesAcrossMultipleVersions(changes: ReadonlyArray<TextChangeRange>): TextChangeRange {
-        if (changes.length === 0) {
-            return unchangedTextChangeRange;
-        }
-
-        if (changes.length === 1) {
-            return changes[0];
-        }
-
-        // We change from talking about { { oldStart, oldLength }, newLength } to { oldStart, oldEnd, newEnd }
-        // as it makes things much easier to reason about.
-        const change0 = changes[0];
-
-        let oldStartN = change0.span.start;
-        let oldEndN = textSpanEnd(change0.span);
-        let newEndN = oldStartN + change0.newLength;
-
-        for (let i = 1; i < changes.length; i++) {
-            const nextChange = changes[i];
-
-            // Consider the following case:
-            // i.e. two edits.  The first represents the text change range { { 10, 50 }, 30 }.  i.e. The span starting
-            // at 10, with length 50 is reduced to length 30.  The second represents the text change range { { 30, 30 }, 40 }.
-            // i.e. the span starting at 30 with length 30 is increased to length 40.
-            //
-            //      0         10        20        30        40        50        60        70        80        90        100
-            //      -------------------------------------------------------------------------------------------------------
-            //                |                                                 /
-            //                |                                            /----
-            //  T1            |                                       /----
-            //                |                                  /----
-            //                |                             /----
-            //      -------------------------------------------------------------------------------------------------------
-            //                                     |                            \
-            //                                     |                               \
-            //   T2                                |                                 \
-            //                                     |                                   \
-            //                                     |                                      \
-            //      -------------------------------------------------------------------------------------------------------
-            //
-            // Merging these turns out to not be too difficult.  First, determining the new start of the change is trivial
-            // it's just the min of the old and new starts.  i.e.:
-            //
-            //      0         10        20        30        40        50        60        70        80        90        100
-            //      ------------------------------------------------------------*------------------------------------------
-            //                |                                                 /
-            //                |                                            /----
-            //  T1            |                                       /----
-            //                |                                  /----
-            //                |                             /----
-            //      ----------------------------------------$-------------------$------------------------------------------
-            //                .                    |                            \
-            //                .                    |                               \
-            //   T2           .                    |                                 \
-            //                .                    |                                   \
-            //                .                    |                                      \
-            //      ----------------------------------------------------------------------*--------------------------------
-            //
-            // (Note the dots represent the newly inferred start.
-            // Determining the new and old end is also pretty simple.  Basically it boils down to paying attention to the
-            // absolute positions at the asterisks, and the relative change between the dollar signs. Basically, we see
-            // which if the two $'s precedes the other, and we move that one forward until they line up.  in this case that
-            // means:
-            //
-            //      0         10        20        30        40        50        60        70        80        90        100
-            //      --------------------------------------------------------------------------------*----------------------
-            //                |                                                                     /
-            //                |                                                                /----
-            //  T1            |                                                           /----
-            //                |                                                      /----
-            //                |                                                 /----
-            //      ------------------------------------------------------------$------------------------------------------
-            //                .                    |                            \
-            //                .                    |                               \
-            //   T2           .                    |                                 \
-            //                .                    |                                   \
-            //                .                    |                                      \
-            //      ----------------------------------------------------------------------*--------------------------------
-            //
-            // In other words (in this case), we're recognizing that the second edit happened after where the first edit
-            // ended with a delta of 20 characters (60 - 40).  Thus, if we go back in time to where the first edit started
-            // that's the same as if we started at char 80 instead of 60.
-            //
-            // As it so happens, the same logic applies if the second edit precedes the first edit.  In that case rather
-            // than pushing the first edit forward to match the second, we'll push the second edit forward to match the
-            // first.
-            //
-            // In this case that means we have { oldStart: 10, oldEnd: 80, newEnd: 70 } or, in TextChangeRange
-            // semantics: { { start: 10, length: 70 }, newLength: 60 }
-            //
-            // The math then works out as follows.
-            // If we have { oldStart1, oldEnd1, newEnd1 } and { oldStart2, oldEnd2, newEnd2 } then we can compute the
-            // final result like so:
-            //
-            // {
-            //      oldStart3: Min(oldStart1, oldStart2),
-            //      oldEnd3: Max(oldEnd1, oldEnd1 + (oldEnd2 - newEnd1)),
-            //      newEnd3: Max(newEnd2, newEnd2 + (newEnd1 - oldEnd2))
-            // }
-
-            const oldStart1 = oldStartN;
-            const oldEnd1 = oldEndN;
-            const newEnd1 = newEndN;
-
-            const oldStart2 = nextChange.span.start;
-            const oldEnd2 = textSpanEnd(nextChange.span);
-            const newEnd2 = oldStart2 + nextChange.newLength;
-
-            oldStartN = Math.min(oldStart1, oldStart2);
-            oldEndN = Math.max(oldEnd1, oldEnd1 + (oldEnd2 - newEnd1));
-            newEndN = Math.max(newEnd2, newEnd2 + (newEnd1 - oldEnd2));
-        }
-
-        return createTextChangeRange(createTextSpanFromBounds(oldStartN, oldEndN), /*newLength*/ newEndN - oldStartN);
-    }
-
-    export function getTypeParameterOwner(d: Declaration): Declaration | undefined {
-        if (d && d.kind === SyntaxKind.TypeParameter) {
-            for (let current: Node = d; current; current = current.parent) {
-                if (isFunctionLike(current) || isClassLike(current) || current.kind === SyntaxKind.InterfaceDeclaration) {
-                    return <Declaration>current;
-                }
-            }
-        }
-    }
-
-    export type ParameterPropertyDeclaration = ParameterDeclaration & { parent: ConstructorDeclaration, name: Identifier };
-    export function isParameterPropertyDeclaration(node: Node): node is ParameterPropertyDeclaration {
-        return hasModifier(node, ModifierFlags.ParameterPropertyModifier) && node.parent.kind === SyntaxKind.Constructor;
-    }
-
-    export function isEmptyBindingPattern(node: BindingName): node is BindingPattern {
-        if (isBindingPattern(node)) {
-            return every(node.elements, isEmptyBindingElement);
-        }
-        return false;
-    }
-
-    export function isEmptyBindingElement(node: BindingElement): boolean {
-        if (isOmittedExpression(node)) {
-            return true;
-        }
-        return isEmptyBindingPattern(node.name);
-    }
-
-    export function walkUpBindingElementsAndPatterns(binding: BindingElement): VariableDeclaration | ParameterDeclaration {
-        let node = binding.parent;
-        while (isBindingElement(node.parent)) {
-            node = node.parent.parent;
-        }
-        return node.parent;
-    }
-
-    function getCombinedFlags(node: Node, getFlags: (n: Node) => number): number {
-        if (isBindingElement(node)) {
-            node = walkUpBindingElementsAndPatterns(node);
-        }
-        let flags = getFlags(node);
-        if (node.kind === SyntaxKind.VariableDeclaration) {
-            node = node.parent;
-        }
-        if (node && node.kind === SyntaxKind.VariableDeclarationList) {
-            flags |= getFlags(node);
-            node = node.parent;
-        }
-        if (node && node.kind === SyntaxKind.VariableStatement) {
-            flags |= getFlags(node);
-        }
-        return flags;
-    }
-
-    export function getCombinedModifierFlags(node: Declaration): ModifierFlags {
-        return getCombinedFlags(node, getModifierFlags);
-    }
-
-    // Returns the node flags for this node and all relevant parent nodes.  This is done so that
-    // nodes like variable declarations and binding elements can returned a view of their flags
-    // that includes the modifiers from their container.  i.e. flags like export/declare aren't
-    // stored on the variable declaration directly, but on the containing variable statement
-    // (if it has one).  Similarly, flags for let/const are store on the variable declaration
-    // list.  By calling this function, all those flags are combined so that the client can treat
-    // the node as if it actually had those flags.
-    export function getCombinedNodeFlags(node: Node): NodeFlags {
-        return getCombinedFlags(node, n => n.flags);
-    }
-
-    /**
-     * Checks to see if the locale is in the appropriate format,
-     * and if it is, attempts to set the appropriate language.
-     */
-    export function validateLocaleAndSetLanguage(
-        locale: string,
-        sys: { getExecutingFilePath(): string, resolvePath(path: string): string, fileExists(fileName: string): boolean, readFile(fileName: string): string | undefined },
-        errors?: Push<Diagnostic>) {
-        const matchResult = /^([a-z]+)([_\-]([a-z]+))?$/.exec(locale.toLowerCase());
-
-        if (!matchResult) {
-            if (errors) {
-                errors.push(createCompilerDiagnostic(Diagnostics.Locale_must_be_of_the_form_language_or_language_territory_For_example_0_or_1, "en", "ja-jp"));
-            }
-            return;
-        }
-
-        const language = matchResult[1];
-        const territory = matchResult[3];
-
-        // First try the entire locale, then fall back to just language if that's all we have.
-        // Either ways do not fail, and fallback to the English diagnostic strings.
-        if (!trySetLanguageAndTerritory(language, territory, errors)) {
-            trySetLanguageAndTerritory(language, /*territory*/ undefined, errors);
-        }
-
-        // Set the UI locale for string collation
-        setUILocale(locale);
-
-        function trySetLanguageAndTerritory(language: string, territory: string | undefined, errors?: Push<Diagnostic>): boolean {
-            const compilerFilePath = normalizePath(sys.getExecutingFilePath());
-            const containingDirectoryPath = getDirectoryPath(compilerFilePath);
-
-            let filePath = combinePaths(containingDirectoryPath, language);
-
-            if (territory) {
-                filePath = filePath + "-" + territory;
-            }
-
-            filePath = sys.resolvePath(combinePaths(filePath, "diagnosticMessages.generated.json"));
-
-            if (!sys.fileExists(filePath)) {
-                return false;
-            }
-
-            // TODO: Add codePage support for readFile?
-            let fileContents: string | undefined = "";
-            try {
-                fileContents = sys.readFile(filePath);
-            }
-            catch (e) {
-                if (errors) {
-                    errors.push(createCompilerDiagnostic(Diagnostics.Unable_to_open_file_0, filePath));
-                }
-                return false;
-            }
-            try {
-                // making clear this is a global mutation!
-                // eslint-disable-next-line @typescript-eslint/no-unnecessary-qualifier
-                ts.localizedDiagnosticMessages = JSON.parse(fileContents!);
-            }
-            catch {
-                if (errors) {
-                    errors.push(createCompilerDiagnostic(Diagnostics.Corrupted_locale_file_0, filePath));
-                }
-                return false;
-            }
-
-            return true;
-        }
-    }
-
-    export function getOriginalNode(node: Node): Node;
-    export function getOriginalNode<T extends Node>(node: Node, nodeTest: (node: Node) => node is T): T;
-    export function getOriginalNode(node: Node | undefined): Node | undefined;
-    export function getOriginalNode<T extends Node>(node: Node | undefined, nodeTest: (node: Node | undefined) => node is T): T | undefined;
-    export function getOriginalNode(node: Node | undefined, nodeTest?: (node: Node | undefined) => boolean): Node | undefined {
-        if (node) {
-            while (node.original !== undefined) {
-                node = node.original;
-            }
-        }
-
-        return !nodeTest || nodeTest(node) ? node : undefined;
-    }
-
-    /**
-     * Gets a value indicating whether a node originated in the parse tree.
-     *
-     * @param node The node to test.
-     */
-    export function isParseTreeNode(node: Node): boolean {
-        return (node.flags & NodeFlags.Synthesized) === 0;
-    }
-
-    /**
-     * Gets the original parse tree node for a node.
-     *
-     * @param node The original node.
-     * @returns The original parse tree node if found; otherwise, undefined.
-     */
-    export function getParseTreeNode(node: Node): Node;
-
-    /**
-     * Gets the original parse tree node for a node.
-     *
-     * @param node The original node.
-     * @param nodeTest A callback used to ensure the correct type of parse tree node is returned.
-     * @returns The original parse tree node if found; otherwise, undefined.
-     */
-    export function getParseTreeNode<T extends Node>(node: Node | undefined, nodeTest?: (node: Node) => node is T): T | undefined;
-    export function getParseTreeNode(node: Node | undefined, nodeTest?: (node: Node) => boolean): Node | undefined {
-        if (node === undefined || isParseTreeNode(node)) {
-            return node;
-        }
-
-        node = getOriginalNode(node);
-
-        if (isParseTreeNode(node) && (!nodeTest || nodeTest(node))) {
-            return node;
-        }
-
-        return undefined;
-    }
-
-    /** Add an extra underscore to identifiers that start with two underscores to avoid issues with magic names like '__proto__' */
-    export function escapeLeadingUnderscores(identifier: string): __String {
-        return (identifier.length >= 2 && identifier.charCodeAt(0) === CharacterCodes._ && identifier.charCodeAt(1) === CharacterCodes._ ? "_" + identifier : identifier) as __String;
-    }
-
-    /**
-     * Remove extra underscore from escaped identifier text content.
-     *
-     * @param identifier The escaped identifier text.
-     * @returns The unescaped identifier text.
-     */
-    export function unescapeLeadingUnderscores(identifier: __String): string {
-        const id = identifier as string;
-        return id.length >= 3 && id.charCodeAt(0) === CharacterCodes._ && id.charCodeAt(1) === CharacterCodes._ && id.charCodeAt(2) === CharacterCodes._ ? id.substr(1) : id;
-    }
-
-    export function idText(identifier: Identifier): string {
-        return unescapeLeadingUnderscores(identifier.escapedText);
-    }
-    export function symbolName(symbol: Symbol): string {
-        return unescapeLeadingUnderscores(symbol.escapedName);
-    }
-
-    /**
-     * A JSDocTypedef tag has an _optional_ name field - if a name is not directly present, we should
-     * attempt to draw the name from the node the declaration is on (as that declaration is what its' symbol
-     * will be merged with)
-     */
-    function nameForNamelessJSDocTypedef(declaration: JSDocTypedefTag): Identifier | undefined {
-        const hostNode = declaration.parent.parent;
-        if (!hostNode) {
-            return undefined;
-        }
-        // Covers classes, functions - any named declaration host node
-        if (isDeclaration(hostNode)) {
-            return getDeclarationIdentifier(hostNode);
-        }
-        // Covers remaining cases (returning undefined if none match).
-        switch (hostNode.kind) {
-            case SyntaxKind.VariableStatement:
-                if (hostNode.declarationList && hostNode.declarationList.declarations[0]) {
-                    return getDeclarationIdentifier(hostNode.declarationList.declarations[0]);
-                }
-                break;
-            case SyntaxKind.ExpressionStatement:
-                const expr = hostNode.expression;
-                switch (expr.kind) {
-                    case SyntaxKind.PropertyAccessExpression:
-                        return (expr as PropertyAccessExpression).name;
-                    case SyntaxKind.ElementAccessExpression:
-                        const arg = (expr as ElementAccessExpression).argumentExpression;
-                        if (isIdentifier(arg)) {
-                            return arg;
-                        }
-                }
-                break;
-            case SyntaxKind.ParenthesizedExpression: {
-                return getDeclarationIdentifier(hostNode.expression);
-            }
-            case SyntaxKind.LabeledStatement: {
-                if (isDeclaration(hostNode.statement) || isExpression(hostNode.statement)) {
-                    return getDeclarationIdentifier(hostNode.statement);
-                }
-                break;
-            }
-        }
-    }
-
-    function getDeclarationIdentifier(node: Declaration | Expression): Identifier | undefined {
-        const name = getNameOfDeclaration(node);
-        return name && isIdentifier(name) ? name : undefined;
-    }
-
-    export function getNameOfJSDocTypedef(declaration: JSDocTypedefTag): Identifier | undefined {
-        return declaration.name || nameForNamelessJSDocTypedef(declaration);
-    }
-
-    /** @internal */
-    export function isNamedDeclaration(node: Node): node is NamedDeclaration & { name: DeclarationName } {
-        return !!(node as NamedDeclaration).name; // A 'name' property should always be a DeclarationName.
-    }
-
-    /** @internal */
-    export function getNonAssignedNameOfDeclaration(declaration: Declaration | Expression): DeclarationName | undefined {
-        switch (declaration.kind) {
-            case SyntaxKind.Identifier:
-                return declaration as Identifier;
-            case SyntaxKind.JSDocPropertyTag:
-            case SyntaxKind.JSDocParameterTag: {
-                const { name } = declaration as JSDocPropertyLikeTag;
-                if (name.kind === SyntaxKind.QualifiedName) {
-                    return name.right;
-                }
-                break;
-            }
-            case SyntaxKind.CallExpression:
-            case SyntaxKind.BinaryExpression: {
-                const expr = declaration as BinaryExpression | CallExpression;
-                switch (getAssignmentDeclarationKind(expr)) {
-                    case AssignmentDeclarationKind.ExportsProperty:
-                    case AssignmentDeclarationKind.ThisProperty:
-                    case AssignmentDeclarationKind.Property:
-                    case AssignmentDeclarationKind.PrototypeProperty:
-                        return ((expr as BinaryExpression).left as PropertyAccessExpression).name;
-                    case AssignmentDeclarationKind.ObjectDefinePropertyValue:
-                    case AssignmentDeclarationKind.ObjectDefinePropertyExports:
-                    case AssignmentDeclarationKind.ObjectDefinePrototypeProperty:
-                        return (expr as BindableObjectDefinePropertyCall).arguments[1];
-                    default:
-                        return undefined;
-                }
-            }
-            case SyntaxKind.JSDocTypedefTag:
-                return getNameOfJSDocTypedef(declaration as JSDocTypedefTag);
-            case SyntaxKind.ExportAssignment: {
-                const { expression } = declaration as ExportAssignment;
-                return isIdentifier(expression) ? expression : undefined;
-            }
-        }
-        return (declaration as NamedDeclaration).name;
-    }
-
-    export function getNameOfDeclaration(declaration: Declaration | Expression): DeclarationName | undefined {
-        if (declaration === undefined) return undefined;
-        return getNonAssignedNameOfDeclaration(declaration) ||
-            (isFunctionExpression(declaration) || isClassExpression(declaration) ? getAssignedName(declaration) : undefined);
-    }
-
-    function getAssignedName(node: Node): DeclarationName | undefined {
-        if (!node.parent) {
-            return undefined;
-        }
-        else if (isPropertyAssignment(node.parent) || isBindingElement(node.parent)) {
-            return node.parent.name;
-        }
-        else if (isBinaryExpression(node.parent) && node === node.parent.right) {
-            if (isIdentifier(node.parent.left)) {
-                return node.parent.left;
-            }
-            else if (isPropertyAccessExpression(node.parent.left)) {
-                return node.parent.left.name;
-            }
-        }
-        else if (isVariableDeclaration(node.parent) && isIdentifier(node.parent.name)) {
-            return node.parent.name;
-        }
-    }
-
-    /**
-     * Gets the JSDoc parameter tags for the node if present.
-     *
-     * @remarks Returns any JSDoc param tag whose name matches the provided
-     * parameter, whether a param tag on a containing function
-     * expression, or a param tag on a variable declaration whose
-     * initializer is the containing function. The tags closest to the
-     * node are returned first, so in the previous example, the param
-     * tag on the containing function expression would be first.
-     *
-     * For binding patterns, parameter tags are matched by position.
-     */
-    export function getJSDocParameterTags(param: ParameterDeclaration): ReadonlyArray<JSDocParameterTag> {
-        if (param.name) {
-            if (isIdentifier(param.name)) {
-                const name = param.name.escapedText;
-                return getJSDocTags(param.parent).filter((tag): tag is JSDocParameterTag => isJSDocParameterTag(tag) && isIdentifier(tag.name) && tag.name.escapedText === name);
-            }
-            else {
-                const i = param.parent.parameters.indexOf(param);
-                Debug.assert(i > -1, "Parameters should always be in their parents' parameter list");
-                const paramTags = getJSDocTags(param.parent).filter(isJSDocParameterTag);
-                if (i < paramTags.length) {
-                    return [paramTags[i]];
-                }
-            }
-        }
-        // return empty array for: out-of-order binding patterns and JSDoc function syntax, which has un-named parameters
-        return emptyArray;
-    }
-
-    /**
-     * Gets the JSDoc type parameter tags for the node if present.
-     *
-     * @remarks Returns any JSDoc template tag whose names match the provided
-     * parameter, whether a template tag on a containing function
-     * expression, or a template tag on a variable declaration whose
-     * initializer is the containing function. The tags closest to the
-     * node are returned first, so in the previous example, the template
-     * tag on the containing function expression would be first.
-     */
-    export function getJSDocTypeParameterTags(param: TypeParameterDeclaration): ReadonlyArray<JSDocTemplateTag> {
-        const name = param.name.escapedText;
-        return getJSDocTags(param.parent).filter((tag): tag is JSDocTemplateTag =>
-            isJSDocTemplateTag(tag) && tag.typeParameters.some(tp => tp.name.escapedText === name));
-    }
-
-    /**
-     * Return true if the node has JSDoc parameter tags.
-     *
-     * @remarks Includes parameter tags that are not directly on the node,
-     * for example on a variable declaration whose initializer is a function expression.
-     */
-    export function hasJSDocParameterTags(node: FunctionLikeDeclaration | SignatureDeclaration): boolean {
-        return !!getFirstJSDocTag(node, isJSDocParameterTag);
-    }
-
-    /** Gets the JSDoc augments tag for the node if present */
-    export function getJSDocAugmentsTag(node: Node): JSDocAugmentsTag | undefined {
-        return getFirstJSDocTag(node, isJSDocAugmentsTag);
-    }
-
-    /** Gets the JSDoc class tag for the node if present */
-    export function getJSDocClassTag(node: Node): JSDocClassTag | undefined {
-        return getFirstJSDocTag(node, isJSDocClassTag);
-    }
-
-    /** Gets the JSDoc enum tag for the node if present */
-    export function getJSDocEnumTag(node: Node): JSDocEnumTag | undefined {
-        return getFirstJSDocTag(node, isJSDocEnumTag);
-    }
-
-    /** Gets the JSDoc this tag for the node if present */
-    export function getJSDocThisTag(node: Node): JSDocThisTag | undefined {
-        return getFirstJSDocTag(node, isJSDocThisTag);
-    }
-
-    /** Gets the JSDoc return tag for the node if present */
-    export function getJSDocReturnTag(node: Node): JSDocReturnTag | undefined {
-        return getFirstJSDocTag(node, isJSDocReturnTag);
-    }
-
-    /** Gets the JSDoc template tag for the node if present */
-    export function getJSDocTemplateTag(node: Node): JSDocTemplateTag | undefined {
-        return getFirstJSDocTag(node, isJSDocTemplateTag);
-    }
-
-    /** Gets the JSDoc type tag for the node if present and valid */
-    export function getJSDocTypeTag(node: Node): JSDocTypeTag | undefined {
-        // We should have already issued an error if there were multiple type jsdocs, so just use the first one.
-        const tag = getFirstJSDocTag(node, isJSDocTypeTag);
-        if (tag && tag.typeExpression && tag.typeExpression.type) {
-            return tag;
-        }
-        return undefined;
-    }
-
-    /**
-     * Gets the type node for the node if provided via JSDoc.
-     *
-     * @remarks The search includes any JSDoc param tag that relates
-     * to the provided parameter, for example a type tag on the
-     * parameter itself, or a param tag on a containing function
-     * expression, or a param tag on a variable declaration whose
-     * initializer is the containing function. The tags closest to the
-     * node are examined first, so in the previous example, the type
-     * tag directly on the node would be returned.
-     */
-    export function getJSDocType(node: Node): TypeNode | undefined {
-        let tag: JSDocTypeTag | JSDocParameterTag | undefined = getFirstJSDocTag(node, isJSDocTypeTag);
-        if (!tag && isParameter(node)) {
-            tag = find(getJSDocParameterTags(node), tag => !!tag.typeExpression);
-        }
-
-        return tag && tag.typeExpression && tag.typeExpression.type;
-    }
-
-    /**
-     * Gets the return type node for the node if provided via JSDoc return tag or type tag.
-     *
-     * @remarks `getJSDocReturnTag` just gets the whole JSDoc tag. This function
-     * gets the type from inside the braces, after the fat arrow, etc.
-     */
-    export function getJSDocReturnType(node: Node): TypeNode | undefined {
-        const returnTag = getJSDocReturnTag(node);
-        if (returnTag && returnTag.typeExpression) {
-            return returnTag.typeExpression.type;
-        }
-        const typeTag = getJSDocTypeTag(node);
-        if (typeTag && typeTag.typeExpression) {
-            const type = typeTag.typeExpression.type;
-            if (isTypeLiteralNode(type)) {
-                const sig = find(type.members, isCallSignatureDeclaration);
-                return sig && sig.type;
-            }
-            if (isFunctionTypeNode(type)) {
-                return type.type;
-            }
-        }
-    }
-
-    /** Get all JSDoc tags related to a node, including those on parent nodes. */
-    export function getJSDocTags(node: Node): ReadonlyArray<JSDocTag> {
-        let tags = (node as JSDocContainer).jsDocCache;
-        // If cache is 'null', that means we did the work of searching for JSDoc tags and came up with nothing.
-        if (tags === undefined) {
-            const comments = getJSDocCommentsAndTags(node);
-            Debug.assert(comments.length < 2 || comments[0] !== comments[1]);
-            (node as JSDocContainer).jsDocCache = tags = flatMap(comments, j => isJSDoc(j) ? j.tags : j);
-        }
-        return tags;
-    }
-
-    /** Get the first JSDoc tag of a specified kind, or undefined if not present. */
-    function getFirstJSDocTag<T extends JSDocTag>(node: Node, predicate: (tag: JSDocTag) => tag is T): T | undefined {
-        return find(getJSDocTags(node), predicate);
-    }
-
-    /** Gets all JSDoc tags of a specified kind, or undefined if not present. */
-    export function getAllJSDocTagsOfKind(node: Node, kind: SyntaxKind): ReadonlyArray<JSDocTag> {
-        return getJSDocTags(node).filter(doc => doc.kind === kind);
-    }
-
-    /**
-     * Gets the effective type parameters. If the node was parsed in a
-     * JavaScript file, gets the type parameters from the `@template` tag from JSDoc.
-     */
-    export function getEffectiveTypeParameterDeclarations(node: DeclarationWithTypeParameters): ReadonlyArray<TypeParameterDeclaration> {
-        if (isJSDocSignature(node)) {
-            return emptyArray;
-        }
-        if (isJSDocTypeAlias(node)) {
-            Debug.assert(node.parent.kind === SyntaxKind.JSDocComment);
-            return flatMap(node.parent.tags, tag => isJSDocTemplateTag(tag) ? tag.typeParameters : undefined);
-        }
-        if (node.typeParameters) {
-            return node.typeParameters;
-        }
-        if (isInJSFile(node)) {
-            const decls = getJSDocTypeParameterDeclarations(node);
-            if (decls.length) {
-                return decls;
-            }
-            const typeTag = getJSDocType(node);
-            if (typeTag && isFunctionTypeNode(typeTag) && typeTag.typeParameters) {
-                return typeTag.typeParameters;
-            }
-        }
-        return emptyArray;
-    }
-
-    export function getEffectiveConstraintOfTypeParameter(node: TypeParameterDeclaration): TypeNode | undefined {
-        return node.constraint ? node.constraint :
-            isJSDocTemplateTag(node.parent) && node === node.parent.typeParameters[0] ? node.parent.constraint :
-            undefined;
-    }
-}
-
-// Simple node tests of the form `node.kind === SyntaxKind.Foo`.
-// eslint-disable-next-line no-redeclare
-namespace ts {
-    // Literals
-    export function isNumericLiteral(node: Node): node is NumericLiteral {
-        return node.kind === SyntaxKind.NumericLiteral;
-    }
-
-    export function isBigIntLiteral(node: Node): node is BigIntLiteral {
-        return node.kind === SyntaxKind.BigIntLiteral;
-    }
-
-    export function isStringLiteral(node: Node): node is StringLiteral {
-        return node.kind === SyntaxKind.StringLiteral;
-    }
-
-    export function isJsxText(node: Node): node is JsxText {
-        return node.kind === SyntaxKind.JsxText;
-    }
-
-    export function isRegularExpressionLiteral(node: Node): node is RegularExpressionLiteral {
-        return node.kind === SyntaxKind.RegularExpressionLiteral;
-    }
-
-    export function isNoSubstitutionTemplateLiteral(node: Node): node is NoSubstitutionTemplateLiteral {
-        return node.kind === SyntaxKind.NoSubstitutionTemplateLiteral;
-    }
-
-    // Pseudo-literals
-
-    export function isTemplateHead(node: Node): node is TemplateHead {
-        return node.kind === SyntaxKind.TemplateHead;
-    }
-
-    export function isTemplateMiddle(node: Node): node is TemplateMiddle {
-        return node.kind === SyntaxKind.TemplateMiddle;
-    }
-
-    export function isTemplateTail(node: Node): node is TemplateTail {
-        return node.kind === SyntaxKind.TemplateTail;
-    }
-
-    export function isIdentifier(node: Node): node is Identifier {
-        return node.kind === SyntaxKind.Identifier;
-    }
-
-    // Names
-
-    export function isQualifiedName(node: Node): node is QualifiedName {
-        return node.kind === SyntaxKind.QualifiedName;
-    }
-
-    export function isComputedPropertyName(node: Node): node is ComputedPropertyName {
-        return node.kind === SyntaxKind.ComputedPropertyName;
-    }
-
-    // Signature elements
-
-    export function isTypeParameterDeclaration(node: Node): node is TypeParameterDeclaration {
-        return node.kind === SyntaxKind.TypeParameter;
-    }
-
-    export function isParameter(node: Node): node is ParameterDeclaration {
-        return node.kind === SyntaxKind.Parameter;
-    }
-
-    export function isDecorator(node: Node): node is Decorator {
-        return node.kind === SyntaxKind.Decorator;
-    }
-
-    // TypeMember
-
-    export function isPropertySignature(node: Node): node is PropertySignature {
-        return node.kind === SyntaxKind.PropertySignature;
-    }
-
-    export function isPropertyDeclaration(node: Node): node is PropertyDeclaration {
-        return node.kind === SyntaxKind.PropertyDeclaration;
-    }
-
-    export function isMethodSignature(node: Node): node is MethodSignature {
-        return node.kind === SyntaxKind.MethodSignature;
-    }
-
-    export function isMethodDeclaration(node: Node): node is MethodDeclaration {
-        return node.kind === SyntaxKind.MethodDeclaration;
-    }
-
-    export function isConstructorDeclaration(node: Node): node is ConstructorDeclaration {
-        return node.kind === SyntaxKind.Constructor;
-    }
-
-    export function isGetAccessorDeclaration(node: Node): node is GetAccessorDeclaration {
-        return node.kind === SyntaxKind.GetAccessor;
-    }
-
-    export function isSetAccessorDeclaration(node: Node): node is SetAccessorDeclaration {
-        return node.kind === SyntaxKind.SetAccessor;
-    }
-
-    export function isCallSignatureDeclaration(node: Node): node is CallSignatureDeclaration {
-        return node.kind === SyntaxKind.CallSignature;
-    }
-
-    export function isConstructSignatureDeclaration(node: Node): node is ConstructSignatureDeclaration {
-        return node.kind === SyntaxKind.ConstructSignature;
-    }
-
-    export function isIndexSignatureDeclaration(node: Node): node is IndexSignatureDeclaration {
-        return node.kind === SyntaxKind.IndexSignature;
-    }
-
-    /* @internal */
-    export function isGetOrSetAccessorDeclaration(node: Node): node is AccessorDeclaration {
-        return node.kind === SyntaxKind.SetAccessor || node.kind === SyntaxKind.GetAccessor;
-    }
-
-    // Type
-
-    export function isTypePredicateNode(node: Node): node is TypePredicateNode {
-        return node.kind === SyntaxKind.TypePredicate;
-    }
-
-    export function isTypeReferenceNode(node: Node): node is TypeReferenceNode {
-        return node.kind === SyntaxKind.TypeReference;
-    }
-
-    export function isFunctionTypeNode(node: Node): node is FunctionTypeNode {
-        return node.kind === SyntaxKind.FunctionType;
-    }
-
-    export function isConstructorTypeNode(node: Node): node is ConstructorTypeNode {
-        return node.kind === SyntaxKind.ConstructorType;
-    }
-
-    export function isTypeQueryNode(node: Node): node is TypeQueryNode {
-        return node.kind === SyntaxKind.TypeQuery;
-    }
-
-    export function isTypeLiteralNode(node: Node): node is TypeLiteralNode {
-        return node.kind === SyntaxKind.TypeLiteral;
-    }
-
-    export function isArrayTypeNode(node: Node): node is ArrayTypeNode {
-        return node.kind === SyntaxKind.ArrayType;
-    }
-
-    export function isTupleTypeNode(node: Node): node is TupleTypeNode {
-        return node.kind === SyntaxKind.TupleType;
-    }
-
-    export function isUnionTypeNode(node: Node): node is UnionTypeNode {
-        return node.kind === SyntaxKind.UnionType;
-    }
-
-    export function isIntersectionTypeNode(node: Node): node is IntersectionTypeNode {
-        return node.kind === SyntaxKind.IntersectionType;
-    }
-
-    export function isConditionalTypeNode(node: Node): node is ConditionalTypeNode {
-        return node.kind === SyntaxKind.ConditionalType;
-    }
-
-    export function isInferTypeNode(node: Node): node is InferTypeNode {
-        return node.kind === SyntaxKind.InferType;
-    }
-
-    export function isParenthesizedTypeNode(node: Node): node is ParenthesizedTypeNode {
-        return node.kind === SyntaxKind.ParenthesizedType;
-    }
-
-    export function isThisTypeNode(node: Node): node is ThisTypeNode {
-        return node.kind === SyntaxKind.ThisType;
-    }
-
-    export function isTypeOperatorNode(node: Node): node is TypeOperatorNode {
-        return node.kind === SyntaxKind.TypeOperator;
-    }
-
-    export function isIndexedAccessTypeNode(node: Node): node is IndexedAccessTypeNode {
-        return node.kind === SyntaxKind.IndexedAccessType;
-    }
-
-    export function isMappedTypeNode(node: Node): node is MappedTypeNode {
-        return node.kind === SyntaxKind.MappedType;
-    }
-
-    export function isLiteralTypeNode(node: Node): node is LiteralTypeNode {
-        return node.kind === SyntaxKind.LiteralType;
-    }
-
-    export function isImportTypeNode(node: Node): node is ImportTypeNode {
-        return node.kind === SyntaxKind.ImportType;
-    }
-
-    // Binding patterns
-
-    export function isObjectBindingPattern(node: Node): node is ObjectBindingPattern {
-        return node.kind === SyntaxKind.ObjectBindingPattern;
-    }
-
-    export function isArrayBindingPattern(node: Node): node is ArrayBindingPattern {
-        return node.kind === SyntaxKind.ArrayBindingPattern;
-    }
-
-    export function isBindingElement(node: Node): node is BindingElement {
-        return node.kind === SyntaxKind.BindingElement;
-    }
-
-    // Expression
-
-    export function isArrayLiteralExpression(node: Node): node is ArrayLiteralExpression {
-        return node.kind === SyntaxKind.ArrayLiteralExpression;
-    }
-
-    export function isObjectLiteralExpression(node: Node): node is ObjectLiteralExpression {
-        return node.kind === SyntaxKind.ObjectLiteralExpression;
-    }
-
-    export function isPropertyAccessExpression(node: Node): node is PropertyAccessExpression {
-        return node.kind === SyntaxKind.PropertyAccessExpression;
-    }
-
-    export function isElementAccessExpression(node: Node): node is ElementAccessExpression {
-        return node.kind === SyntaxKind.ElementAccessExpression;
-    }
-
-    export function isCallExpression(node: Node): node is CallExpression {
-        return node.kind === SyntaxKind.CallExpression;
-    }
-
-    export function isNewExpression(node: Node): node is NewExpression {
-        return node.kind === SyntaxKind.NewExpression;
-    }
-
-    export function isTaggedTemplateExpression(node: Node): node is TaggedTemplateExpression {
-        return node.kind === SyntaxKind.TaggedTemplateExpression;
-    }
-
-    export function isTypeAssertion(node: Node): node is TypeAssertion {
-        return node.kind === SyntaxKind.TypeAssertionExpression;
-    }
-
-    export function isConstTypeReference(node: Node) {
-        return isTypeReferenceNode(node) && isIdentifier(node.typeName) &&
-            node.typeName.escapedText === "const" && !node.typeArguments;
-    }
-
-    export function isParenthesizedExpression(node: Node): node is ParenthesizedExpression {
-        return node.kind === SyntaxKind.ParenthesizedExpression;
-    }
-
-    export function skipPartiallyEmittedExpressions(node: Expression): Expression;
-    export function skipPartiallyEmittedExpressions(node: Node): Node;
-    export function skipPartiallyEmittedExpressions(node: Node) {
-        while (node.kind === SyntaxKind.PartiallyEmittedExpression) {
-            node = (<PartiallyEmittedExpression>node).expression;
-        }
-
-        return node;
-    }
-
-    export function isFunctionExpression(node: Node): node is FunctionExpression {
-        return node.kind === SyntaxKind.FunctionExpression;
-    }
-
-    export function isArrowFunction(node: Node): node is ArrowFunction {
-        return node.kind === SyntaxKind.ArrowFunction;
-    }
-
-    export function isDeleteExpression(node: Node): node is DeleteExpression {
-        return node.kind === SyntaxKind.DeleteExpression;
-    }
-
-    export function isTypeOfExpression(node: Node): node is TypeOfExpression {
-        return node.kind === SyntaxKind.TypeOfExpression;
-    }
-
-    export function isVoidExpression(node: Node): node is VoidExpression {
-        return node.kind === SyntaxKind.VoidExpression;
-    }
-
-    export function isAwaitExpression(node: Node): node is AwaitExpression {
-        return node.kind === SyntaxKind.AwaitExpression;
-    }
-
-    export function isPrefixUnaryExpression(node: Node): node is PrefixUnaryExpression {
-        return node.kind === SyntaxKind.PrefixUnaryExpression;
-    }
-
-    export function isPostfixUnaryExpression(node: Node): node is PostfixUnaryExpression {
-        return node.kind === SyntaxKind.PostfixUnaryExpression;
-    }
-
-    export function isBinaryExpression(node: Node): node is BinaryExpression {
-        return node.kind === SyntaxKind.BinaryExpression;
-    }
-
-    export function isConditionalExpression(node: Node): node is ConditionalExpression {
-        return node.kind === SyntaxKind.ConditionalExpression;
-    }
-
-    export function isTemplateExpression(node: Node): node is TemplateExpression {
-        return node.kind === SyntaxKind.TemplateExpression;
-    }
-
-    export function isYieldExpression(node: Node): node is YieldExpression {
-        return node.kind === SyntaxKind.YieldExpression;
-    }
-
-    export function isSpreadElement(node: Node): node is SpreadElement {
-        return node.kind === SyntaxKind.SpreadElement;
-    }
-
-    export function isClassExpression(node: Node): node is ClassExpression {
-        return node.kind === SyntaxKind.ClassExpression;
-    }
-
-    export function isOmittedExpression(node: Node): node is OmittedExpression {
-        return node.kind === SyntaxKind.OmittedExpression;
-    }
-
-    export function isExpressionWithTypeArguments(node: Node): node is ExpressionWithTypeArguments {
-        return node.kind === SyntaxKind.ExpressionWithTypeArguments;
-    }
-
-    export function isAsExpression(node: Node): node is AsExpression {
-        return node.kind === SyntaxKind.AsExpression;
-    }
-
-    export function isNonNullExpression(node: Node): node is NonNullExpression {
-        return node.kind === SyntaxKind.NonNullExpression;
-    }
-
-    export function isMetaProperty(node: Node): node is MetaProperty {
-        return node.kind === SyntaxKind.MetaProperty;
-    }
-
-    // Misc
-
-    export function isTemplateSpan(node: Node): node is TemplateSpan {
-        return node.kind === SyntaxKind.TemplateSpan;
-    }
-
-    export function isSemicolonClassElement(node: Node): node is SemicolonClassElement {
-        return node.kind === SyntaxKind.SemicolonClassElement;
-    }
-
-    // Block
-
-    export function isBlock(node: Node): node is Block {
-        return node.kind === SyntaxKind.Block;
-    }
-
-    export function isVariableStatement(node: Node): node is VariableStatement {
-        return node.kind === SyntaxKind.VariableStatement;
-    }
-
-    export function isEmptyStatement(node: Node): node is EmptyStatement {
-        return node.kind === SyntaxKind.EmptyStatement;
-    }
-
-    export function isExpressionStatement(node: Node): node is ExpressionStatement {
-        return node.kind === SyntaxKind.ExpressionStatement;
-    }
-
-    export function isIfStatement(node: Node): node is IfStatement {
-        return node.kind === SyntaxKind.IfStatement;
-    }
-
-    export function isDoStatement(node: Node): node is DoStatement {
-        return node.kind === SyntaxKind.DoStatement;
-    }
-
-    export function isWhileStatement(node: Node): node is WhileStatement {
-        return node.kind === SyntaxKind.WhileStatement;
-    }
-
-    export function isForStatement(node: Node): node is ForStatement {
-        return node.kind === SyntaxKind.ForStatement;
-    }
-
-    export function isForInStatement(node: Node): node is ForInStatement {
-        return node.kind === SyntaxKind.ForInStatement;
-    }
-
-    export function isForOfStatement(node: Node): node is ForOfStatement {
-        return node.kind === SyntaxKind.ForOfStatement;
-    }
-
-    export function isContinueStatement(node: Node): node is ContinueStatement {
-        return node.kind === SyntaxKind.ContinueStatement;
-    }
-
-    export function isBreakStatement(node: Node): node is BreakStatement {
-        return node.kind === SyntaxKind.BreakStatement;
-    }
-
-    export function isBreakOrContinueStatement(node: Node): node is BreakOrContinueStatement {
-        return node.kind === SyntaxKind.BreakStatement || node.kind === SyntaxKind.ContinueStatement;
-    }
-
-    export function isReturnStatement(node: Node): node is ReturnStatement {
-        return node.kind === SyntaxKind.ReturnStatement;
-    }
-
-    export function isWithStatement(node: Node): node is WithStatement {
-        return node.kind === SyntaxKind.WithStatement;
-    }
-
-    export function isSwitchStatement(node: Node): node is SwitchStatement {
-        return node.kind === SyntaxKind.SwitchStatement;
-    }
-
-    export function isLabeledStatement(node: Node): node is LabeledStatement {
-        return node.kind === SyntaxKind.LabeledStatement;
-    }
-
-    export function isThrowStatement(node: Node): node is ThrowStatement {
-        return node.kind === SyntaxKind.ThrowStatement;
-    }
-
-    export function isTryStatement(node: Node): node is TryStatement {
-        return node.kind === SyntaxKind.TryStatement;
-    }
-
-    export function isDebuggerStatement(node: Node): node is DebuggerStatement {
-        return node.kind === SyntaxKind.DebuggerStatement;
-    }
-
-    export function isVariableDeclaration(node: Node): node is VariableDeclaration {
-        return node.kind === SyntaxKind.VariableDeclaration;
-    }
-
-    export function isVariableDeclarationList(node: Node): node is VariableDeclarationList {
-        return node.kind === SyntaxKind.VariableDeclarationList;
-    }
-
-    export function isFunctionDeclaration(node: Node): node is FunctionDeclaration {
-        return node.kind === SyntaxKind.FunctionDeclaration;
-    }
-
-    export function isClassDeclaration(node: Node): node is ClassDeclaration {
-        return node.kind === SyntaxKind.ClassDeclaration;
-    }
-
-    export function isInterfaceDeclaration(node: Node): node is InterfaceDeclaration {
-        return node.kind === SyntaxKind.InterfaceDeclaration;
-    }
-
-    export function isTypeAliasDeclaration(node: Node): node is TypeAliasDeclaration {
-        return node.kind === SyntaxKind.TypeAliasDeclaration;
-    }
-
-    export function isEnumDeclaration(node: Node): node is EnumDeclaration {
-        return node.kind === SyntaxKind.EnumDeclaration;
-    }
-
-    export function isModuleDeclaration(node: Node): node is ModuleDeclaration {
-        return node.kind === SyntaxKind.ModuleDeclaration;
-    }
-
-    export function isModuleBlock(node: Node): node is ModuleBlock {
-        return node.kind === SyntaxKind.ModuleBlock;
-    }
-
-    export function isCaseBlock(node: Node): node is CaseBlock {
-        return node.kind === SyntaxKind.CaseBlock;
-    }
-
-    export function isNamespaceExportDeclaration(node: Node): node is NamespaceExportDeclaration {
-        return node.kind === SyntaxKind.NamespaceExportDeclaration;
-    }
-
-    export function isImportEqualsDeclaration(node: Node): node is ImportEqualsDeclaration {
-        return node.kind === SyntaxKind.ImportEqualsDeclaration;
-    }
-
-    export function isImportDeclaration(node: Node): node is ImportDeclaration {
-        return node.kind === SyntaxKind.ImportDeclaration;
-    }
-
-    export function isImportClause(node: Node): node is ImportClause {
-        return node.kind === SyntaxKind.ImportClause;
-    }
-
-    export function isNamespaceImport(node: Node): node is NamespaceImport {
-        return node.kind === SyntaxKind.NamespaceImport;
-    }
-
-    export function isNamedImports(node: Node): node is NamedImports {
-        return node.kind === SyntaxKind.NamedImports;
-    }
-
-    export function isImportSpecifier(node: Node): node is ImportSpecifier {
-        return node.kind === SyntaxKind.ImportSpecifier;
-    }
-
-    export function isExportAssignment(node: Node): node is ExportAssignment {
-        return node.kind === SyntaxKind.ExportAssignment;
-    }
-
-    export function isExportDeclaration(node: Node): node is ExportDeclaration {
-        return node.kind === SyntaxKind.ExportDeclaration;
-    }
-
-    export function isNamedExports(node: Node): node is NamedExports {
-        return node.kind === SyntaxKind.NamedExports;
-    }
-
-    export function isExportSpecifier(node: Node): node is ExportSpecifier {
-        return node.kind === SyntaxKind.ExportSpecifier;
-    }
-
-    export function isMissingDeclaration(node: Node): node is MissingDeclaration {
-        return node.kind === SyntaxKind.MissingDeclaration;
-    }
-
-    // Module References
-
-    export function isExternalModuleReference(node: Node): node is ExternalModuleReference {
-        return node.kind === SyntaxKind.ExternalModuleReference;
-    }
-
-    // JSX
-
-    export function isJsxElement(node: Node): node is JsxElement {
-        return node.kind === SyntaxKind.JsxElement;
-    }
-
-    export function isJsxSelfClosingElement(node: Node): node is JsxSelfClosingElement {
-        return node.kind === SyntaxKind.JsxSelfClosingElement;
-    }
-
-    export function isJsxOpeningElement(node: Node): node is JsxOpeningElement {
-        return node.kind === SyntaxKind.JsxOpeningElement;
-    }
-
-    export function isJsxClosingElement(node: Node): node is JsxClosingElement {
-        return node.kind === SyntaxKind.JsxClosingElement;
-    }
-
-    export function isJsxFragment(node: Node): node is JsxFragment {
-        return node.kind === SyntaxKind.JsxFragment;
-    }
-
-    export function isJsxOpeningFragment(node: Node): node is JsxOpeningFragment {
-        return node.kind === SyntaxKind.JsxOpeningFragment;
-    }
-
-    export function isJsxClosingFragment(node: Node): node is JsxClosingFragment {
-        return node.kind === SyntaxKind.JsxClosingFragment;
-    }
-
-    export function isJsxAttribute(node: Node): node is JsxAttribute {
-        return node.kind === SyntaxKind.JsxAttribute;
-    }
-
-    export function isJsxAttributes(node: Node): node is JsxAttributes {
-        return node.kind === SyntaxKind.JsxAttributes;
-    }
-
-    export function isJsxSpreadAttribute(node: Node): node is JsxSpreadAttribute {
-        return node.kind === SyntaxKind.JsxSpreadAttribute;
-    }
-
-    export function isJsxExpression(node: Node): node is JsxExpression {
-        return node.kind === SyntaxKind.JsxExpression;
-    }
-
-    // Clauses
-
-    export function isCaseClause(node: Node): node is CaseClause {
-        return node.kind === SyntaxKind.CaseClause;
-    }
-
-    export function isDefaultClause(node: Node): node is DefaultClause {
-        return node.kind === SyntaxKind.DefaultClause;
-    }
-
-    export function isHeritageClause(node: Node): node is HeritageClause {
-        return node.kind === SyntaxKind.HeritageClause;
-    }
-
-    export function isCatchClause(node: Node): node is CatchClause {
-        return node.kind === SyntaxKind.CatchClause;
-    }
-
-    // Property assignments
-
-    export function isPropertyAssignment(node: Node): node is PropertyAssignment {
-        return node.kind === SyntaxKind.PropertyAssignment;
-    }
-
-    export function isShorthandPropertyAssignment(node: Node): node is ShorthandPropertyAssignment {
-        return node.kind === SyntaxKind.ShorthandPropertyAssignment;
-    }
-
-    export function isSpreadAssignment(node: Node): node is SpreadAssignment {
-        return node.kind === SyntaxKind.SpreadAssignment;
-    }
-
-    // Enum
-
-    export function isEnumMember(node: Node): node is EnumMember {
-        return node.kind === SyntaxKind.EnumMember;
-    }
-
-    // Top-level nodes
-    export function isSourceFile(node: Node): node is SourceFile {
-        return node.kind === SyntaxKind.SourceFile;
-    }
-
-    export function isBundle(node: Node): node is Bundle {
-        return node.kind === SyntaxKind.Bundle;
-    }
-
-    export function isUnparsedSource(node: Node): node is UnparsedSource {
-        return node.kind === SyntaxKind.UnparsedSource;
-    }
-
-    export function isUnparsedPrepend(node: Node): node is UnparsedPrepend {
-        return node.kind === SyntaxKind.UnparsedPrepend;
-    }
-
-    export function isUnparsedTextLike(node: Node): node is UnparsedTextLike {
-        switch (node.kind) {
-            case SyntaxKind.UnparsedText:
-            case SyntaxKind.UnparsedInternalText:
-                return true;
-            default:
-                return false;
-        }
-    }
-
-    export function isUnparsedNode(node: Node): node is UnparsedNode {
-        return isUnparsedTextLike(node) ||
-            node.kind === SyntaxKind.UnparsedPrologue ||
-            node.kind === SyntaxKind.UnparsedSyntheticReference;
-    }
-
-    // JSDoc
-
-    export function isJSDocTypeExpression(node: Node): node is JSDocTypeExpression {
-        return node.kind === SyntaxKind.JSDocTypeExpression;
-    }
-
-    export function isJSDocAllType(node: JSDocAllType): node is JSDocAllType {
-        return node.kind === SyntaxKind.JSDocAllType;
-    }
-
-    export function isJSDocUnknownType(node: Node): node is JSDocUnknownType {
-        return node.kind === SyntaxKind.JSDocUnknownType;
-    }
-
-    export function isJSDocNullableType(node: Node): node is JSDocNullableType {
-        return node.kind === SyntaxKind.JSDocNullableType;
-    }
-
-    export function isJSDocNonNullableType(node: Node): node is JSDocNonNullableType {
-        return node.kind === SyntaxKind.JSDocNonNullableType;
-    }
-
-    export function isJSDocOptionalType(node: Node): node is JSDocOptionalType {
-        return node.kind === SyntaxKind.JSDocOptionalType;
-    }
-
-    export function isJSDocFunctionType(node: Node): node is JSDocFunctionType {
-        return node.kind === SyntaxKind.JSDocFunctionType;
-    }
-
-    export function isJSDocVariadicType(node: Node): node is JSDocVariadicType {
-        return node.kind === SyntaxKind.JSDocVariadicType;
-    }
-
-    export function isJSDoc(node: Node): node is JSDoc {
-        return node.kind === SyntaxKind.JSDocComment;
-    }
-
-    export function isJSDocAugmentsTag(node: Node): node is JSDocAugmentsTag {
-        return node.kind === SyntaxKind.JSDocAugmentsTag;
-    }
-
-    export function isJSDocClassTag(node: Node): node is JSDocClassTag {
-        return node.kind === SyntaxKind.JSDocClassTag;
-    }
-
-    export function isJSDocEnumTag(node: Node): node is JSDocEnumTag {
-        return node.kind === SyntaxKind.JSDocEnumTag;
-    }
-
-    export function isJSDocThisTag(node: Node): node is JSDocThisTag {
-        return node.kind === SyntaxKind.JSDocThisTag;
-    }
-
-    export function isJSDocParameterTag(node: Node): node is JSDocParameterTag {
-        return node.kind === SyntaxKind.JSDocParameterTag;
-    }
-
-    export function isJSDocReturnTag(node: Node): node is JSDocReturnTag {
-        return node.kind === SyntaxKind.JSDocReturnTag;
-    }
-
-    export function isJSDocTypeTag(node: Node): node is JSDocTypeTag {
-        return node.kind === SyntaxKind.JSDocTypeTag;
-    }
-
-    export function isJSDocTemplateTag(node: Node): node is JSDocTemplateTag {
-        return node.kind === SyntaxKind.JSDocTemplateTag;
-    }
-
-    export function isJSDocTypedefTag(node: Node): node is JSDocTypedefTag {
-        return node.kind === SyntaxKind.JSDocTypedefTag;
-    }
-
-    export function isJSDocPropertyTag(node: Node): node is JSDocPropertyTag {
-        return node.kind === SyntaxKind.JSDocPropertyTag;
-    }
-
-    export function isJSDocPropertyLikeTag(node: Node): node is JSDocPropertyLikeTag {
-        return node.kind === SyntaxKind.JSDocPropertyTag || node.kind === SyntaxKind.JSDocParameterTag;
-    }
-
-    export function isJSDocTypeLiteral(node: Node): node is JSDocTypeLiteral {
-        return node.kind === SyntaxKind.JSDocTypeLiteral;
-    }
-
-    export function isJSDocCallbackTag(node: Node): node is JSDocCallbackTag {
-        return node.kind === SyntaxKind.JSDocCallbackTag;
-    }
-
-    export function isJSDocSignature(node: Node): node is JSDocSignature {
-        return node.kind === SyntaxKind.JSDocSignature;
-    }
-}
-
-// Node tests
-//
-// All node tests in the following list should *not* reference parent pointers so that
-// they may be used with transformations.
-// eslint-disable-next-line no-redeclare
-namespace ts {
-    /* @internal */
-    export function isSyntaxList(n: Node): n is SyntaxList {
-        return n.kind === SyntaxKind.SyntaxList;
-    }
-
-    /* @internal */
-    export function isNode(node: Node) {
-        return isNodeKind(node.kind);
-    }
-
-    /* @internal */
-    export function isNodeKind(kind: SyntaxKind) {
-        return kind >= SyntaxKind.FirstNode;
-    }
-
-    /**
-     * True if node is of some token syntax kind.
-     * For example, this is true for an IfKeyword but not for an IfStatement.
-     * Literals are considered tokens, except TemplateLiteral, but does include TemplateHead/Middle/Tail.
-     */
-    export function isToken(n: Node): boolean {
-        return n.kind >= SyntaxKind.FirstToken && n.kind <= SyntaxKind.LastToken;
-    }
-
-    // Node Arrays
-
-    /* @internal */
-    export function isNodeArray<T extends Node>(array: ReadonlyArray<T>): array is NodeArray<T> {
-        return array.hasOwnProperty("pos") && array.hasOwnProperty("end");
-    }
-
-    // Literals
-
-    /* @internal */
-    export function isLiteralKind(kind: SyntaxKind): boolean {
-        return SyntaxKind.FirstLiteralToken <= kind && kind <= SyntaxKind.LastLiteralToken;
-    }
-
-    export function isLiteralExpression(node: Node): node is LiteralExpression {
-        return isLiteralKind(node.kind);
-    }
-
-    // Pseudo-literals
-
-    /* @internal */
-    export function isTemplateLiteralKind(kind: SyntaxKind): boolean {
-        return SyntaxKind.FirstTemplateToken <= kind && kind <= SyntaxKind.LastTemplateToken;
-    }
-
-    export type TemplateLiteralToken = NoSubstitutionTemplateLiteral | TemplateHead | TemplateMiddle | TemplateTail;
-    export function isTemplateLiteralToken(node: Node): node is TemplateLiteralToken {
-        return isTemplateLiteralKind(node.kind);
-    }
-
-    export function isTemplateMiddleOrTemplateTail(node: Node): node is TemplateMiddle | TemplateTail {
-        const kind = node.kind;
-        return kind === SyntaxKind.TemplateMiddle
-            || kind === SyntaxKind.TemplateTail;
-    }
-
-    export function isImportOrExportSpecifier(node: Node): node is ImportSpecifier | ExportSpecifier {
-        return isImportSpecifier(node) || isExportSpecifier(node);
-    }
-
-    export function isStringTextContainingNode(node: Node): node is StringLiteral | TemplateLiteralToken {
-        return node.kind === SyntaxKind.StringLiteral || isTemplateLiteralKind(node.kind);
-    }
-
-    // Identifiers
-
-    /* @internal */
-    export function isGeneratedIdentifier(node: Node): node is GeneratedIdentifier {
-        return isIdentifier(node) && (node.autoGenerateFlags! & GeneratedIdentifierFlags.KindMask) > GeneratedIdentifierFlags.None;
-    }
-
-    // Keywords
-
-    /* @internal */
-    export function isModifierKind(token: SyntaxKind): token is Modifier["kind"] {
-        switch (token) {
-            case SyntaxKind.AbstractKeyword:
-            case SyntaxKind.AsyncKeyword:
-            case SyntaxKind.ConstKeyword:
-            case SyntaxKind.DeclareKeyword:
-            case SyntaxKind.DefaultKeyword:
-            case SyntaxKind.ExportKeyword:
-            case SyntaxKind.PublicKeyword:
-            case SyntaxKind.PrivateKeyword:
-            case SyntaxKind.ProtectedKeyword:
-            case SyntaxKind.ReadonlyKeyword:
-            case SyntaxKind.StaticKeyword:
-                return true;
-        }
-        return false;
-    }
-
-    /* @internal */
-    export function isParameterPropertyModifier(kind: SyntaxKind): boolean {
-        return !!(modifierToFlag(kind) & ModifierFlags.ParameterPropertyModifier);
-    }
-
-    /* @internal */
-    export function isClassMemberModifier(idToken: SyntaxKind): boolean {
-        return isParameterPropertyModifier(idToken) || idToken === SyntaxKind.StaticKeyword;
-    }
-
-    export function isModifier(node: Node): node is Modifier {
-        return isModifierKind(node.kind);
-    }
-
-    export function isEntityName(node: Node): node is EntityName {
-        const kind = node.kind;
-        return kind === SyntaxKind.QualifiedName
-            || kind === SyntaxKind.Identifier;
-    }
-
-    export function isPropertyName(node: Node): node is PropertyName {
-        const kind = node.kind;
-        return kind === SyntaxKind.Identifier
-            || kind === SyntaxKind.StringLiteral
-            || kind === SyntaxKind.NumericLiteral
-            || kind === SyntaxKind.ComputedPropertyName;
-    }
-
-    export function isBindingName(node: Node): node is BindingName {
-        const kind = node.kind;
-        return kind === SyntaxKind.Identifier
-            || kind === SyntaxKind.ObjectBindingPattern
-            || kind === SyntaxKind.ArrayBindingPattern;
-    }
-
-    // Functions
-
-    export function isFunctionLike(node: Node): node is SignatureDeclaration {
-        return node && isFunctionLikeKind(node.kind);
-    }
-
-    /* @internal */
-    export function isFunctionLikeDeclaration(node: Node): node is FunctionLikeDeclaration {
-        return node && isFunctionLikeDeclarationKind(node.kind);
-    }
-
-    function isFunctionLikeDeclarationKind(kind: SyntaxKind): boolean {
-        switch (kind) {
-            case SyntaxKind.FunctionDeclaration:
-            case SyntaxKind.MethodDeclaration:
-            case SyntaxKind.Constructor:
-            case SyntaxKind.GetAccessor:
-            case SyntaxKind.SetAccessor:
-            case SyntaxKind.FunctionExpression:
-            case SyntaxKind.ArrowFunction:
-                return true;
-            default:
-                return false;
-        }
-    }
-
-    /* @internal */
-    export function isFunctionLikeKind(kind: SyntaxKind): boolean {
-        switch (kind) {
-            case SyntaxKind.MethodSignature:
-            case SyntaxKind.CallSignature:
-            case SyntaxKind.JSDocSignature:
-            case SyntaxKind.ConstructSignature:
-            case SyntaxKind.IndexSignature:
-            case SyntaxKind.FunctionType:
-            case SyntaxKind.JSDocFunctionType:
-            case SyntaxKind.ConstructorType:
-                return true;
-            default:
-                return isFunctionLikeDeclarationKind(kind);
-        }
-    }
-
-    /* @internal */
-    export function isFunctionOrModuleBlock(node: Node): boolean {
-        return isSourceFile(node) || isModuleBlock(node) || isBlock(node) && isFunctionLike(node.parent);
-    }
-
-    // Classes
-    export function isClassElement(node: Node): node is ClassElement {
-        const kind = node.kind;
-        return kind === SyntaxKind.Constructor
-            || kind === SyntaxKind.PropertyDeclaration
-            || kind === SyntaxKind.MethodDeclaration
-            || kind === SyntaxKind.GetAccessor
-            || kind === SyntaxKind.SetAccessor
-            || kind === SyntaxKind.IndexSignature
-            || kind === SyntaxKind.SemicolonClassElement;
-    }
-
-    export function isClassLike(node: Node): node is ClassLikeDeclaration {
-        return node && (node.kind === SyntaxKind.ClassDeclaration || node.kind === SyntaxKind.ClassExpression);
-    }
-
-    export function isAccessor(node: Node): node is AccessorDeclaration {
-        return node && (node.kind === SyntaxKind.GetAccessor || node.kind === SyntaxKind.SetAccessor);
-    }
-
-    /* @internal */
-    export function isMethodOrAccessor(node: Node): node is MethodDeclaration | AccessorDeclaration {
-        switch (node.kind) {
-            case SyntaxKind.MethodDeclaration:
-            case SyntaxKind.GetAccessor:
-            case SyntaxKind.SetAccessor:
-                return true;
-            default:
-                return false;
-        }
-    }
-
-    // Type members
-
-    export function isTypeElement(node: Node): node is TypeElement {
-        const kind = node.kind;
-        return kind === SyntaxKind.ConstructSignature
-            || kind === SyntaxKind.CallSignature
-            || kind === SyntaxKind.PropertySignature
-            || kind === SyntaxKind.MethodSignature
-            || kind === SyntaxKind.IndexSignature;
-    }
-
-    export function isClassOrTypeElement(node: Node): node is ClassElement | TypeElement {
-        return isTypeElement(node) || isClassElement(node);
-    }
-
-    export function isObjectLiteralElementLike(node: Node): node is ObjectLiteralElementLike {
-        const kind = node.kind;
-        return kind === SyntaxKind.PropertyAssignment
-            || kind === SyntaxKind.ShorthandPropertyAssignment
-            || kind === SyntaxKind.SpreadAssignment
-            || kind === SyntaxKind.MethodDeclaration
-            || kind === SyntaxKind.GetAccessor
-            || kind === SyntaxKind.SetAccessor;
-    }
-
-    // Type
-
-    /**
-     * Node test that determines whether a node is a valid type node.
-     * This differs from the `isPartOfTypeNode` function which determines whether a node is *part*
-     * of a TypeNode.
-     */
-    export function isTypeNode(node: Node): node is TypeNode {
-        return isTypeNodeKind(node.kind);
-    }
-
-    export function isFunctionOrConstructorTypeNode(node: Node): node is FunctionTypeNode | ConstructorTypeNode {
-        switch (node.kind) {
-            case SyntaxKind.FunctionType:
-            case SyntaxKind.ConstructorType:
-                return true;
-        }
-
-        return false;
-    }
-
-    // Binding patterns
-
-    /* @internal */
-    export function isBindingPattern(node: Node | undefined): node is BindingPattern {
-        if (node) {
-            const kind = node.kind;
-            return kind === SyntaxKind.ArrayBindingPattern
-                || kind === SyntaxKind.ObjectBindingPattern;
-        }
-
-        return false;
-    }
-
-    /* @internal */
-    export function isAssignmentPattern(node: Node): node is AssignmentPattern {
-        const kind = node.kind;
-        return kind === SyntaxKind.ArrayLiteralExpression
-            || kind === SyntaxKind.ObjectLiteralExpression;
-    }
-
-
-    /* @internal */
-    export function isArrayBindingElement(node: Node): node is ArrayBindingElement {
-        const kind = node.kind;
-        return kind === SyntaxKind.BindingElement
-            || kind === SyntaxKind.OmittedExpression;
-    }
-
-
-    /**
-     * Determines whether the BindingOrAssignmentElement is a BindingElement-like declaration
-     */
-    /* @internal */
-    export function isDeclarationBindingElement(bindingElement: BindingOrAssignmentElement): bindingElement is VariableDeclaration | ParameterDeclaration | BindingElement {
-        switch (bindingElement.kind) {
-            case SyntaxKind.VariableDeclaration:
-            case SyntaxKind.Parameter:
-            case SyntaxKind.BindingElement:
-                return true;
-        }
-
-        return false;
-    }
-
-    /**
-     * Determines whether a node is a BindingOrAssignmentPattern
-     */
-    /* @internal */
-    export function isBindingOrAssignmentPattern(node: BindingOrAssignmentElementTarget): node is BindingOrAssignmentPattern {
-        return isObjectBindingOrAssignmentPattern(node)
-            || isArrayBindingOrAssignmentPattern(node);
-    }
-
-    /**
-     * Determines whether a node is an ObjectBindingOrAssignmentPattern
-     */
-    /* @internal */
-    export function isObjectBindingOrAssignmentPattern(node: BindingOrAssignmentElementTarget): node is ObjectBindingOrAssignmentPattern {
-        switch (node.kind) {
-            case SyntaxKind.ObjectBindingPattern:
-            case SyntaxKind.ObjectLiteralExpression:
-                return true;
-        }
-
-        return false;
-    }
-
-    /**
-     * Determines whether a node is an ArrayBindingOrAssignmentPattern
-     */
-    /* @internal */
-    export function isArrayBindingOrAssignmentPattern(node: BindingOrAssignmentElementTarget): node is ArrayBindingOrAssignmentPattern {
-        switch (node.kind) {
-            case SyntaxKind.ArrayBindingPattern:
-            case SyntaxKind.ArrayLiteralExpression:
-                return true;
-        }
-
-        return false;
-    }
-
-    /* @internal */
-    export function isPropertyAccessOrQualifiedNameOrImportTypeNode(node: Node): node is PropertyAccessExpression | QualifiedName | ImportTypeNode {
-        const kind = node.kind;
-        return kind === SyntaxKind.PropertyAccessExpression
-            || kind === SyntaxKind.QualifiedName
-            || kind === SyntaxKind.ImportType;
-    }
-
-    // Expression
-
-    export function isPropertyAccessOrQualifiedName(node: Node): node is PropertyAccessExpression | QualifiedName {
-        const kind = node.kind;
-        return kind === SyntaxKind.PropertyAccessExpression
-            || kind === SyntaxKind.QualifiedName;
-    }
-
-    export function isCallLikeExpression(node: Node): node is CallLikeExpression {
-        switch (node.kind) {
-            case SyntaxKind.JsxOpeningElement:
-            case SyntaxKind.JsxSelfClosingElement:
-            case SyntaxKind.CallExpression:
-            case SyntaxKind.NewExpression:
-            case SyntaxKind.TaggedTemplateExpression:
-            case SyntaxKind.Decorator:
-                return true;
-            default:
-                return false;
-        }
-    }
-
-    export function isCallOrNewExpression(node: Node): node is CallExpression | NewExpression {
-        return node.kind === SyntaxKind.CallExpression || node.kind === SyntaxKind.NewExpression;
-    }
-
-    export function isTemplateLiteral(node: Node): node is TemplateLiteral {
-        const kind = node.kind;
-        return kind === SyntaxKind.TemplateExpression
-            || kind === SyntaxKind.NoSubstitutionTemplateLiteral;
-    }
-
-    /* @internal */
-    export function isLeftHandSideExpression(node: Node): node is LeftHandSideExpression {
-        return isLeftHandSideExpressionKind(skipPartiallyEmittedExpressions(node).kind);
-    }
-
-    function isLeftHandSideExpressionKind(kind: SyntaxKind): boolean {
-        switch (kind) {
-            case SyntaxKind.PropertyAccessExpression:
-            case SyntaxKind.ElementAccessExpression:
-            case SyntaxKind.NewExpression:
-            case SyntaxKind.CallExpression:
-            case SyntaxKind.JsxElement:
-            case SyntaxKind.JsxSelfClosingElement:
-            case SyntaxKind.JsxFragment:
-            case SyntaxKind.TaggedTemplateExpression:
-            case SyntaxKind.ArrayLiteralExpression:
-            case SyntaxKind.ParenthesizedExpression:
-            case SyntaxKind.ObjectLiteralExpression:
-            case SyntaxKind.ClassExpression:
-            case SyntaxKind.FunctionExpression:
-            case SyntaxKind.Identifier:
-            case SyntaxKind.RegularExpressionLiteral:
-            case SyntaxKind.NumericLiteral:
-            case SyntaxKind.BigIntLiteral:
-            case SyntaxKind.StringLiteral:
-            case SyntaxKind.NoSubstitutionTemplateLiteral:
-            case SyntaxKind.TemplateExpression:
-            case SyntaxKind.FalseKeyword:
-            case SyntaxKind.NullKeyword:
-            case SyntaxKind.ThisKeyword:
-            case SyntaxKind.TrueKeyword:
-            case SyntaxKind.SuperKeyword:
-            case SyntaxKind.NonNullExpression:
-            case SyntaxKind.MetaProperty:
-            case SyntaxKind.ImportKeyword: // technically this is only an Expression if it's in a CallExpression
-                return true;
-            default:
-                return false;
-        }
-    }
-
-    /* @internal */
-    export function isUnaryExpression(node: Node): node is UnaryExpression {
-        return isUnaryExpressionKind(skipPartiallyEmittedExpressions(node).kind);
-    }
-
-    function isUnaryExpressionKind(kind: SyntaxKind): boolean {
-        switch (kind) {
-            case SyntaxKind.PrefixUnaryExpression:
-            case SyntaxKind.PostfixUnaryExpression:
-            case SyntaxKind.DeleteExpression:
-            case SyntaxKind.TypeOfExpression:
-            case SyntaxKind.VoidExpression:
-            case SyntaxKind.AwaitExpression:
-            case SyntaxKind.TypeAssertionExpression:
-                return true;
-            default:
-                return isLeftHandSideExpressionKind(kind);
-        }
-    }
-
-    /* @internal */
-    export function isUnaryExpressionWithWrite(expr: Node): expr is PrefixUnaryExpression | PostfixUnaryExpression {
-        switch (expr.kind) {
-            case SyntaxKind.PostfixUnaryExpression:
-                return true;
-            case SyntaxKind.PrefixUnaryExpression:
-                return (<PrefixUnaryExpression>expr).operator === SyntaxKind.PlusPlusToken ||
-                    (<PrefixUnaryExpression>expr).operator === SyntaxKind.MinusMinusToken;
-            default:
-                return false;
-        }
-    }
-
-    /* @internal */
-    /**
-     * Determines whether a node is an expression based only on its kind.
-     * Use `isExpressionNode` if not in transforms.
-     */
-    export function isExpression(node: Node): node is Expression {
-        return isExpressionKind(skipPartiallyEmittedExpressions(node).kind);
-    }
-
-    function isExpressionKind(kind: SyntaxKind): boolean {
-        switch (kind) {
-            case SyntaxKind.ConditionalExpression:
-            case SyntaxKind.YieldExpression:
-            case SyntaxKind.ArrowFunction:
-            case SyntaxKind.BinaryExpression:
-            case SyntaxKind.SpreadElement:
-            case SyntaxKind.AsExpression:
-            case SyntaxKind.OmittedExpression:
-            case SyntaxKind.CommaListExpression:
-            case SyntaxKind.PartiallyEmittedExpression:
-                return true;
-            default:
-                return isUnaryExpressionKind(kind);
-        }
-    }
-
-    export function isAssertionExpression(node: Node): node is AssertionExpression {
-        const kind = node.kind;
-        return kind === SyntaxKind.TypeAssertionExpression
-            || kind === SyntaxKind.AsExpression;
-    }
-
-    /* @internal */
-    export function isPartiallyEmittedExpression(node: Node): node is PartiallyEmittedExpression {
-        return node.kind === SyntaxKind.PartiallyEmittedExpression;
-    }
-
-    /* @internal */
-    export function isNotEmittedStatement(node: Node): node is NotEmittedStatement {
-        return node.kind === SyntaxKind.NotEmittedStatement;
-    }
-
-    /* @internal */
-    export function isNotEmittedOrPartiallyEmittedNode(node: Node): node is NotEmittedStatement | PartiallyEmittedExpression {
-        return isNotEmittedStatement(node)
-            || isPartiallyEmittedExpression(node);
-    }
-
-    // Statement
-
-    export function isIterationStatement(node: Node, lookInLabeledStatements: false): node is IterationStatement;
-    export function isIterationStatement(node: Node, lookInLabeledStatements: boolean): node is IterationStatement | LabeledStatement;
-    export function isIterationStatement(node: Node, lookInLabeledStatements: boolean): node is IterationStatement {
-        switch (node.kind) {
-            case SyntaxKind.ForStatement:
-            case SyntaxKind.ForInStatement:
-            case SyntaxKind.ForOfStatement:
-            case SyntaxKind.DoStatement:
-            case SyntaxKind.WhileStatement:
-                return true;
-            case SyntaxKind.LabeledStatement:
-                return lookInLabeledStatements && isIterationStatement((<LabeledStatement>node).statement, lookInLabeledStatements);
-        }
-
-        return false;
-    }
-
-    /* @internal */
-    export function isForInOrOfStatement(node: Node): node is ForInOrOfStatement {
-        return node.kind === SyntaxKind.ForInStatement || node.kind === SyntaxKind.ForOfStatement;
-    }
-
-    // Element
-
-    /* @internal */
-    export function isConciseBody(node: Node): node is ConciseBody {
-        return isBlock(node)
-            || isExpression(node);
-    }
-
-    /* @internal */
-    export function isFunctionBody(node: Node): node is FunctionBody {
-        return isBlock(node);
-    }
-
-    /* @internal */
-    export function isForInitializer(node: Node): node is ForInitializer {
-        return isVariableDeclarationList(node)
-            || isExpression(node);
-    }
-
-    /* @internal */
-    export function isModuleBody(node: Node): node is ModuleBody {
-        const kind = node.kind;
-        return kind === SyntaxKind.ModuleBlock
-            || kind === SyntaxKind.ModuleDeclaration
-            || kind === SyntaxKind.Identifier;
-    }
-
-    /* @internal */
-    export function isNamespaceBody(node: Node): node is NamespaceBody {
-        const kind = node.kind;
-        return kind === SyntaxKind.ModuleBlock
-            || kind === SyntaxKind.ModuleDeclaration;
-    }
-
-    /* @internal */
-    export function isJSDocNamespaceBody(node: Node): node is JSDocNamespaceBody {
-        const kind = node.kind;
-        return kind === SyntaxKind.Identifier
-            || kind === SyntaxKind.ModuleDeclaration;
-    }
-
-    /* @internal */
-    export function isNamedImportBindings(node: Node): node is NamedImportBindings {
-        const kind = node.kind;
-        return kind === SyntaxKind.NamedImports
-            || kind === SyntaxKind.NamespaceImport;
-    }
-
-    /* @internal */
-    export function isModuleOrEnumDeclaration(node: Node): node is ModuleDeclaration | EnumDeclaration {
-        return node.kind === SyntaxKind.ModuleDeclaration || node.kind === SyntaxKind.EnumDeclaration;
-    }
-
-    function isDeclarationKind(kind: SyntaxKind) {
-        return kind === SyntaxKind.ArrowFunction
-            || kind === SyntaxKind.BindingElement
-            || kind === SyntaxKind.ClassDeclaration
-            || kind === SyntaxKind.ClassExpression
-            || kind === SyntaxKind.Constructor
-            || kind === SyntaxKind.EnumDeclaration
-            || kind === SyntaxKind.EnumMember
-            || kind === SyntaxKind.ExportSpecifier
-            || kind === SyntaxKind.FunctionDeclaration
-            || kind === SyntaxKind.FunctionExpression
-            || kind === SyntaxKind.GetAccessor
-            || kind === SyntaxKind.ImportClause
-            || kind === SyntaxKind.ImportEqualsDeclaration
-            || kind === SyntaxKind.ImportSpecifier
-            || kind === SyntaxKind.InterfaceDeclaration
-            || kind === SyntaxKind.JsxAttribute
-            || kind === SyntaxKind.MethodDeclaration
-            || kind === SyntaxKind.MethodSignature
-            || kind === SyntaxKind.ModuleDeclaration
-            || kind === SyntaxKind.NamespaceExportDeclaration
-            || kind === SyntaxKind.NamespaceImport
-            || kind === SyntaxKind.Parameter
-            || kind === SyntaxKind.PropertyAssignment
-            || kind === SyntaxKind.PropertyDeclaration
-            || kind === SyntaxKind.PropertySignature
-            || kind === SyntaxKind.SetAccessor
-            || kind === SyntaxKind.ShorthandPropertyAssignment
-            || kind === SyntaxKind.TypeAliasDeclaration
-            || kind === SyntaxKind.TypeParameter
-            || kind === SyntaxKind.VariableDeclaration
-            || kind === SyntaxKind.JSDocTypedefTag
-            || kind === SyntaxKind.JSDocCallbackTag
-            || kind === SyntaxKind.JSDocPropertyTag;
-    }
-
-    function isDeclarationStatementKind(kind: SyntaxKind) {
-        return kind === SyntaxKind.FunctionDeclaration
-            || kind === SyntaxKind.MissingDeclaration
-            || kind === SyntaxKind.ClassDeclaration
-            || kind === SyntaxKind.InterfaceDeclaration
-            || kind === SyntaxKind.TypeAliasDeclaration
-            || kind === SyntaxKind.EnumDeclaration
-            || kind === SyntaxKind.ModuleDeclaration
-            || kind === SyntaxKind.ImportDeclaration
-            || kind === SyntaxKind.ImportEqualsDeclaration
-            || kind === SyntaxKind.ExportDeclaration
-            || kind === SyntaxKind.ExportAssignment
-            || kind === SyntaxKind.NamespaceExportDeclaration;
-    }
-
-    function isStatementKindButNotDeclarationKind(kind: SyntaxKind) {
-        return kind === SyntaxKind.BreakStatement
-            || kind === SyntaxKind.ContinueStatement
-            || kind === SyntaxKind.DebuggerStatement
-            || kind === SyntaxKind.DoStatement
-            || kind === SyntaxKind.ExpressionStatement
-            || kind === SyntaxKind.EmptyStatement
-            || kind === SyntaxKind.ForInStatement
-            || kind === SyntaxKind.ForOfStatement
-            || kind === SyntaxKind.ForStatement
-            || kind === SyntaxKind.IfStatement
-            || kind === SyntaxKind.LabeledStatement
-            || kind === SyntaxKind.ReturnStatement
-            || kind === SyntaxKind.SwitchStatement
-            || kind === SyntaxKind.ThrowStatement
-            || kind === SyntaxKind.TryStatement
-            || kind === SyntaxKind.VariableStatement
-            || kind === SyntaxKind.WhileStatement
-            || kind === SyntaxKind.WithStatement
-            || kind === SyntaxKind.NotEmittedStatement
-            || kind === SyntaxKind.EndOfDeclarationMarker
-            || kind === SyntaxKind.MergeDeclarationMarker;
-    }
-
-    /* @internal */
-    export function isDeclaration(node: Node): node is NamedDeclaration {
-        if (node.kind === SyntaxKind.TypeParameter) {
-            return (node.parent && node.parent.kind !== SyntaxKind.JSDocTemplateTag) || isInJSFile(node);
-        }
-
-        return isDeclarationKind(node.kind);
-    }
-
-    /* @internal */
-    export function isDeclarationStatement(node: Node): node is DeclarationStatement {
-        return isDeclarationStatementKind(node.kind);
-    }
-
-    /**
-     * Determines whether the node is a statement that is not also a declaration
-     */
-    /* @internal */
-    export function isStatementButNotDeclaration(node: Node): node is Statement {
-        return isStatementKindButNotDeclarationKind(node.kind);
-    }
-
-    /* @internal */
-    export function isStatement(node: Node): node is Statement {
-        const kind = node.kind;
-        return isStatementKindButNotDeclarationKind(kind)
-            || isDeclarationStatementKind(kind)
-            || isBlockStatement(node);
-    }
-
-    function isBlockStatement(node: Node): node is Block {
-        if (node.kind !== SyntaxKind.Block) return false;
-        if (node.parent !== undefined) {
-            if (node.parent.kind === SyntaxKind.TryStatement || node.parent.kind === SyntaxKind.CatchClause) {
-                return false;
-            }
-        }
-        return !isFunctionBlock(node);
-    }
-
-    // Module references
-
-    /* @internal */
-    export function isModuleReference(node: Node): node is ModuleReference {
-        const kind = node.kind;
-        return kind === SyntaxKind.ExternalModuleReference
-            || kind === SyntaxKind.QualifiedName
-            || kind === SyntaxKind.Identifier;
-    }
-
-    // JSX
-
-    /* @internal */
-    export function isJsxTagNameExpression(node: Node): node is JsxTagNameExpression {
-        const kind = node.kind;
-        return kind === SyntaxKind.ThisKeyword
-            || kind === SyntaxKind.Identifier
-            || kind === SyntaxKind.PropertyAccessExpression;
-    }
-
-    /* @internal */
-    export function isJsxChild(node: Node): node is JsxChild {
-        const kind = node.kind;
-        return kind === SyntaxKind.JsxElement
-            || kind === SyntaxKind.JsxExpression
-            || kind === SyntaxKind.JsxSelfClosingElement
-            || kind === SyntaxKind.JsxText
-            || kind === SyntaxKind.JsxFragment;
-    }
-
-    /* @internal */
-    export function isJsxAttributeLike(node: Node): node is JsxAttributeLike {
-        const kind = node.kind;
-        return kind === SyntaxKind.JsxAttribute
-            || kind === SyntaxKind.JsxSpreadAttribute;
-    }
-
-    /* @internal */
-    export function isStringLiteralOrJsxExpression(node: Node): node is StringLiteral | JsxExpression {
-        const kind = node.kind;
-        return kind === SyntaxKind.StringLiteral
-            || kind === SyntaxKind.JsxExpression;
-    }
-
-    export function isJsxOpeningLikeElement(node: Node): node is JsxOpeningLikeElement {
-        const kind = node.kind;
-        return kind === SyntaxKind.JsxOpeningElement
-            || kind === SyntaxKind.JsxSelfClosingElement;
-    }
-
-    // Clauses
-
-    export function isCaseOrDefaultClause(node: Node): node is CaseOrDefaultClause {
-        const kind = node.kind;
-        return kind === SyntaxKind.CaseClause
-            || kind === SyntaxKind.DefaultClause;
-    }
-
-    // JSDoc
-
-    /** True if node is of some JSDoc syntax kind. */
-    /* @internal */
-    export function isJSDocNode(node: Node): boolean {
-        return node.kind >= SyntaxKind.FirstJSDocNode && node.kind <= SyntaxKind.LastJSDocNode;
-    }
-
-    /** True if node is of a kind that may contain comment text. */
-    export function isJSDocCommentContainingNode(node: Node): boolean {
-        return node.kind === SyntaxKind.JSDocComment || isJSDocTag(node) || isJSDocTypeLiteral(node) || isJSDocSignature(node);
-    }
-
-    // TODO: determine what this does before making it public.
-    /* @internal */
-    export function isJSDocTag(node: Node): node is JSDocTag {
-        return node.kind >= SyntaxKind.FirstJSDocTagNode && node.kind <= SyntaxKind.LastJSDocTagNode;
-    }
-
-    export function isSetAccessor(node: Node): node is SetAccessorDeclaration {
-        return node.kind === SyntaxKind.SetAccessor;
-    }
-
-    export function isGetAccessor(node: Node): node is GetAccessorDeclaration {
-        return node.kind === SyntaxKind.GetAccessor;
-    }
-
-    /** True if has jsdoc nodes attached to it. */
-    /* @internal */
-    // TODO: GH#19856 Would like to return `node is Node & { jsDoc: JSDoc[] }` but it causes long compile times
-    export function hasJSDocNodes(node: Node): node is HasJSDoc {
-        const { jsDoc } = node as JSDocContainer;
-        return !!jsDoc && jsDoc.length > 0;
-    }
-
-    /** True if has type node attached to it. */
-    /* @internal */
-    export function hasType(node: Node): node is HasType {
-        return !!(node as HasType).type;
-    }
-
-    /** True if has initializer node attached to it. */
-    /* @internal */
-    export function hasInitializer(node: Node): node is HasInitializer {
-        return !!(node as HasInitializer).initializer;
-    }
-
-    /** True if has initializer node attached to it. */
-    /* @internal */
-    export function hasOnlyExpressionInitializer(node: Node): node is HasExpressionInitializer {
-        return hasInitializer(node) && !isForStatement(node) && !isForInStatement(node) && !isForOfStatement(node) && !isJsxAttribute(node);
-    }
-
-    export function isObjectLiteralElement(node: Node): node is ObjectLiteralElement {
-        return node.kind === SyntaxKind.JsxAttribute || node.kind === SyntaxKind.JsxSpreadAttribute || isObjectLiteralElementLike(node);
-    }
-
-    /* @internal */
-    export function isTypeReferenceType(node: Node): node is TypeReferenceType {
-        return node.kind === SyntaxKind.TypeReference || node.kind === SyntaxKind.ExpressionWithTypeArguments;
-    }
-
-    const MAX_SMI_X86 = 0x3fff_ffff;
-    /* @internal */
-    export function guessIndentation(lines: string[]) {
-        let indentation = MAX_SMI_X86;
-        for (const line of lines) {
-            if (!line.length) {
-                continue;
-            }
-            let i = 0;
-            for (; i < line.length && i < indentation; i++) {
-                if (!isWhiteSpaceLike(line.charCodeAt(i))) {
-                    break;
-                }
-            }
-            if (i < indentation) {
-                indentation = i;
-            }
-            if (indentation === 0) {
-                return 0;
-            }
-        }
-        return indentation === MAX_SMI_X86 ? undefined : indentation;
-    }
-
-    export function isStringLiteralLike(node: Node): node is StringLiteralLike {
-        return node.kind === SyntaxKind.StringLiteral || node.kind === SyntaxKind.NoSubstitutionTemplateLiteral;
-    }
-}
-
-/* @internal */
-// eslint-disable-next-line no-redeclare
-namespace ts {
-    export function isNamedImportsOrExports(node: Node): node is NamedImportsOrExports {
-        return node.kind === SyntaxKind.NamedImports || node.kind === SyntaxKind.NamedExports;
-    }
-
-    export interface ObjectAllocator {
-        getNodeConstructor(): new (kind: SyntaxKind, pos?: number, end?: number) => Node;
-        getTokenConstructor(): new <TKind extends SyntaxKind>(kind: TKind, pos?: number, end?: number) => Token<TKind>;
-        getIdentifierConstructor(): new (kind: SyntaxKind.Identifier, pos?: number, end?: number) => Identifier;
-        getSourceFileConstructor(): new (kind: SyntaxKind.SourceFile, pos?: number, end?: number) => SourceFile;
-        getSymbolConstructor(): new (flags: SymbolFlags, name: __String) => Symbol;
-        getTypeConstructor(): new (checker: TypeChecker, flags: TypeFlags) => Type;
-        getSignatureConstructor(): new (checker: TypeChecker) => Signature;
-        getSourceMapSourceConstructor(): new (fileName: string, text: string, skipTrivia?: (pos: number) => number) => SourceMapSource;
-    }
-
-    function Symbol(this: Symbol, flags: SymbolFlags, name: __String) {
-        this.flags = flags;
-        this.escapedName = name;
-        this.declarations = undefined!;
-        this.valueDeclaration = undefined!;
-        this.id = undefined;
-        this.mergeId = undefined;
-        this.parent = undefined;
-    }
-
-    function Type(this: Type, checker: TypeChecker, flags: TypeFlags) {
-        this.flags = flags;
-        if (Debug.isDebugging) {
-            this.checker = checker;
-        }
-    }
-
-    function Signature() {}
-
-    function Node(this: Node, kind: SyntaxKind, pos: number, end: number) {
-        this.pos = pos;
-        this.end = end;
-        this.kind = kind;
-        this.id = 0;
-        this.flags = NodeFlags.None;
-        this.modifierFlagsCache = ModifierFlags.None;
-        this.transformFlags = TransformFlags.None;
-        this.parent = undefined!;
-        this.original = undefined;
-    }
-
-    function SourceMapSource(this: SourceMapSource, fileName: string, text: string, skipTrivia?: (pos: number) => number) {
-        this.fileName = fileName;
-        this.text = text;
-        this.skipTrivia = skipTrivia || (pos => pos);
-    }
-
-    // eslint-disable-next-line prefer-const
-    export let objectAllocator: ObjectAllocator = {
-        getNodeConstructor: () => <any>Node,
-        getTokenConstructor: () => <any>Node,
-        getIdentifierConstructor: () => <any>Node,
-        getSourceFileConstructor: () => <any>Node,
-        getSymbolConstructor: () => <any>Symbol,
-        getTypeConstructor: () => <any>Type,
-        getSignatureConstructor: () => <any>Signature,
-        getSourceMapSourceConstructor: () => <any>SourceMapSource,
-    };
-
-    export function formatStringFromArgs(text: string, args: ArrayLike<string | number>, baseIndex = 0): string {
-        return text.replace(/{(\d+)}/g, (_match, index: string) => "" + Debug.assertDefined(args[+index + baseIndex]));
-    }
-
-    export let localizedDiagnosticMessages: MapLike<string> | undefined;
-
-    export function getLocaleSpecificMessage(message: DiagnosticMessage) {
-        return localizedDiagnosticMessages && localizedDiagnosticMessages[message.key] || message.message;
-    }
-
-    export function createFileDiagnostic(file: SourceFile, start: number, length: number, message: DiagnosticMessage, ...args: (string | number | undefined)[]): DiagnosticWithLocation;
-    export function createFileDiagnostic(file: SourceFile, start: number, length: number, message: DiagnosticMessage): DiagnosticWithLocation {
-        Debug.assertGreaterThanOrEqual(start, 0);
-        Debug.assertGreaterThanOrEqual(length, 0);
-
-        if (file) {
-            Debug.assertLessThanOrEqual(start, file.text.length);
-            Debug.assertLessThanOrEqual(start + length, file.text.length);
-        }
-
-        let text = getLocaleSpecificMessage(message);
-
-        if (arguments.length > 4) {
-            text = formatStringFromArgs(text, arguments, 4);
-        }
-
-        return {
-            file,
-            start,
-            length,
-
-            messageText: text,
-            category: message.category,
-            code: message.code,
-            reportsUnnecessary: message.reportsUnnecessary,
-        };
-    }
-
-    export function formatMessage(_dummy: any, message: DiagnosticMessage, ...args: (string | number | undefined)[]): string;
-    export function formatMessage(_dummy: any, message: DiagnosticMessage): string {
-        let text = getLocaleSpecificMessage(message);
-
-        if (arguments.length > 2) {
-            text = formatStringFromArgs(text, arguments, 2);
-        }
-
-        return text;
-    }
-
-    export function createCompilerDiagnostic(message: DiagnosticMessage, ...args: (string | number | undefined)[]): Diagnostic;
-    export function createCompilerDiagnostic(message: DiagnosticMessage): Diagnostic {
-        let text = getLocaleSpecificMessage(message);
-
-        if (arguments.length > 1) {
-            text = formatStringFromArgs(text, arguments, 1);
-        }
-
-        return {
-            file: undefined,
-            start: undefined,
-            length: undefined,
-
-            messageText: text,
-            category: message.category,
-            code: message.code,
-            reportsUnnecessary: message.reportsUnnecessary,
-        };
-    }
-
-    export function createCompilerDiagnosticFromMessageChain(chain: DiagnosticMessageChain): Diagnostic {
-        return {
-            file: undefined,
-            start: undefined,
-            length: undefined,
-
-            code: chain.code,
-            category: chain.category,
-            messageText: chain.next ? chain : chain.messageText,
-        };
-    }
-
-    export function chainDiagnosticMessages(details: DiagnosticMessageChain | undefined, message: DiagnosticMessage, ...args: (string | number | undefined)[]): DiagnosticMessageChain;
-    export function chainDiagnosticMessages(details: DiagnosticMessageChain | undefined, message: DiagnosticMessage): DiagnosticMessageChain {
-        let text = getLocaleSpecificMessage(message);
-
-        if (arguments.length > 2) {
-            text = formatStringFromArgs(text, arguments, 2);
-        }
-
-        return {
-            messageText: text,
-            category: message.category,
-            code: message.code,
-
-            next: details
-        };
-    }
-
-    export function concatenateDiagnosticMessageChains(headChain: DiagnosticMessageChain, tailChain: DiagnosticMessageChain): DiagnosticMessageChain {
-        let lastChain = headChain;
-        while (lastChain.next) {
-            lastChain = lastChain.next;
-        }
-
-        lastChain.next = tailChain;
-        return headChain;
-    }
-
-    function getDiagnosticFilePath(diagnostic: Diagnostic): string | undefined {
-        return diagnostic.file ? diagnostic.file.path : undefined;
-    }
-
-    export function compareDiagnostics(d1: Diagnostic, d2: Diagnostic): Comparison {
-        return compareDiagnosticsSkipRelatedInformation(d1, d2) ||
-            compareRelatedInformation(d1, d2) ||
-            Comparison.EqualTo;
-    }
-
-    export function compareDiagnosticsSkipRelatedInformation(d1: Diagnostic, d2: Diagnostic): Comparison {
-        return compareStringsCaseSensitive(getDiagnosticFilePath(d1), getDiagnosticFilePath(d2)) ||
-            compareValues(d1.start, d2.start) ||
-            compareValues(d1.length, d2.length) ||
-            compareValues(d1.code, d2.code) ||
-            compareMessageText(d1.messageText, d2.messageText) ||
-            Comparison.EqualTo;
-    }
-
-    function compareRelatedInformation(d1: Diagnostic, d2: Diagnostic): Comparison {
-        if (!d1.relatedInformation && !d2.relatedInformation) {
-            return Comparison.EqualTo;
-        }
-        if (d1.relatedInformation && d2.relatedInformation) {
-            return compareValues(d1.relatedInformation.length, d2.relatedInformation.length) || forEach(d1.relatedInformation, (d1i, index) => {
-                const d2i = d2.relatedInformation![index];
-                return compareDiagnostics(d1i, d2i); // EqualTo is 0, so falsy, and will cause the next item to be compared
-            }) || Comparison.EqualTo;
-        }
-        return d1.relatedInformation ? Comparison.LessThan : Comparison.GreaterThan;
-    }
-
-    function compareMessageText(t1: string | DiagnosticMessageChain, t2: string | DiagnosticMessageChain): Comparison {
-        let text1: string | DiagnosticMessageChain | undefined = t1;
-        let text2: string | DiagnosticMessageChain | undefined = t2;
-        while (text1 && text2) {
-            // We still have both chains.
-            const string1 = isString(text1) ? text1 : text1.messageText;
-            const string2 = isString(text2) ? text2 : text2.messageText;
-
-            const res = compareStringsCaseSensitive(string1, string2);
-            if (res) {
-                return res;
-            }
-
-            text1 = isString(text1) ? undefined : text1.next;
-            text2 = isString(text2) ? undefined : text2.next;
-        }
-
-        if (!text1 && !text2) {
-            // if the chains are done, then these messages are the same.
-            return Comparison.EqualTo;
-        }
-
-        // We still have one chain remaining.  The shorter chain should come first.
-        return text1 ? Comparison.GreaterThan : Comparison.LessThan;
-    }
-
-    export function getEmitScriptTarget(compilerOptions: CompilerOptions) {
-        return compilerOptions.target || ScriptTarget.ES3;
-    }
-
-    export function getEmitModuleKind(compilerOptions: {module?: CompilerOptions["module"], target?: CompilerOptions["target"]}) {
-        return typeof compilerOptions.module === "number" ?
-            compilerOptions.module :
-            getEmitScriptTarget(compilerOptions) >= ScriptTarget.ES2015 ? ModuleKind.ES2015 : ModuleKind.CommonJS;
-    }
-
-    export function getEmitModuleResolutionKind(compilerOptions: CompilerOptions) {
-        let moduleResolution = compilerOptions.moduleResolution;
-        if (moduleResolution === undefined) {
-            moduleResolution = getEmitModuleKind(compilerOptions) === ModuleKind.CommonJS ? ModuleResolutionKind.NodeJs : ModuleResolutionKind.Classic;
-        }
-        return moduleResolution;
-    }
-
-    export function hasJsonModuleEmitEnabled(options: CompilerOptions) {
-        switch (getEmitModuleKind(options)) {
-            case ModuleKind.CommonJS:
-            case ModuleKind.AMD:
-            case ModuleKind.ES2015:
-            case ModuleKind.ESNext:
-                return true;
-            default:
-                return false;
-        }
-    }
-
-    export function unreachableCodeIsError(options: CompilerOptions): boolean {
-        return options.allowUnreachableCode === false;
-    }
-
-    export function unusedLabelIsError(options: CompilerOptions): boolean {
-        return options.allowUnusedLabels === false;
-    }
-
-    export function getAreDeclarationMapsEnabled(options: CompilerOptions) {
-        return !!(getEmitDeclarations(options) && options.declarationMap);
-    }
-
-    export function getAllowSyntheticDefaultImports(compilerOptions: CompilerOptions) {
-        const moduleKind = getEmitModuleKind(compilerOptions);
-        return compilerOptions.allowSyntheticDefaultImports !== undefined
-            ? compilerOptions.allowSyntheticDefaultImports
-            : compilerOptions.esModuleInterop ||
-            moduleKind === ModuleKind.System;
-    }
-
-    export function getEmitDeclarations(compilerOptions: CompilerOptions): boolean {
-        return !!(compilerOptions.declaration || compilerOptions.composite);
-    }
-
-    export function isIncrementalCompilation(options: CompilerOptions) {
-        return !!(options.incremental || options.composite);
-    }
-
-    export type StrictOptionName = "noImplicitAny" | "noImplicitThis" | "strictNullChecks" | "strictFunctionTypes" | "strictBindCallApply" | "strictPropertyInitialization" | "alwaysStrict";
-
-    export function getStrictOptionValue(compilerOptions: CompilerOptions, flag: StrictOptionName): boolean {
-        return compilerOptions[flag] === undefined ? !!compilerOptions.strict : !!compilerOptions[flag];
-    }
-
-    export function compilerOptionsAffectSemanticDiagnostics(newOptions: CompilerOptions, oldOptions: CompilerOptions): boolean {
-        return oldOptions !== newOptions &&
-            semanticDiagnosticsOptionDeclarations.some(option => !isJsonEqual(getCompilerOptionValue(oldOptions, option), getCompilerOptionValue(newOptions, option)));
-    }
-
-    export function compilerOptionsAffectEmit(newOptions: CompilerOptions, oldOptions: CompilerOptions): boolean {
-        return oldOptions !== newOptions &&
-            affectsEmitOptionDeclarations.some(option => !isJsonEqual(getCompilerOptionValue(oldOptions, option), getCompilerOptionValue(newOptions, option)));
-    }
-
-    export function getCompilerOptionValue(options: CompilerOptions, option: CommandLineOption): unknown {
-        return option.strictFlag ? getStrictOptionValue(options, option.name as StrictOptionName) : options[option.name];
-    }
-
-    export function hasZeroOrOneAsteriskCharacter(str: string): boolean {
-        let seenAsterisk = false;
-        for (let i = 0; i < str.length; i++) {
-            if (str.charCodeAt(i) === CharacterCodes.asterisk) {
-                if (!seenAsterisk) {
-                    seenAsterisk = true;
-                }
-                else {
-                    // have already seen asterisk
-                    return false;
-                }
-            }
-        }
-        return true;
-    }
-
-    /**
-     * Internally, we represent paths as strings with '/' as the directory separator.
-     * When we make system calls (eg: LanguageServiceHost.getDirectory()),
-     * we expect the host to correctly handle paths in our specified format.
-     */
-    export const directorySeparator = "/";
-    const altDirectorySeparator = "\\";
-    const urlSchemeSeparator = "://";
-    const backslashRegExp = /\\/g;
-
-    /**
-     * Normalize path separators.
-     */
-    export function normalizeSlashes(path: string): string {
-        return path.replace(backslashRegExp, directorySeparator);
-    }
-
-    function isVolumeCharacter(charCode: number) {
-        return (charCode >= CharacterCodes.a && charCode <= CharacterCodes.z) ||
-            (charCode >= CharacterCodes.A && charCode <= CharacterCodes.Z);
-    }
-
-    function getFileUrlVolumeSeparatorEnd(url: string, start: number) {
-        const ch0 = url.charCodeAt(start);
-        if (ch0 === CharacterCodes.colon) return start + 1;
-        if (ch0 === CharacterCodes.percent && url.charCodeAt(start + 1) === CharacterCodes._3) {
-            const ch2 = url.charCodeAt(start + 2);
-            if (ch2 === CharacterCodes.a || ch2 === CharacterCodes.A) return start + 3;
-        }
-        return -1;
-    }
-
-    /**
-     * Returns length of the root part of a path or URL (i.e. length of "/", "x:/", "//server/share/, file:///user/files").
-     * If the root is part of a URL, the twos-complement of the root length is returned.
-     */
-    function getEncodedRootLength(path: string): number {
-        if (!path) return 0;
-        const ch0 = path.charCodeAt(0);
-
-        // POSIX or UNC
-        if (ch0 === CharacterCodes.slash || ch0 === CharacterCodes.backslash) {
-            if (path.charCodeAt(1) !== ch0) return 1; // POSIX: "/" (or non-normalized "\")
-
-            const p1 = path.indexOf(ch0 === CharacterCodes.slash ? directorySeparator : altDirectorySeparator, 2);
-            if (p1 < 0) return path.length; // UNC: "//server" or "\\server"
-
-            return p1 + 1; // UNC: "//server/" or "\\server\"
-        }
-
-        // DOS
-        if (isVolumeCharacter(ch0) && path.charCodeAt(1) === CharacterCodes.colon) {
-            const ch2 = path.charCodeAt(2);
-            if (ch2 === CharacterCodes.slash || ch2 === CharacterCodes.backslash) return 3; // DOS: "c:/" or "c:\"
-            if (path.length === 2) return 2; // DOS: "c:" (but not "c:d")
-        }
-
-        // URL
-        const schemeEnd = path.indexOf(urlSchemeSeparator);
-        if (schemeEnd !== -1) {
-            const authorityStart = schemeEnd + urlSchemeSeparator.length;
-            const authorityEnd = path.indexOf(directorySeparator, authorityStart);
-            if (authorityEnd !== -1) { // URL: "file:///", "file://server/", "file://server/path"
-                // For local "file" URLs, include the leading DOS volume (if present).
-                // Per https://www.ietf.org/rfc/rfc1738.txt, a host of "" or "localhost" is a
-                // special case interpreted as "the machine from which the URL is being interpreted".
-                const scheme = path.slice(0, schemeEnd);
-                const authority = path.slice(authorityStart, authorityEnd);
-                if (scheme === "file" && (authority === "" || authority === "localhost") &&
-                    isVolumeCharacter(path.charCodeAt(authorityEnd + 1))) {
-                    const volumeSeparatorEnd = getFileUrlVolumeSeparatorEnd(path, authorityEnd + 2);
-                    if (volumeSeparatorEnd !== -1) {
-                        if (path.charCodeAt(volumeSeparatorEnd) === CharacterCodes.slash) {
-                            // URL: "file:///c:/", "file://localhost/c:/", "file:///c%3a/", "file://localhost/c%3a/"
-                            return ~(volumeSeparatorEnd + 1);
-                        }
-                        if (volumeSeparatorEnd === path.length) {
-                            // URL: "file:///c:", "file://localhost/c:", "file:///c$3a", "file://localhost/c%3a"
-                            // but not "file:///c:d" or "file:///c%3ad"
-                            return ~volumeSeparatorEnd;
-                        }
-                    }
-                }
-                return ~(authorityEnd + 1); // URL: "file://server/", "http://server/"
-            }
-            return ~path.length; // URL: "file://server", "http://server"
-        }
-
-        // relative
-        return 0;
-    }
-
-    /**
-     * Returns length of the root part of a path or URL (i.e. length of "/", "x:/", "//server/share/, file:///user/files").
-     *
-     * For example:
-     * ```ts
-     * getRootLength("a") === 0                   // ""
-     * getRootLength("/") === 1                   // "/"
-     * getRootLength("c:") === 2                  // "c:"
-     * getRootLength("c:d") === 0                 // ""
-     * getRootLength("c:/") === 3                 // "c:/"
-     * getRootLength("c:\\") === 3                // "c:\\"
-     * getRootLength("//server") === 7            // "//server"
-     * getRootLength("//server/share") === 8      // "//server/"
-     * getRootLength("\\\\server") === 7          // "\\\\server"
-     * getRootLength("\\\\server\\share") === 8   // "\\\\server\\"
-     * getRootLength("file:///path") === 8        // "file:///"
-     * getRootLength("file:///c:") === 10         // "file:///c:"
-     * getRootLength("file:///c:d") === 8         // "file:///"
-     * getRootLength("file:///c:/path") === 11    // "file:///c:/"
-     * getRootLength("file://server") === 13      // "file://server"
-     * getRootLength("file://server/path") === 14 // "file://server/"
-     * getRootLength("http://server") === 13      // "http://server"
-     * getRootLength("http://server/path") === 14 // "http://server/"
-     * ```
-     */
-    export function getRootLength(path: string) {
-        const rootLength = getEncodedRootLength(path);
-        return rootLength < 0 ? ~rootLength : rootLength;
-    }
-
-    // TODO(rbuckton): replace references with `resolvePath`
-    export function normalizePath(path: string): string {
-        return resolvePath(path);
-    }
-
-    export function normalizePathAndParts(path: string): { path: string, parts: string[] } {
-        path = normalizeSlashes(path);
-        const [root, ...parts] = reducePathComponents(getPathComponents(path));
-        if (parts.length) {
-            const joinedParts = root + parts.join(directorySeparator);
-            return { path: hasTrailingDirectorySeparator(path) ? ensureTrailingDirectorySeparator(joinedParts) : joinedParts, parts };
-        }
-        else {
-            return { path: root, parts };
-        }
-    }
-
-    /**
-     * Returns the path except for its basename. Semantics align with NodeJS's `path.dirname`
-     * except that we support URL's as well.
-     *
-     * ```ts
-     * getDirectoryPath("/path/to/file.ext") === "/path/to"
-     * getDirectoryPath("/path/to/") === "/path"
-     * getDirectoryPath("/") === "/"
-     * ```
-     */
-    export function getDirectoryPath(path: Path): Path;
-    /**
-     * Returns the path except for its basename. Semantics align with NodeJS's `path.dirname`
-     * except that we support URL's as well.
-     *
-     * ```ts
-     * getDirectoryPath("/path/to/file.ext") === "/path/to"
-     * getDirectoryPath("/path/to/") === "/path"
-     * getDirectoryPath("/") === "/"
-     * ```
-     */
-    export function getDirectoryPath(path: string): string;
-    export function getDirectoryPath(path: string): string {
-        path = normalizeSlashes(path);
-
-        // If the path provided is itself the root, then return it.
-        const rootLength = getRootLength(path);
-        if (rootLength === path.length) return path;
-
-        // return the leading portion of the path up to the last (non-terminal) directory separator
-        // but not including any trailing directory separator.
-        path = removeTrailingDirectorySeparator(path);
-        return path.slice(0, Math.max(rootLength, path.lastIndexOf(directorySeparator)));
-    }
-
-    export function startsWithDirectory(fileName: string, directoryName: string, getCanonicalFileName: GetCanonicalFileName): boolean {
-        const canonicalFileName = getCanonicalFileName(fileName);
-        const canonicalDirectoryName = getCanonicalFileName(directoryName);
-        return startsWith(canonicalFileName, canonicalDirectoryName + "/") || startsWith(canonicalFileName, canonicalDirectoryName + "\\");
-    }
-
-    export function isUrl(path: string) {
-        return getEncodedRootLength(path) < 0;
-    }
-
-    export function pathIsRelative(path: string): boolean {
-        return /^\.\.?($|[\\/])/.test(path);
-    }
-
-    /**
-     * Determines whether a path is an absolute path (e.g. starts with `/`, or a dos path
-     * like `c:`, `c:\` or `c:/`).
-     */
-    export function isRootedDiskPath(path: string) {
-        return getEncodedRootLength(path) > 0;
-    }
-
-    /**
-     * Determines whether a path consists only of a path root.
-     */
-    export function isDiskPathRoot(path: string) {
-        const rootLength = getEncodedRootLength(path);
-        return rootLength > 0 && rootLength === path.length;
-    }
-
-    export function convertToRelativePath(absoluteOrRelativePath: string, basePath: string, getCanonicalFileName: (path: string) => string): string {
-        return !isRootedDiskPath(absoluteOrRelativePath)
-            ? absoluteOrRelativePath
-            : getRelativePathToDirectoryOrUrl(basePath, absoluteOrRelativePath, basePath, getCanonicalFileName, /*isAbsolutePathAnUrl*/ false);
-    }
-
-    function pathComponents(path: string, rootLength: number) {
-        const root = path.substring(0, rootLength);
-        const rest = path.substring(rootLength).split(directorySeparator);
-        if (rest.length && !lastOrUndefined(rest)) rest.pop();
-        return [root, ...rest];
-    }
-
-    /**
-     * Parse a path into an array containing a root component (at index 0) and zero or more path
-     * components (at indices > 0). The result is not normalized.
-     * If the path is relative, the root component is `""`.
-     * If the path is absolute, the root component includes the first path separator (`/`).
-     */
-    export function getPathComponents(path: string, currentDirectory = "") {
-        path = combinePaths(currentDirectory, path);
-        const rootLength = getRootLength(path);
-        return pathComponents(path, rootLength);
-    }
-
-    /**
-     * Reduce an array of path components to a more simplified path by navigating any
-     * `"."` or `".."` entries in the path.
-     */
-    export function reducePathComponents(components: ReadonlyArray<string>) {
-        if (!some(components)) return [];
-        const reduced = [components[0]];
-        for (let i = 1; i < components.length; i++) {
-            const component = components[i];
-            if (!component) continue;
-            if (component === ".") continue;
-            if (component === "..") {
-                if (reduced.length > 1) {
-                    if (reduced[reduced.length - 1] !== "..") {
-                        reduced.pop();
-                        continue;
-                    }
-                }
-                else if (reduced[0]) continue;
-            }
-            reduced.push(component);
-        }
-        return reduced;
-    }
-
-    /**
-     * Parse a path into an array containing a root component (at index 0) and zero or more path
-     * components (at indices > 0). The result is normalized.
-     * If the path is relative, the root component is `""`.
-     * If the path is absolute, the root component includes the first path separator (`/`).
-     */
-    export function getNormalizedPathComponents(path: string, currentDirectory: string | undefined) {
-        return reducePathComponents(getPathComponents(path, currentDirectory));
-    }
-
-    export function getNormalizedAbsolutePath(fileName: string, currentDirectory: string | undefined) {
-        return getPathFromPathComponents(getNormalizedPathComponents(fileName, currentDirectory));
-    }
-
-    /**
-     * Formats a parsed path consisting of a root component (at index 0) and zero or more path
-     * segments (at indices > 0).
-     */
-    export function getPathFromPathComponents(pathComponents: ReadonlyArray<string>) {
-        if (pathComponents.length === 0) return "";
-
-        const root = pathComponents[0] && ensureTrailingDirectorySeparator(pathComponents[0]);
-        return root + pathComponents.slice(1).join(directorySeparator);
-    }
-
-    export function getNormalizedAbsolutePathWithoutRoot(fileName: string, currentDirectory: string | undefined) {
-        return getPathWithoutRoot(getNormalizedPathComponents(fileName, currentDirectory));
-    }
-
-    function getPathWithoutRoot(pathComponents: ReadonlyArray<string>) {
-        if (pathComponents.length === 0) return "";
-        return pathComponents.slice(1).join(directorySeparator);
-    }
-}
-
-/* @internal */
-// eslint-disable-next-line no-redeclare
-namespace ts {
-    export function getPathComponentsRelativeTo(from: string, to: string, stringEqualityComparer: (a: string, b: string) => boolean, getCanonicalFileName: GetCanonicalFileName) {
-        const fromComponents = reducePathComponents(getPathComponents(from));
-        const toComponents = reducePathComponents(getPathComponents(to));
-
-        let start: number;
-        for (start = 0; start < fromComponents.length && start < toComponents.length; start++) {
-            const fromComponent = getCanonicalFileName(fromComponents[start]);
-            const toComponent = getCanonicalFileName(toComponents[start]);
-            const comparer = start === 0 ? equateStringsCaseInsensitive : stringEqualityComparer;
-            if (!comparer(fromComponent, toComponent)) break;
-        }
-
-        if (start === 0) {
-            return toComponents;
-        }
-
-        const components = toComponents.slice(start);
-        const relative: string[] = [];
-        for (; start < fromComponents.length; start++) {
-            relative.push("..");
-        }
-        return ["", ...relative, ...components];
-    }
-
-    export function getRelativePathFromFile(from: string, to: string, getCanonicalFileName: GetCanonicalFileName) {
-        return ensurePathIsNonModuleName(getRelativePathFromDirectory(getDirectoryPath(from), to, getCanonicalFileName));
-    }
-
-    /**
-     * Gets a relative path that can be used to traverse between `from` and `to`.
-     */
-    export function getRelativePathFromDirectory(from: string, to: string, ignoreCase: boolean): string;
-    /**
-     * Gets a relative path that can be used to traverse between `from` and `to`.
-     */
-    export function getRelativePathFromDirectory(fromDirectory: string, to: string, getCanonicalFileName: GetCanonicalFileName): string;
-    export function getRelativePathFromDirectory(fromDirectory: string, to: string, getCanonicalFileNameOrIgnoreCase: GetCanonicalFileName | boolean) {
-        Debug.assert((getRootLength(fromDirectory) > 0) === (getRootLength(to) > 0), "Paths must either both be absolute or both be relative");
-        const getCanonicalFileName = typeof getCanonicalFileNameOrIgnoreCase === "function" ? getCanonicalFileNameOrIgnoreCase : identity;
-        const ignoreCase = typeof getCanonicalFileNameOrIgnoreCase === "boolean" ? getCanonicalFileNameOrIgnoreCase : false;
-        const pathComponents = getPathComponentsRelativeTo(fromDirectory, to, ignoreCase ? equateStringsCaseInsensitive : equateStringsCaseSensitive, getCanonicalFileName);
-        return getPathFromPathComponents(pathComponents);
-    }
-
-    export function getRelativePathToDirectoryOrUrl(directoryPathOrUrl: string, relativeOrAbsolutePath: string, currentDirectory: string, getCanonicalFileName: GetCanonicalFileName, isAbsolutePathAnUrl: boolean) {
-        const pathComponents = getPathComponentsRelativeTo(
-            resolvePath(currentDirectory, directoryPathOrUrl),
-            resolvePath(currentDirectory, relativeOrAbsolutePath),
-            equateStringsCaseSensitive,
-            getCanonicalFileName
-        );
-
-        const firstComponent = pathComponents[0];
-        if (isAbsolutePathAnUrl && isRootedDiskPath(firstComponent)) {
-            const prefix = firstComponent.charAt(0) === directorySeparator ? "file://" : "file:///";
-            pathComponents[0] = prefix + firstComponent;
-        }
-
-        return getPathFromPathComponents(pathComponents);
-    }
-
-    /**
-     * Ensures a path is either absolute (prefixed with `/` or `c:`) or dot-relative (prefixed
-     * with `./` or `../`) so as not to be confused with an unprefixed module name.
-     */
-    export function ensurePathIsNonModuleName(path: string): string {
-        return getRootLength(path) === 0 && !pathIsRelative(path) ? "./" + path : path;
-    }
-
-    /**
-     * Returns the path except for its containing directory name.
-     * Semantics align with NodeJS's `path.basename` except that we support URL's as well.
-     *
-     * ```ts
-     * getBaseFileName("/path/to/file.ext") === "file.ext"
-     * getBaseFileName("/path/to/") === "to"
-     * getBaseFileName("/") === ""
-     * ```
-     */
-    export function getBaseFileName(path: string): string;
-    /**
-     * Gets the portion of a path following the last (non-terminal) separator (`/`).
-     * Semantics align with NodeJS's `path.basename` except that we support URL's as well.
-     * If the base name has any one of the provided extensions, it is removed.
-     *
-     * ```ts
-     * getBaseFileName("/path/to/file.ext", ".ext", true) === "file"
-     * getBaseFileName("/path/to/file.js", ".ext", true) === "file.js"
-     * ```
-     */
-    export function getBaseFileName(path: string, extensions: string | ReadonlyArray<string>, ignoreCase: boolean): string;
-    export function getBaseFileName(path: string, extensions?: string | ReadonlyArray<string>, ignoreCase?: boolean) {
-        path = normalizeSlashes(path);
-
-        // if the path provided is itself the root, then it has not file name.
-        const rootLength = getRootLength(path);
-        if (rootLength === path.length) return "";
-
-        // return the trailing portion of the path starting after the last (non-terminal) directory
-        // separator but not including any trailing directory separator.
-        path = removeTrailingDirectorySeparator(path);
-        const name = path.slice(Math.max(getRootLength(path), path.lastIndexOf(directorySeparator) + 1));
-        const extension = extensions !== undefined && ignoreCase !== undefined ? getAnyExtensionFromPath(name, extensions, ignoreCase) : undefined;
-        return extension ? name.slice(0, name.length - extension.length) : name;
-    }
-
-    /**
-     * Combines paths. If a path is absolute, it replaces any previous path.
-     */
-    export function combinePaths(path: string, ...paths: (string | undefined)[]): string {
-        if (path) path = normalizeSlashes(path);
-        for (let relativePath of paths) {
-            if (!relativePath) continue;
-            relativePath = normalizeSlashes(relativePath);
-            if (!path || getRootLength(relativePath) !== 0) {
-                path = relativePath;
-            }
-            else {
-                path = ensureTrailingDirectorySeparator(path) + relativePath;
-            }
-        }
-        return path;
-    }
-
-    /**
-     * Combines and resolves paths. If a path is absolute, it replaces any previous path. Any
-     * `.` and `..` path components are resolved.
-     */
-    export function resolvePath(path: string, ...paths: (string | undefined)[]): string {
-        const combined = some(paths) ? combinePaths(path, ...paths) : normalizeSlashes(path);
-        const normalized = getPathFromPathComponents(reducePathComponents(getPathComponents(combined)));
-        return normalized && hasTrailingDirectorySeparator(combined) ? ensureTrailingDirectorySeparator(normalized) : normalized;
-    }
-
-    /**
-     * Determines whether a path has a trailing separator (`/` or `\\`).
-     */
-    export function hasTrailingDirectorySeparator(path: string) {
-        if (path.length === 0) return false;
-        const ch = path.charCodeAt(path.length - 1);
-        return ch === CharacterCodes.slash || ch === CharacterCodes.backslash;
-    }
-
-    /**
-     * Removes a trailing directory separator from a path.
-     * @param path The path.
-     */
-    export function removeTrailingDirectorySeparator(path: Path): Path;
-    export function removeTrailingDirectorySeparator(path: string): string;
-    export function removeTrailingDirectorySeparator(path: string) {
-        if (hasTrailingDirectorySeparator(path)) {
-            return path.substr(0, path.length - 1);
-        }
-
-        return path;
-    }
-
-    /**
-     * Adds a trailing directory separator to a path, if it does not already have one.
-     * @param path The path.
-     */
-    export function ensureTrailingDirectorySeparator(path: Path): Path;
-    export function ensureTrailingDirectorySeparator(path: string): string;
-    export function ensureTrailingDirectorySeparator(path: string) {
-        if (!hasTrailingDirectorySeparator(path)) {
-            return path + directorySeparator;
-        }
-
-        return path;
-    }
-
-    // check path for these segments: '', '.'. '..'
-    const relativePathSegmentRegExp = /(^|\/)\.{0,2}($|\/)/;
-
-    function comparePathsWorker(a: string, b: string, componentComparer: (a: string, b: string) => Comparison) {
-        if (a === b) return Comparison.EqualTo;
-        if (a === undefined) return Comparison.LessThan;
-        if (b === undefined) return Comparison.GreaterThan;
-
-        // NOTE: Performance optimization - shortcut if the root segments differ as there would be no
-        //       need to perform path reduction.
-        const aRoot = a.substring(0, getRootLength(a));
-        const bRoot = b.substring(0, getRootLength(b));
-        const result = compareStringsCaseInsensitive(aRoot, bRoot);
-        if (result !== Comparison.EqualTo) {
-            return result;
-        }
-
-        // NOTE: Performance optimization - shortcut if there are no relative path segments in
-        //       the non-root portion of the path
-        const aRest = a.substring(aRoot.length);
-        const bRest = b.substring(bRoot.length);
-        if (!relativePathSegmentRegExp.test(aRest) && !relativePathSegmentRegExp.test(bRest)) {
-            return componentComparer(aRest, bRest);
-        }
-
-        // The path contains a relative path segment. Normalize the paths and perform a slower component
-        // by component comparison.
-        const aComponents = reducePathComponents(getPathComponents(a));
-        const bComponents = reducePathComponents(getPathComponents(b));
-        const sharedLength = Math.min(aComponents.length, bComponents.length);
-        for (let i = 1; i < sharedLength; i++) {
-            const result = componentComparer(aComponents[i], bComponents[i]);
-            if (result !== Comparison.EqualTo) {
-                return result;
-            }
-        }
-        return compareValues(aComponents.length, bComponents.length);
-    }
-
-    /**
-     * Performs a case-sensitive comparison of two paths.
-     */
-    export function comparePathsCaseSensitive(a: string, b: string) {
-        return comparePathsWorker(a, b, compareStringsCaseSensitive);
-    }
-
-    /**
-     * Performs a case-insensitive comparison of two paths.
-     */
-    export function comparePathsCaseInsensitive(a: string, b: string) {
-        return comparePathsWorker(a, b, compareStringsCaseInsensitive);
-    }
-
-    export function comparePaths(a: string, b: string, ignoreCase?: boolean): Comparison;
-    export function comparePaths(a: string, b: string, currentDirectory: string, ignoreCase?: boolean): Comparison;
-    export function comparePaths(a: string, b: string, currentDirectory?: string | boolean, ignoreCase?: boolean) {
-        if (typeof currentDirectory === "string") {
-            a = combinePaths(currentDirectory, a);
-            b = combinePaths(currentDirectory, b);
-        }
-        else if (typeof currentDirectory === "boolean") {
-            ignoreCase = currentDirectory;
-        }
-        return comparePathsWorker(a, b, getStringComparer(ignoreCase));
-    }
-
-    export function containsPath(parent: string, child: string, ignoreCase?: boolean): boolean;
-    export function containsPath(parent: string, child: string, currentDirectory: string, ignoreCase?: boolean): boolean;
-    export function containsPath(parent: string, child: string, currentDirectory?: string | boolean, ignoreCase?: boolean) {
-        if (typeof currentDirectory === "string") {
-            parent = combinePaths(currentDirectory, parent);
-            child = combinePaths(currentDirectory, child);
-        }
-        else if (typeof currentDirectory === "boolean") {
-            ignoreCase = currentDirectory;
-        }
-        if (parent === undefined || child === undefined) return false;
-        if (parent === child) return true;
-        const parentComponents = reducePathComponents(getPathComponents(parent));
-        const childComponents = reducePathComponents(getPathComponents(child));
-        if (childComponents.length < parentComponents.length) {
-            return false;
-        }
-
-        const componentEqualityComparer = ignoreCase ? equateStringsCaseInsensitive : equateStringsCaseSensitive;
-        for (let i = 0; i < parentComponents.length; i++) {
-            const equalityComparer = i === 0 ? equateStringsCaseInsensitive : componentEqualityComparer;
-            if (!equalityComparer(parentComponents[i], childComponents[i])) {
-                return false;
-            }
-        }
-
-        return true;
-    }
-
-    function isDirectorySeparator(charCode: number): boolean {
-        return charCode === CharacterCodes.slash || charCode === CharacterCodes.backslash;
-    }
-
-    function stripLeadingDirectorySeparator(s: string): string | undefined {
-        return isDirectorySeparator(s.charCodeAt(0)) ? s.slice(1) : undefined;
-    }
-
-    export function tryRemoveDirectoryPrefix(path: string, dirPath: string, getCanonicalFileName: GetCanonicalFileName): string | undefined {
-        const withoutPrefix = tryRemovePrefix(path, dirPath, getCanonicalFileName);
-        return withoutPrefix === undefined ? undefined : stripLeadingDirectorySeparator(withoutPrefix);
-    }
-
-    // Reserved characters, forces escaping of any non-word (or digit), non-whitespace character.
-    // It may be inefficient (we could just match (/[-[\]{}()*+?.,\\^$|#\s]/g), but this is future
-    // proof.
-    const reservedCharacterPattern = /[^\w\s\/]/g;
-
-    export function regExpEscape(text: string) {
-        return text.replace(reservedCharacterPattern, escapeRegExpCharacter);
-    }
-
-    function escapeRegExpCharacter(match: string) {
-        return "\\" + match;
-    }
-
-    const wildcardCharCodes = [CharacterCodes.asterisk, CharacterCodes.question];
-
-    export function hasExtension(fileName: string): boolean {
-        return stringContains(getBaseFileName(fileName), ".");
-    }
-
-    export const commonPackageFolders: ReadonlyArray<string> = ["node_modules", "bower_components", "jspm_packages"];
-
-    const implicitExcludePathRegexPattern = `(?!(${commonPackageFolders.join("|")})(/|$))`;
-
-    interface WildcardMatcher {
-        singleAsteriskRegexFragment: string;
-        doubleAsteriskRegexFragment: string;
-        replaceWildcardCharacter: (match: string) => string;
-    }
-
-    const filesMatcher: WildcardMatcher = {
-        /**
-         * Matches any single directory segment unless it is the last segment and a .min.js file
-         * Breakdown:
-         *  [^./]                   # matches everything up to the first . character (excluding directory separators)
-         *  (\\.(?!min\\.js$))?     # matches . characters but not if they are part of the .min.js file extension
-         */
-        singleAsteriskRegexFragment: "([^./]|(\\.(?!min\\.js$))?)*",
-        /**
-         * Regex for the ** wildcard. Matches any number of subdirectories. When used for including
-         * files or directories, does not match subdirectories that start with a . character
-         */
-        doubleAsteriskRegexFragment: `(/${implicitExcludePathRegexPattern}[^/.][^/]*)*?`,
-        replaceWildcardCharacter: match => replaceWildcardCharacter(match, filesMatcher.singleAsteriskRegexFragment)
-    };
-
-    const directoriesMatcher: WildcardMatcher = {
-        singleAsteriskRegexFragment: "[^/]*",
-        /**
-         * Regex for the ** wildcard. Matches any number of subdirectories. When used for including
-         * files or directories, does not match subdirectories that start with a . character
-         */
-        doubleAsteriskRegexFragment: `(/${implicitExcludePathRegexPattern}[^/.][^/]*)*?`,
-        replaceWildcardCharacter: match => replaceWildcardCharacter(match, directoriesMatcher.singleAsteriskRegexFragment)
-    };
-
-    const excludeMatcher: WildcardMatcher = {
-        singleAsteriskRegexFragment: "[^/]*",
-        doubleAsteriskRegexFragment: "(/.+?)?",
-        replaceWildcardCharacter: match => replaceWildcardCharacter(match, excludeMatcher.singleAsteriskRegexFragment)
-    };
-
-    const wildcardMatchers = {
-        files: filesMatcher,
-        directories: directoriesMatcher,
-        exclude: excludeMatcher
-    };
-
-    export function getRegularExpressionForWildcard(specs: ReadonlyArray<string> | undefined, basePath: string, usage: "files" | "directories" | "exclude"): string | undefined {
-        const patterns = getRegularExpressionsForWildcards(specs, basePath, usage);
-        if (!patterns || !patterns.length) {
-            return undefined;
-        }
-
-        const pattern = patterns.map(pattern => `(${pattern})`).join("|");
-        // If excluding, match "foo/bar/baz...", but if including, only allow "foo".
-        const terminator = usage === "exclude" ? "($|/)" : "$";
-        return `^(${pattern})${terminator}`;
-    }
-
-    export function getRegularExpressionsForWildcards(specs: ReadonlyArray<string> | undefined, basePath: string, usage: "files" | "directories" | "exclude"): ReadonlyArray<string> | undefined {
-        if (specs === undefined || specs.length === 0) {
-            return undefined;
-        }
-
-        return flatMap(specs, spec =>
-            spec && getSubPatternFromSpec(spec, basePath, usage, wildcardMatchers[usage]));
-    }
-
-    /**
-     * An "includes" path "foo" is implicitly a glob "foo/** /*" (without the space) if its last component has no extension,
-     * and does not contain any glob characters itself.
-     */
-    export function isImplicitGlob(lastPathComponent: string): boolean {
-        return !/[.*?]/.test(lastPathComponent);
-    }
-
-    function getSubPatternFromSpec(spec: string, basePath: string, usage: "files" | "directories" | "exclude", { singleAsteriskRegexFragment, doubleAsteriskRegexFragment, replaceWildcardCharacter }: WildcardMatcher): string | undefined {
-        let subpattern = "";
-        let hasWrittenComponent = false;
-        const components = getNormalizedPathComponents(spec, basePath);
-        const lastComponent = last(components);
-        if (usage !== "exclude" && lastComponent === "**") {
-            return undefined;
-        }
-
-        // getNormalizedPathComponents includes the separator for the root component.
-        // We need to remove to create our regex correctly.
-        components[0] = removeTrailingDirectorySeparator(components[0]);
-
-        if (isImplicitGlob(lastComponent)) {
-            components.push("**", "*");
-        }
-
-        let optionalCount = 0;
-        for (let component of components) {
-            if (component === "**") {
-                subpattern += doubleAsteriskRegexFragment;
-            }
-            else {
-                if (usage === "directories") {
-                    subpattern += "(";
-                    optionalCount++;
-                }
-
-                if (hasWrittenComponent) {
-                    subpattern += directorySeparator;
-                }
-
-                if (usage !== "exclude") {
-                    let componentPattern = "";
-                    // The * and ? wildcards should not match directories or files that start with . if they
-                    // appear first in a component. Dotted directories and files can be included explicitly
-                    // like so: **/.*/.*
-                    if (component.charCodeAt(0) === CharacterCodes.asterisk) {
-                        componentPattern += "([^./]" + singleAsteriskRegexFragment + ")?";
-                        component = component.substr(1);
-                    }
-                    else if (component.charCodeAt(0) === CharacterCodes.question) {
-                        componentPattern += "[^./]";
-                        component = component.substr(1);
-                    }
-
-                    componentPattern += component.replace(reservedCharacterPattern, replaceWildcardCharacter);
-
-                    // Patterns should not include subfolders like node_modules unless they are
-                    // explicitly included as part of the path.
-                    //
-                    // As an optimization, if the component pattern is the same as the component,
-                    // then there definitely were no wildcard characters and we do not need to
-                    // add the exclusion pattern.
-                    if (componentPattern !== component) {
-                        subpattern += implicitExcludePathRegexPattern;
-                    }
-
-                    subpattern += componentPattern;
-                }
-                else {
-                    subpattern += component.replace(reservedCharacterPattern, replaceWildcardCharacter);
-                }
-            }
-
-            hasWrittenComponent = true;
-        }
-
-        while (optionalCount > 0) {
-            subpattern += ")?";
-            optionalCount--;
-        }
-
-        return subpattern;
-    }
-
-    function replaceWildcardCharacter(match: string, singleAsteriskRegexFragment: string) {
-        return match === "*" ? singleAsteriskRegexFragment : match === "?" ? "[^/]" : "\\" + match;
-    }
-
-    export interface FileSystemEntries {
-        readonly files: ReadonlyArray<string>;
-        readonly directories: ReadonlyArray<string>;
-    }
-
-    export interface FileMatcherPatterns {
-        /** One pattern for each "include" spec. */
-        includeFilePatterns: ReadonlyArray<string> | undefined;
-        /** One pattern matching one of any of the "include" specs. */
-        includeFilePattern: string | undefined;
-        includeDirectoryPattern: string | undefined;
-        excludePattern: string | undefined;
-        basePaths: ReadonlyArray<string>;
-    }
-
-    /** @param path directory of the tsconfig.json */
-    export function getFileMatcherPatterns(path: string, excludes: ReadonlyArray<string> | undefined, includes: ReadonlyArray<string> | undefined, useCaseSensitiveFileNames: boolean, currentDirectory: string): FileMatcherPatterns {
-        path = normalizePath(path);
-        currentDirectory = normalizePath(currentDirectory);
-        const absolutePath = combinePaths(currentDirectory, path);
-
-        return {
-            includeFilePatterns: map(getRegularExpressionsForWildcards(includes, absolutePath, "files"), pattern => `^${pattern}$`),
-            includeFilePattern: getRegularExpressionForWildcard(includes, absolutePath, "files"),
-            includeDirectoryPattern: getRegularExpressionForWildcard(includes, absolutePath, "directories"),
-            excludePattern: getRegularExpressionForWildcard(excludes, absolutePath, "exclude"),
-            basePaths: getBasePaths(path, includes, useCaseSensitiveFileNames)
-        };
-    }
-
-    export function getRegexFromPattern(pattern: string, useCaseSensitiveFileNames: boolean): RegExp {
-        return new RegExp(pattern, useCaseSensitiveFileNames ? "" : "i");
-    }
-
-    /** @param path directory of the tsconfig.json */
-    export function matchFiles(path: string, extensions: ReadonlyArray<string> | undefined, excludes: ReadonlyArray<string> | undefined, includes: ReadonlyArray<string> | undefined, useCaseSensitiveFileNames: boolean, currentDirectory: string, depth: number | undefined, getFileSystemEntries: (path: string) => FileSystemEntries, realpath: (path: string) => string): string[] {
-        path = normalizePath(path);
-        currentDirectory = normalizePath(currentDirectory);
-
-        const patterns = getFileMatcherPatterns(path, excludes, includes, useCaseSensitiveFileNames, currentDirectory);
-
-        const includeFileRegexes = patterns.includeFilePatterns && patterns.includeFilePatterns.map(pattern => getRegexFromPattern(pattern, useCaseSensitiveFileNames));
-        const includeDirectoryRegex = patterns.includeDirectoryPattern && getRegexFromPattern(patterns.includeDirectoryPattern, useCaseSensitiveFileNames);
-        const excludeRegex = patterns.excludePattern && getRegexFromPattern(patterns.excludePattern, useCaseSensitiveFileNames);
-
-        // Associate an array of results with each include regex. This keeps results in order of the "include" order.
-        // If there are no "includes", then just put everything in results[0].
-        const results: string[][] = includeFileRegexes ? includeFileRegexes.map(() => []) : [[]];
-        const visited = createMap<true>();
-        const toCanonical = createGetCanonicalFileName(useCaseSensitiveFileNames);
-        for (const basePath of patterns.basePaths) {
-            visitDirectory(basePath, combinePaths(currentDirectory, basePath), depth);
-        }
-
-        return flatten<string>(results);
-
-        function visitDirectory(path: string, absolutePath: string, depth: number | undefined) {
-            const canonicalPath = toCanonical(realpath(absolutePath));
-            if (visited.has(canonicalPath)) return;
-            visited.set(canonicalPath, true);
-            const { files, directories } = getFileSystemEntries(path);
-
-            for (const current of sort<string>(files, compareStringsCaseSensitive)) {
-                const name = combinePaths(path, current);
-                const absoluteName = combinePaths(absolutePath, current);
-                if (extensions && !fileExtensionIsOneOf(name, extensions)) continue;
-                if (excludeRegex && excludeRegex.test(absoluteName)) continue;
-                if (!includeFileRegexes) {
-                    results[0].push(name);
-                }
-                else {
-                    const includeIndex = findIndex(includeFileRegexes, re => re.test(absoluteName));
-                    if (includeIndex !== -1) {
-                        results[includeIndex].push(name);
-                    }
-                }
-            }
-
-            if (depth !== undefined) {
-                depth--;
-                if (depth === 0) {
-                    return;
-                }
-            }
-
-            for (const current of sort<string>(directories, compareStringsCaseSensitive)) {
-                const name = combinePaths(path, current);
-                const absoluteName = combinePaths(absolutePath, current);
-                if ((!includeDirectoryRegex || includeDirectoryRegex.test(absoluteName)) &&
-                    (!excludeRegex || !excludeRegex.test(absoluteName))) {
-                    visitDirectory(name, absoluteName, depth);
-                }
-            }
-        }
-    }
-
-    /**
-     * Computes the unique non-wildcard base paths amongst the provided include patterns.
-     */
-    function getBasePaths(path: string, includes: ReadonlyArray<string> | undefined, useCaseSensitiveFileNames: boolean): string[] {
-        // Storage for our results in the form of literal paths (e.g. the paths as written by the user).
-        const basePaths: string[] = [path];
-
-        if (includes) {
-            // Storage for literal base paths amongst the include patterns.
-            const includeBasePaths: string[] = [];
-            for (const include of includes) {
-                // We also need to check the relative paths by converting them to absolute and normalizing
-                // in case they escape the base path (e.g "..\somedirectory")
-                const absolute: string = isRootedDiskPath(include) ? include : normalizePath(combinePaths(path, include));
-                // Append the literal and canonical candidate base paths.
-                includeBasePaths.push(getIncludeBasePath(absolute));
-            }
-
-            // Sort the offsets array using either the literal or canonical path representations.
-            includeBasePaths.sort(getStringComparer(!useCaseSensitiveFileNames));
-
-            // Iterate over each include base path and include unique base paths that are not a
-            // subpath of an existing base path
-            for (const includeBasePath of includeBasePaths) {
-                if (every(basePaths, basePath => !containsPath(basePath, includeBasePath, path, !useCaseSensitiveFileNames))) {
-                    basePaths.push(includeBasePath);
-                }
-            }
-        }
-
-        return basePaths;
-    }
-
-    function getIncludeBasePath(absolute: string): string {
-        const wildcardOffset = indexOfAnyCharCode(absolute, wildcardCharCodes);
-        if (wildcardOffset < 0) {
-            // No "*" or "?" in the path
-            return !hasExtension(absolute)
-                ? absolute
-                : removeTrailingDirectorySeparator(getDirectoryPath(absolute));
-        }
-        return absolute.substring(0, absolute.lastIndexOf(directorySeparator, wildcardOffset));
-    }
-
-    export function ensureScriptKind(fileName: string, scriptKind: ScriptKind | undefined): ScriptKind {
-        // Using scriptKind as a condition handles both:
-        // - 'scriptKind' is unspecified and thus it is `undefined`
-        // - 'scriptKind' is set and it is `Unknown` (0)
-        // If the 'scriptKind' is 'undefined' or 'Unknown' then we attempt
-        // to get the ScriptKind from the file name. If it cannot be resolved
-        // from the file name then the default 'TS' script kind is returned.
-        return scriptKind || getScriptKindFromFileName(fileName) || ScriptKind.TS;
-    }
-
-    export function getScriptKindFromFileName(fileName: string): ScriptKind {
-        const ext = fileName.substr(fileName.lastIndexOf("."));
-        switch (ext.toLowerCase()) {
-            case Extension.Js:
-                return ScriptKind.JS;
-            case Extension.Jsx:
-                return ScriptKind.JSX;
-            case Extension.Ts:
-                return ScriptKind.TS;
-            case Extension.Tsx:
-                return ScriptKind.TSX;
-            case Extension.Json:
-                return ScriptKind.JSON;
-            default:
-                return ScriptKind.Unknown;
-        }
-    }
-
-    /**
-     *  List of supported extensions in order of file resolution precedence.
-     */
-    export const supportedTSExtensions: ReadonlyArray<Extension> = [Extension.Ts, Extension.Tsx, Extension.Dts];
-    export const supportedTSExtensionsWithJson: ReadonlyArray<Extension> = [Extension.Ts, Extension.Tsx, Extension.Dts, Extension.Json];
-    /** Must have ".d.ts" first because if ".ts" goes first, that will be detected as the extension instead of ".d.ts". */
-    export const supportedTSExtensionsForExtractExtension: ReadonlyArray<Extension> = [Extension.Dts, Extension.Ts, Extension.Tsx];
-    export const supportedJSExtensions: ReadonlyArray<Extension> = [Extension.Js, Extension.Jsx];
-    export const supportedJSAndJsonExtensions: ReadonlyArray<Extension> = [Extension.Js, Extension.Jsx, Extension.Json];
-    const allSupportedExtensions: ReadonlyArray<Extension> = [...supportedTSExtensions, ...supportedJSExtensions];
-    const allSupportedExtensionsWithJson: ReadonlyArray<Extension> = [...supportedTSExtensions, ...supportedJSExtensions, Extension.Json];
-
-    export function getSupportedExtensions(options?: CompilerOptions): ReadonlyArray<Extension>;
-    export function getSupportedExtensions(options?: CompilerOptions, extraFileExtensions?: ReadonlyArray<FileExtensionInfo>): ReadonlyArray<string>;
-    export function getSupportedExtensions(options?: CompilerOptions, extraFileExtensions?: ReadonlyArray<FileExtensionInfo>): ReadonlyArray<string> {
-        const needJsExtensions = options && options.allowJs;
-
-        if (!extraFileExtensions || extraFileExtensions.length === 0) {
-            return needJsExtensions ? allSupportedExtensions : supportedTSExtensions;
-        }
-
-        const extensions = [
-            ...needJsExtensions ? allSupportedExtensions : supportedTSExtensions,
-            ...mapDefined(extraFileExtensions, x => x.scriptKind === ScriptKind.Deferred || needJsExtensions && isJSLike(x.scriptKind) ? x.extension : undefined)
-        ];
-
-        return deduplicate<string>(extensions, equateStringsCaseSensitive, compareStringsCaseSensitive);
-    }
-
-    export function getSuppoertedExtensionsWithJsonIfResolveJsonModule(options: CompilerOptions | undefined, supportedExtensions: ReadonlyArray<string>): ReadonlyArray<string> {
-        if (!options || !options.resolveJsonModule) { return supportedExtensions; }
-        if (supportedExtensions === allSupportedExtensions) { return allSupportedExtensionsWithJson; }
-        if (supportedExtensions === supportedTSExtensions) { return supportedTSExtensionsWithJson; }
-        return [...supportedExtensions, Extension.Json];
-    }
-
-    function isJSLike(scriptKind: ScriptKind | undefined): boolean {
-        return scriptKind === ScriptKind.JS || scriptKind === ScriptKind.JSX;
-    }
-
-    export function hasJSFileExtension(fileName: string): boolean {
-        return some(supportedJSExtensions, extension => fileExtensionIs(fileName, extension));
-    }
-
-    export function hasJSOrJsonFileExtension(fileName: string): boolean {
-        return supportedJSAndJsonExtensions.some(ext => fileExtensionIs(fileName, ext));
-    }
-
-    export function hasTSFileExtension(fileName: string): boolean {
-        return some(supportedTSExtensions, extension => fileExtensionIs(fileName, extension));
-    }
-
-    export function isSupportedSourceFileName(fileName: string, compilerOptions?: CompilerOptions, extraFileExtensions?: ReadonlyArray<FileExtensionInfo>) {
-        if (!fileName) { return false; }
-
-        const supportedExtensions = getSupportedExtensions(compilerOptions, extraFileExtensions);
-        for (const extension of getSuppoertedExtensionsWithJsonIfResolveJsonModule(compilerOptions, supportedExtensions)) {
-            if (fileExtensionIs(fileName, extension)) {
-                return true;
-            }
-        }
-        return false;
-    }
-
-    /**
-     * Extension boundaries by priority. Lower numbers indicate higher priorities, and are
-     * aligned to the offset of the highest priority extension in the
-     * allSupportedExtensions array.
-     */
-    export const enum ExtensionPriority {
-        TypeScriptFiles = 0,
-        DeclarationAndJavaScriptFiles = 2,
-
-        Highest = TypeScriptFiles,
-        Lowest = DeclarationAndJavaScriptFiles,
-    }
-
-    export function getExtensionPriority(path: string, supportedExtensions: ReadonlyArray<string>): ExtensionPriority {
-        for (let i = supportedExtensions.length - 1; i >= 0; i--) {
-            if (fileExtensionIs(path, supportedExtensions[i])) {
-                return adjustExtensionPriority(<ExtensionPriority>i, supportedExtensions);
-            }
-        }
-
-        // If its not in the list of supported extensions, this is likely a
-        // TypeScript file with a non-ts extension
-        return ExtensionPriority.Highest;
-    }
-
-    /**
-     * Adjusts an extension priority to be the highest priority within the same range.
-     */
-    export function adjustExtensionPriority(extensionPriority: ExtensionPriority, supportedExtensions: ReadonlyArray<string>): ExtensionPriority {
-        if (extensionPriority < ExtensionPriority.DeclarationAndJavaScriptFiles) {
-            return ExtensionPriority.TypeScriptFiles;
-        }
-        else if (extensionPriority < supportedExtensions.length) {
-            return ExtensionPriority.DeclarationAndJavaScriptFiles;
-        }
-        else {
-            return supportedExtensions.length;
-        }
-    }
-
-    /**
-     * Gets the next lowest extension priority for a given priority.
-     */
-    export function getNextLowestExtensionPriority(extensionPriority: ExtensionPriority, supportedExtensions: ReadonlyArray<string>): ExtensionPriority {
-        if (extensionPriority < ExtensionPriority.DeclarationAndJavaScriptFiles) {
-            return ExtensionPriority.DeclarationAndJavaScriptFiles;
-        }
-        else {
-            return supportedExtensions.length;
-        }
-    }
-
-    const extensionsToRemove = [Extension.Dts, Extension.Ts, Extension.Js, Extension.Tsx, Extension.Jsx, Extension.Json];
-    export function removeFileExtension(path: string): string {
-        for (const ext of extensionsToRemove) {
-            const extensionless = tryRemoveExtension(path, ext);
-            if (extensionless !== undefined) {
-                return extensionless;
-            }
-        }
-        return path;
-    }
-
-    export function tryRemoveExtension(path: string, extension: string): string | undefined {
-        return fileExtensionIs(path, extension) ? removeExtension(path, extension) : undefined;
-    }
-
-    export function removeExtension(path: string, extension: string): string {
-        return path.substring(0, path.length - extension.length);
-    }
-
-    export function changeExtension<T extends string | Path>(path: T, newExtension: string): T {
-        return <T>changeAnyExtension(path, newExtension, extensionsToRemove, /*ignoreCase*/ false);
-    }
-
-    export function changeAnyExtension(path: string, ext: string): string;
-    export function changeAnyExtension(path: string, ext: string, extensions: string | ReadonlyArray<string>, ignoreCase: boolean): string;
-    export function changeAnyExtension(path: string, ext: string, extensions?: string | ReadonlyArray<string>, ignoreCase?: boolean) {
-        const pathext = extensions !== undefined && ignoreCase !== undefined ? getAnyExtensionFromPath(path, extensions, ignoreCase) : getAnyExtensionFromPath(path);
-        return pathext ? path.slice(0, path.length - pathext.length) + (startsWith(ext, ".") ? ext : "." + ext) : path;
-    }
-
-    export function tryParsePattern(pattern: string): Pattern | undefined {
-        // This should be verified outside of here and a proper error thrown.
-        Debug.assert(hasZeroOrOneAsteriskCharacter(pattern));
-        const indexOfStar = pattern.indexOf("*");
-        return indexOfStar === -1 ? undefined : {
-            prefix: pattern.substr(0, indexOfStar),
-            suffix: pattern.substr(indexOfStar + 1)
-        };
-    }
-
-    export function positionIsSynthesized(pos: number): boolean {
-        // This is a fast way of testing the following conditions:
-        //  pos === undefined || pos === null || isNaN(pos) || pos < 0;
-        return !(pos >= 0);
-    }
-
-    /** True if an extension is one of the supported TypeScript extensions. */
-    export function extensionIsTS(ext: Extension): boolean {
-        return ext === Extension.Ts || ext === Extension.Tsx || ext === Extension.Dts;
-    }
-
-    export function resolutionExtensionIsTSOrJson(ext: Extension) {
-        return extensionIsTS(ext) || ext === Extension.Json;
-    }
-
-    /**
-     * Gets the extension from a path.
-     * Path must have a valid extension.
-     */
-    export function extensionFromPath(path: string): Extension {
-        const ext = tryGetExtensionFromPath(path);
-        return ext !== undefined ? ext : Debug.fail(`File ${path} has unknown extension.`);
-    }
-
-    export function isAnySupportedFileExtension(path: string): boolean {
-        return tryGetExtensionFromPath(path) !== undefined;
-    }
-
-    export function tryGetExtensionFromPath(path: string): Extension | undefined {
-        return find<Extension>(extensionsToRemove, e => fileExtensionIs(path, e));
-    }
-
-    function getAnyExtensionFromPathWorker(path: string, extensions: string | ReadonlyArray<string>, stringEqualityComparer: (a: string, b: string) => boolean) {
-        if (typeof extensions === "string") extensions = [extensions];
-        for (let extension of extensions) {
-            if (!startsWith(extension, ".")) extension = "." + extension;
-            if (path.length >= extension.length && path.charAt(path.length - extension.length) === ".") {
-                const pathExtension = path.slice(path.length - extension.length);
-                if (stringEqualityComparer(pathExtension, extension)) {
-                    return pathExtension;
-                }
-            }
-        }
-        return "";
-    }
-
-    /**
-     * Gets the file extension for a path.
-     */
-    export function getAnyExtensionFromPath(path: string): string;
-    /**
-     * Gets the file extension for a path, provided it is one of the provided extensions.
-     */
-    export function getAnyExtensionFromPath(path: string, extensions: string | ReadonlyArray<string>, ignoreCase: boolean): string;
-    export function getAnyExtensionFromPath(path: string, extensions?: string | ReadonlyArray<string>, ignoreCase?: boolean): string {
-        // Retrieves any string from the final "." onwards from a base file name.
-        // Unlike extensionFromPath, which throws an exception on unrecognized extensions.
-        if (extensions) {
-            return getAnyExtensionFromPathWorker(path, extensions, ignoreCase ? equateStringsCaseInsensitive : equateStringsCaseSensitive);
-        }
-        const baseFileName = getBaseFileName(path);
-        const extensionIndex = baseFileName.lastIndexOf(".");
-        if (extensionIndex >= 0) {
-            return baseFileName.substring(extensionIndex);
-        }
-        return "";
-    }
-
-    export function isCheckJsEnabledForFile(sourceFile: SourceFile, compilerOptions: CompilerOptions) {
-        return sourceFile.checkJsDirective ? sourceFile.checkJsDirective.enabled : compilerOptions.checkJs;
-    }
-
-    export const emptyFileSystemEntries: FileSystemEntries = {
-        files: emptyArray,
-        directories: emptyArray
-    };
-
-
-    /**
-     * patternStrings contains both pattern strings (containing "*") and regular strings.
-     * Return an exact match if possible, or a pattern match, or undefined.
-     * (These are verified by verifyCompilerOptions to have 0 or 1 "*" characters.)
-     */
-    export function matchPatternOrExact(patternStrings: ReadonlyArray<string>, candidate: string): string | Pattern | undefined {
-        const patterns: Pattern[] = [];
-        for (const patternString of patternStrings) {
-            const pattern = tryParsePattern(patternString);
-            if (pattern) {
-                patterns.push(pattern);
-            }
-            else if (patternString === candidate) {
-                // pattern was matched as is - no need to search further
-                return patternString;
-            }
-        }
-
-        return findBestPatternMatch(patterns, _ => _, candidate);
-    }
-
-    export type Mutable<T extends object> = { -readonly [K in keyof T]: T[K] };
-
-    export function sliceAfter<T>(arr: ReadonlyArray<T>, value: T): ReadonlyArray<T> {
-        const index = arr.indexOf(value);
-        Debug.assert(index !== -1);
-        return arr.slice(index);
-    }
-
-    export function addRelatedInfo<T extends Diagnostic>(diagnostic: T, ...relatedInformation: DiagnosticRelatedInformation[]): T {
-        if (!diagnostic.relatedInformation) {
-            diagnostic.relatedInformation = [];
-        }
-        diagnostic.relatedInformation.push(...relatedInformation);
-        return diagnostic;
-    }
-
-    export function minAndMax<T>(arr: ReadonlyArray<T>, getValue: (value: T) => number): { readonly min: number, readonly max: number } {
-        Debug.assert(arr.length !== 0);
-        let min = getValue(arr[0]);
-        let max = min;
-        for (let i = 1; i < arr.length; i++) {
-            const value = getValue(arr[i]);
-            if (value < min) {
-                min = value;
-            }
-            else if (value > max) {
-                max = value;
-            }
-        }
-        return { min, max };
-    }
-
-    export interface ReadonlyNodeSet<TNode extends Node> {
-        has(node: TNode): boolean;
-        forEach(cb: (node: TNode) => void): void;
-        some(pred: (node: TNode) => boolean): boolean;
-    }
-
-    export class NodeSet<TNode extends Node> implements ReadonlyNodeSet<TNode> {
-        private map = createMap<TNode>();
-
-        add(node: TNode): void {
-            this.map.set(String(getNodeId(node)), node);
-        }
-        tryAdd(node: TNode): boolean {
-            if (this.has(node)) return false;
-            this.add(node);
-            return true;
-        }
-        has(node: TNode): boolean {
-            return this.map.has(String(getNodeId(node)));
-        }
-        forEach(cb: (node: TNode) => void): void {
-            this.map.forEach(cb);
-        }
-        some(pred: (node: TNode) => boolean): boolean {
-            return forEachEntry(this.map, pred) || false;
-        }
-    }
-
-    export interface ReadonlyNodeMap<TNode extends Node, TValue> {
-        get(node: TNode): TValue | undefined;
-        has(node: TNode): boolean;
-    }
-
-    export class NodeMap<TNode extends Node, TValue> implements ReadonlyNodeMap<TNode, TValue> {
-        private map = createMap<{ node: TNode, value: TValue }>();
-
-        get(node: TNode): TValue | undefined {
-            const res = this.map.get(String(getNodeId(node)));
-            return res && res.value;
-        }
-
-        getOrUpdate(node: TNode, setValue: () => TValue): TValue {
-            const res = this.get(node);
-            if (res) return res;
-            const value = setValue();
-            this.set(node, value);
-            return value;
-        }
-
-        set(node: TNode, value: TValue): void {
-            this.map.set(String(getNodeId(node)), { node, value });
-        }
-
-        has(node: TNode): boolean {
-            return this.map.has(String(getNodeId(node)));
-        }
-
-        forEach(cb: (value: TValue, node: TNode) => void): void {
-            this.map.forEach(({ node, value }) => cb(value, node));
-        }
-    }
-
-    export function rangeOfNode(node: Node): TextRange {
-        return { pos: getTokenPosOfNode(node), end: node.end };
-    }
-
-    export function rangeOfTypeParameters(typeParameters: NodeArray<TypeParameterDeclaration>): TextRange {
-        // Include the `<>`
-        return { pos: typeParameters.pos - 1, end: typeParameters.end + 1 };
-    }
-
-    export function skipTypeChecking(sourceFile: SourceFile, options: CompilerOptions) {
-        // If skipLibCheck is enabled, skip reporting errors if file is a declaration file.
-        // If skipDefaultLibCheck is enabled, skip reporting errors if file contains a
-        // '/// <reference no-default-lib="true"/>' directive.
-        return options.skipLibCheck && sourceFile.isDeclarationFile || options.skipDefaultLibCheck && sourceFile.hasNoDefaultLib;
-    }
-
-    export function isJsonEqual(a: unknown, b: unknown): boolean {
-        return a === b || typeof a === "object" && a !== null && typeof b === "object" && b !== null && equalOwnProperties(a as MapLike<unknown>, b as MapLike<unknown>, isJsonEqual);
-    }
-
-    export function getOrUpdate<T>(map: Map<T>, key: string, getDefault: () => T): T {
-        const got = map.get(key);
-        if (got === undefined) {
-            const value = getDefault();
-            map.set(key, value);
-            return value;
-        }
-        else {
-            return got;
-        }
-    }
-
-    /**
-     * Converts a bigint literal string, e.g. `0x1234n`,
-     * to its decimal string representation, e.g. `4660`.
-     */
-    export function parsePseudoBigInt(stringValue: string): string {
-        let log2Base: number;
-        switch (stringValue.charCodeAt(1)) { // "x" in "0x123"
-            case CharacterCodes.b:
-            case CharacterCodes.B: // 0b or 0B
-                log2Base = 1;
-                break;
-            case CharacterCodes.o:
-            case CharacterCodes.O: // 0o or 0O
-                log2Base = 3;
-                break;
-            case CharacterCodes.x:
-            case CharacterCodes.X: // 0x or 0X
-                log2Base = 4;
-                break;
-            default: // already in decimal; omit trailing "n"
-                const nIndex = stringValue.length - 1;
-                // Skip leading 0s
-                let nonZeroStart = 0;
-                while (stringValue.charCodeAt(nonZeroStart) === CharacterCodes._0) {
-                    nonZeroStart++;
-                }
-                return stringValue.slice(nonZeroStart, nIndex) || "0";
-        }
-
-        // Omit leading "0b", "0o", or "0x", and trailing "n"
-        const startIndex = 2, endIndex = stringValue.length - 1;
-        const bitsNeeded = (endIndex - startIndex) * log2Base;
-        // Stores the value specified by the string as a LE array of 16-bit integers
-        // using Uint16 instead of Uint32 so combining steps can use bitwise operators
-        const segments = new Uint16Array((bitsNeeded >>> 4) + (bitsNeeded & 15 ? 1 : 0));
-        // Add the digits, one at a time
-        for (let i = endIndex - 1, bitOffset = 0; i >= startIndex; i--, bitOffset += log2Base) {
-            const segment = bitOffset >>> 4;
-            const digitChar = stringValue.charCodeAt(i);
-            // Find character range: 0-9 < A-F < a-f
-            const digit = digitChar <= CharacterCodes._9
-                ? digitChar - CharacterCodes._0
-                : 10 + digitChar -
-                    (digitChar <= CharacterCodes.F ? CharacterCodes.A : CharacterCodes.a);
-            const shiftedDigit = digit << (bitOffset & 15);
-            segments[segment] |= shiftedDigit;
-            const residual = shiftedDigit >>> 16;
-            if (residual) segments[segment + 1] |= residual; // overflows segment
-        }
-        // Repeatedly divide segments by 10 and add remainder to base10Value
-        let base10Value = "";
-        let firstNonzeroSegment = segments.length - 1;
-        let segmentsRemaining = true;
-        while (segmentsRemaining) {
-            let mod10 = 0;
-            segmentsRemaining = false;
-            for (let segment = firstNonzeroSegment; segment >= 0; segment--) {
-                const newSegment = mod10 << 16 | segments[segment];
-                const segmentValue = (newSegment / 10) | 0;
-                segments[segment] = segmentValue;
-                mod10 = newSegment - segmentValue * 10;
-                if (segmentValue && !segmentsRemaining) {
-                    firstNonzeroSegment = segment;
-                    segmentsRemaining = true;
-                }
-            }
-            base10Value = mod10 + base10Value;
-        }
-        return base10Value;
-    }
-
-    export function pseudoBigIntToString({negative, base10Value}: PseudoBigInt): string {
-        return (negative && base10Value !== "0" ? "-" : "") + base10Value;
-    }
-}
+namespace ts {
+    export function isExternalModuleNameRelative(moduleName: string): boolean {
+        // TypeScript 1.0 spec (April 2014): 11.2.1
+        // An external module name is "relative" if the first term is "." or "..".
+        // Update: We also consider a path like `C:\foo.ts` "relative" because we do not search for it in `node_modules` or treat it as an ambient module.
+        return pathIsRelative(moduleName) || isRootedDiskPath(moduleName);
+    }
+
+    export function sortAndDeduplicateDiagnostics<T extends Diagnostic>(diagnostics: ReadonlyArray<T>): SortedReadonlyArray<T> {
+        return sortAndDeduplicate<T>(diagnostics, compareDiagnostics);
+    }
+}
+
+/* @internal */
+// eslint-disable-next-line no-redeclare
+namespace ts {
+    export const resolvingEmptyArray: never[] = [] as never[];
+    export const emptyMap = createMap<never>() as ReadonlyMap<never> & ReadonlyPragmaMap;
+    export const emptyUnderscoreEscapedMap: ReadonlyUnderscoreEscapedMap<never> = emptyMap as ReadonlyUnderscoreEscapedMap<never>;
+
+    export const externalHelpersModuleNameText = "tslib";
+
+    export const defaultMaximumTruncationLength = 160;
+
+    export function getDeclarationOfKind<T extends Declaration>(symbol: Symbol, kind: T["kind"]): T | undefined {
+        const declarations = symbol.declarations;
+        if (declarations) {
+            for (const declaration of declarations) {
+                if (declaration.kind === kind) {
+                    return declaration as T;
+                }
+            }
+        }
+
+        return undefined;
+    }
+
+    /** Create a new escaped identifier map. */
+    export function createUnderscoreEscapedMap<T>(): UnderscoreEscapedMap<T> {
+        return new MapCtr<T>() as UnderscoreEscapedMap<T>;
+    }
+
+    export function hasEntries(map: ReadonlyUnderscoreEscapedMap<any> | undefined): map is ReadonlyUnderscoreEscapedMap<any> {
+        return !!map && !!map.size;
+    }
+
+    export function createSymbolTable(symbols?: ReadonlyArray<Symbol>): SymbolTable {
+        const result = createMap<Symbol>() as SymbolTable;
+        if (symbols) {
+            for (const symbol of symbols) {
+                result.set(symbol.escapedName, symbol);
+            }
+        }
+        return result;
+    }
+
+    const stringWriter = createSingleLineStringWriter();
+
+    function createSingleLineStringWriter(): EmitTextWriter {
+        let str = "";
+
+        const writeText: (text: string) => void = text => str += text;
+        return {
+            getText: () => str,
+            write: writeText,
+            rawWrite: writeText,
+            writeKeyword: writeText,
+            writeOperator: writeText,
+            writePunctuation: writeText,
+            writeSpace: writeText,
+            writeStringLiteral: writeText,
+            writeLiteral: writeText,
+            writeParameter: writeText,
+            writeProperty: writeText,
+            writeSymbol: (s, _) => writeText(s),
+            writeTrailingSemicolon: writeText,
+            writeComment: writeText,
+            getTextPos: () => str.length,
+            getLine: () => 0,
+            getColumn: () => 0,
+            getIndent: () => 0,
+            isAtStartOfLine: () => false,
+
+            // Completely ignore indentation for string writers.  And map newlines to
+            // a single space.
+            writeLine: () => str += " ",
+            increaseIndent: noop,
+            decreaseIndent: noop,
+            clear: () => str = "",
+            trackSymbol: noop,
+            reportInaccessibleThisError: noop,
+            reportInaccessibleUniqueSymbolError: noop,
+            reportPrivateInBaseOfClassExpression: noop,
+        };
+    }
+
+    export function toPath(fileName: string, basePath: string | undefined, getCanonicalFileName: (path: string) => string): Path {
+        const nonCanonicalizedPath = isRootedDiskPath(fileName)
+            ? normalizePath(fileName)
+            : getNormalizedAbsolutePath(fileName, basePath);
+        return <Path>getCanonicalFileName(nonCanonicalizedPath);
+    }
+
+    export function changesAffectModuleResolution(oldOptions: CompilerOptions, newOptions: CompilerOptions): boolean {
+        return oldOptions.configFilePath !== newOptions.configFilePath ||
+            optionsHaveModuleResolutionChanges(oldOptions, newOptions);
+    }
+
+    export function optionsHaveModuleResolutionChanges(oldOptions: CompilerOptions, newOptions: CompilerOptions) {
+        return moduleResolutionOptionDeclarations.some(o =>
+            !isJsonEqual(getCompilerOptionValue(oldOptions, o), getCompilerOptionValue(newOptions, o)));
+    }
+
+    /**
+     * Iterates through the parent chain of a node and performs the callback on each parent until the callback
+     * returns a truthy value, then returns that value.
+     * If no such value is found, it applies the callback until the parent pointer is undefined or the callback returns "quit"
+     * At that point findAncestor returns undefined.
+     */
+    export function findAncestor<T extends Node>(node: Node | undefined, callback: (element: Node) => element is T): T | undefined;
+    export function findAncestor(node: Node | undefined, callback: (element: Node) => boolean | "quit"): Node | undefined;
+    export function findAncestor(node: Node, callback: (element: Node) => boolean | "quit"): Node | undefined {
+        while (node) {
+            const result = callback(node);
+            if (result === "quit") {
+                return undefined;
+            }
+            else if (result) {
+                return node;
+            }
+            node = node.parent;
+        }
+        return undefined;
+    }
+
+    export function forEachAncestor<T>(node: Node, callback: (n: Node) => T | undefined | "quit"): T | undefined {
+        while (true) {
+            const res = callback(node);
+            if (res === "quit") return undefined;
+            if (res !== undefined) return res;
+            if (isSourceFile(node)) return undefined;
+            node = node.parent;
+        }
+    }
+
+    /**
+     * Calls `callback` for each entry in the map, returning the first truthy result.
+     * Use `map.forEach` instead for normal iteration.
+     */
+    export function forEachEntry<T, U>(map: ReadonlyUnderscoreEscapedMap<T>, callback: (value: T, key: __String) => U | undefined): U | undefined;
+    export function forEachEntry<T, U>(map: ReadonlyMap<T>, callback: (value: T, key: string) => U | undefined): U | undefined;
+    export function forEachEntry<T, U>(map: ReadonlyUnderscoreEscapedMap<T> | ReadonlyMap<T>, callback: (value: T, key: (string & __String)) => U | undefined): U | undefined {
+        const iterator = map.entries();
+        for (let { value: pair, done } = iterator.next(); !done; { value: pair, done } = iterator.next()) {
+            const [key, value] = pair;
+            const result = callback(value, key as (string & __String));
+            if (result) {
+                return result;
+            }
+        }
+        return undefined;
+    }
+
+    /** `forEachEntry` for just keys. */
+    export function forEachKey<T>(map: ReadonlyUnderscoreEscapedMap<{}>, callback: (key: __String) => T | undefined): T | undefined;
+    export function forEachKey<T>(map: ReadonlyMap<{}>, callback: (key: string) => T | undefined): T | undefined;
+    export function forEachKey<T>(map: ReadonlyUnderscoreEscapedMap<{}> | ReadonlyMap<{}>, callback: (key: string & __String) => T | undefined): T | undefined {
+        const iterator = map.keys();
+        for (let { value: key, done } = iterator.next(); !done; { value: key, done } = iterator.next()) {
+            const result = callback(key as string & __String);
+            if (result) {
+                return result;
+            }
+        }
+        return undefined;
+    }
+
+    /** Copy entries from `source` to `target`. */
+    export function copyEntries<T>(source: ReadonlyUnderscoreEscapedMap<T>, target: UnderscoreEscapedMap<T>): void;
+    export function copyEntries<T>(source: ReadonlyMap<T>, target: Map<T>): void;
+    export function copyEntries<T, U extends UnderscoreEscapedMap<T> | Map<T>>(source: U, target: U): void {
+        (source as Map<T>).forEach((value, key) => {
+            (target as Map<T>).set(key, value);
+        });
+    }
+
+    /**
+     * Creates a set from the elements of an array.
+     *
+     * @param array the array of input elements.
+     */
+    export function arrayToSet(array: ReadonlyArray<string>): Map<true>;
+    export function arrayToSet<T>(array: ReadonlyArray<T>, makeKey: (value: T) => string | undefined): Map<true>;
+    export function arrayToSet<T>(array: ReadonlyArray<T>, makeKey: (value: T) => __String | undefined): UnderscoreEscapedMap<true>;
+    export function arrayToSet(array: ReadonlyArray<any>, makeKey?: (value: any) => string | __String | undefined): Map<true> | UnderscoreEscapedMap<true> {
+        return arrayToMap<any, true>(array, makeKey || (s => s), () => true);
+    }
+
+    export function cloneMap(map: SymbolTable): SymbolTable;
+    export function cloneMap<T>(map: ReadonlyMap<T>): Map<T>;
+    export function cloneMap<T>(map: ReadonlyUnderscoreEscapedMap<T>): UnderscoreEscapedMap<T>;
+    export function cloneMap<T>(map: ReadonlyMap<T> | ReadonlyUnderscoreEscapedMap<T> | SymbolTable): Map<T> | UnderscoreEscapedMap<T> | SymbolTable {
+        const clone = createMap<T>();
+        copyEntries(map as Map<T>, clone);
+        return clone;
+    }
+
+    export function usingSingleLineStringWriter(action: (writer: EmitTextWriter) => void): string {
+        const oldString = stringWriter.getText();
+        try {
+            action(stringWriter);
+            return stringWriter.getText();
+        }
+        finally {
+            stringWriter.clear();
+            stringWriter.writeKeyword(oldString);
+        }
+    }
+
+    export function getFullWidth(node: Node) {
+        return node.end - node.pos;
+    }
+
+    export function getResolvedModule(sourceFile: SourceFile, moduleNameText: string): ResolvedModuleFull | undefined {
+        return sourceFile && sourceFile.resolvedModules && sourceFile.resolvedModules.get(moduleNameText);
+    }
+
+    export function setResolvedModule(sourceFile: SourceFile, moduleNameText: string, resolvedModule: ResolvedModuleFull): void {
+        if (!sourceFile.resolvedModules) {
+            sourceFile.resolvedModules = createMap<ResolvedModuleFull>();
+        }
+
+        sourceFile.resolvedModules.set(moduleNameText, resolvedModule);
+    }
+
+    export function setResolvedTypeReferenceDirective(sourceFile: SourceFile, typeReferenceDirectiveName: string, resolvedTypeReferenceDirective?: ResolvedTypeReferenceDirective): void {
+        if (!sourceFile.resolvedTypeReferenceDirectiveNames) {
+            sourceFile.resolvedTypeReferenceDirectiveNames = createMap<ResolvedTypeReferenceDirective | undefined>();
+        }
+
+        sourceFile.resolvedTypeReferenceDirectiveNames.set(typeReferenceDirectiveName, resolvedTypeReferenceDirective);
+    }
+
+    export function projectReferenceIsEqualTo(oldRef: ProjectReference, newRef: ProjectReference) {
+        return oldRef.path === newRef.path &&
+            !oldRef.prepend === !newRef.prepend &&
+            !oldRef.circular === !newRef.circular;
+    }
+
+    export function moduleResolutionIsEqualTo(oldResolution: ResolvedModuleFull, newResolution: ResolvedModuleFull): boolean {
+        return oldResolution.isExternalLibraryImport === newResolution.isExternalLibraryImport &&
+            oldResolution.extension === newResolution.extension &&
+            oldResolution.resolvedFileName === newResolution.resolvedFileName &&
+            oldResolution.originalPath === newResolution.originalPath &&
+            packageIdIsEqual(oldResolution.packageId, newResolution.packageId);
+    }
+
+    function packageIdIsEqual(a: PackageId | undefined, b: PackageId | undefined): boolean {
+        return a === b || !!a && !!b && a.name === b.name && a.subModuleName === b.subModuleName && a.version === b.version;
+    }
+
+    export function packageIdToString({ name, subModuleName, version }: PackageId): string {
+        const fullName = subModuleName ? `${name}/${subModuleName}` : name;
+        return `${fullName}@${version}`;
+    }
+
+    export function typeDirectiveIsEqualTo(oldResolution: ResolvedTypeReferenceDirective, newResolution: ResolvedTypeReferenceDirective): boolean {
+        return oldResolution.resolvedFileName === newResolution.resolvedFileName && oldResolution.primary === newResolution.primary;
+    }
+
+    export function hasChangesInResolutions<T>(
+        names: ReadonlyArray<string>,
+        newResolutions: ReadonlyArray<T>,
+        oldResolutions: ReadonlyMap<T> | undefined,
+        comparer: (oldResolution: T, newResolution: T) => boolean): boolean {
+        Debug.assert(names.length === newResolutions.length);
+
+        for (let i = 0; i < names.length; i++) {
+            const newResolution = newResolutions[i];
+            const oldResolution = oldResolutions && oldResolutions.get(names[i]);
+            const changed =
+                oldResolution
+                    ? !newResolution || !comparer(oldResolution, newResolution)
+                    : newResolution;
+            if (changed) {
+                return true;
+            }
+        }
+        return false;
+    }
+
+    // Returns true if this node contains a parse error anywhere underneath it.
+    export function containsParseError(node: Node): boolean {
+        aggregateChildData(node);
+        return (node.flags & NodeFlags.ThisNodeOrAnySubNodesHasError) !== 0;
+    }
+
+    function aggregateChildData(node: Node): void {
+        if (!(node.flags & NodeFlags.HasAggregatedChildData)) {
+            // A node is considered to contain a parse error if:
+            //  a) the parser explicitly marked that it had an error
+            //  b) any of it's children reported that it had an error.
+            const thisNodeOrAnySubNodesHasError = ((node.flags & NodeFlags.ThisNodeHasError) !== 0) ||
+                forEachChild(node, containsParseError);
+
+            // If so, mark ourselves accordingly.
+            if (thisNodeOrAnySubNodesHasError) {
+                node.flags |= NodeFlags.ThisNodeOrAnySubNodesHasError;
+            }
+
+            // Also mark that we've propagated the child information to this node.  This way we can
+            // always consult the bit directly on this node without needing to check its children
+            // again.
+            node.flags |= NodeFlags.HasAggregatedChildData;
+        }
+    }
+
+    export function getSourceFileOfNode(node: Node): SourceFile;
+    export function getSourceFileOfNode(node: Node | undefined): SourceFile | undefined;
+    export function getSourceFileOfNode(node: Node): SourceFile {
+        while (node && node.kind !== SyntaxKind.SourceFile) {
+            node = node.parent;
+        }
+        return <SourceFile>node;
+    }
+
+    export function isStatementWithLocals(node: Node) {
+        switch (node.kind) {
+            case SyntaxKind.Block:
+            case SyntaxKind.CaseBlock:
+            case SyntaxKind.ForStatement:
+            case SyntaxKind.ForInStatement:
+            case SyntaxKind.ForOfStatement:
+                return true;
+        }
+        return false;
+    }
+
+    export function getStartPositionOfLine(line: number, sourceFile: SourceFileLike): number {
+        Debug.assert(line >= 0);
+        return getLineStarts(sourceFile)[line];
+    }
+
+    // This is a useful function for debugging purposes.
+    export function nodePosToString(node: Node): string {
+        const file = getSourceFileOfNode(node);
+        const loc = getLineAndCharacterOfPosition(file, node.pos);
+        return `${file.fileName}(${loc.line + 1},${loc.character + 1})`;
+    }
+
+    export function getEndLinePosition(line: number, sourceFile: SourceFileLike): number {
+        Debug.assert(line >= 0);
+        const lineStarts = getLineStarts(sourceFile);
+
+        const lineIndex = line;
+        const sourceText = sourceFile.text;
+        if (lineIndex + 1 === lineStarts.length) {
+            // last line - return EOF
+            return sourceText.length - 1;
+        }
+        else {
+            // current line start
+            const start = lineStarts[lineIndex];
+            // take the start position of the next line - 1 = it should be some line break
+            let pos = lineStarts[lineIndex + 1] - 1;
+            Debug.assert(isLineBreak(sourceText.charCodeAt(pos)));
+            // walk backwards skipping line breaks, stop the the beginning of current line.
+            // i.e:
+            // <some text>
+            // $ <- end of line for this position should match the start position
+            while (start <= pos && isLineBreak(sourceText.charCodeAt(pos))) {
+                pos--;
+            }
+            return pos;
+        }
+    }
+
+    /**
+     * Returns a value indicating whether a name is unique globally or within the current file.
+     * Note: This does not consider whether a name appears as a free identifier or not, so at the expression `x.y` this includes both `x` and `y`.
+     */
+    export function isFileLevelUniqueName(sourceFile: SourceFile, name: string, hasGlobalName?: PrintHandlers["hasGlobalName"]): boolean {
+        return !(hasGlobalName && hasGlobalName(name)) && !sourceFile.identifiers.has(name);
+    }
+
+    // Returns true if this node is missing from the actual source code. A 'missing' node is different
+    // from 'undefined/defined'. When a node is undefined (which can happen for optional nodes
+    // in the tree), it is definitely missing. However, a node may be defined, but still be
+    // missing.  This happens whenever the parser knows it needs to parse something, but can't
+    // get anything in the source code that it expects at that location. For example:
+    //
+    //          let a: ;
+    //
+    // Here, the Type in the Type-Annotation is not-optional (as there is a colon in the source
+    // code). So the parser will attempt to parse out a type, and will create an actual node.
+    // However, this node will be 'missing' in the sense that no actual source-code/tokens are
+    // contained within it.
+    export function nodeIsMissing(node: Node | undefined): boolean {
+        if (node === undefined) {
+            return true;
+        }
+
+        return node.pos === node.end && node.pos >= 0 && node.kind !== SyntaxKind.EndOfFileToken;
+    }
+
+    export function nodeIsPresent(node: Node | undefined): boolean {
+        return !nodeIsMissing(node);
+    }
+
+    function insertStatementsAfterPrologue<T extends Statement>(to: T[], from: ReadonlyArray<T> | undefined, isPrologueDirective: (node: Node) => boolean): T[] {
+        if (from === undefined || from.length === 0) return to;
+        let statementIndex = 0;
+        // skip all prologue directives to insert at the correct position
+        for (; statementIndex < to.length; ++statementIndex) {
+            if (!isPrologueDirective(to[statementIndex])) {
+                break;
+            }
+        }
+        to.splice(statementIndex, 0, ...from);
+        return to;
+    }
+
+    function insertStatementAfterPrologue<T extends Statement>(to: T[], statement: T | undefined, isPrologueDirective: (node: Node) => boolean): T[] {
+        if (statement === undefined) return to;
+        let statementIndex = 0;
+        // skip all prologue directives to insert at the correct position
+        for (; statementIndex < to.length; ++statementIndex) {
+            if (!isPrologueDirective(to[statementIndex])) {
+                break;
+            }
+        }
+        to.splice(statementIndex, 0, statement);
+        return to;
+    }
+
+
+    function isAnyPrologueDirective(node: Node) {
+        return isPrologueDirective(node) || !!(getEmitFlags(node) & EmitFlags.CustomPrologue);
+    }
+
+    /**
+     * Prepends statements to an array while taking care of prologue directives.
+     */
+    export function insertStatementsAfterStandardPrologue<T extends Statement>(to: T[], from: ReadonlyArray<T> | undefined): T[] {
+        return insertStatementsAfterPrologue(to, from, isPrologueDirective);
+    }
+
+    export function insertStatementsAfterCustomPrologue<T extends Statement>(to: T[], from: ReadonlyArray<T> | undefined): T[] {
+        return insertStatementsAfterPrologue(to, from, isAnyPrologueDirective);
+    }
+
+    /**
+     * Prepends statements to an array while taking care of prologue directives.
+     */
+    export function insertStatementAfterStandardPrologue<T extends Statement>(to: T[], statement: T | undefined): T[] {
+        return insertStatementAfterPrologue(to, statement, isPrologueDirective);
+    }
+
+    export function insertStatementAfterCustomPrologue<T extends Statement>(to: T[], statement: T | undefined): T[] {
+        return insertStatementAfterPrologue(to, statement, isAnyPrologueDirective);
+    }
+
+    /**
+     * Determine if the given comment is a triple-slash
+     *
+     * @return true if the comment is a triple-slash comment else false
+     */
+    export function isRecognizedTripleSlashComment(text: string, commentPos: number, commentEnd: number) {
+        // Verify this is /// comment, but do the regexp match only when we first can find /// in the comment text
+        // so that we don't end up computing comment string and doing match for all // comments
+        if (text.charCodeAt(commentPos + 1) === CharacterCodes.slash &&
+            commentPos + 2 < commentEnd &&
+            text.charCodeAt(commentPos + 2) === CharacterCodes.slash) {
+            const textSubStr = text.substring(commentPos, commentEnd);
+            return textSubStr.match(fullTripleSlashReferencePathRegEx) ||
+                textSubStr.match(fullTripleSlashAMDReferencePathRegEx) ||
+                textSubStr.match(fullTripleSlashReferenceTypeReferenceDirectiveRegEx) ||
+                textSubStr.match(defaultLibReferenceRegEx) ?
+                true : false;
+        }
+        return false;
+    }
+
+    export function isPinnedComment(text: string, start: number) {
+        return text.charCodeAt(start + 1) === CharacterCodes.asterisk &&
+            text.charCodeAt(start + 2) === CharacterCodes.exclamation;
+    }
+
+    export function getTokenPosOfNode(node: Node, sourceFile?: SourceFileLike, includeJsDoc?: boolean): number {
+        // With nodes that have no width (i.e. 'Missing' nodes), we actually *don't*
+        // want to skip trivia because this will launch us forward to the next token.
+        if (nodeIsMissing(node)) {
+            return node.pos;
+        }
+
+        if (isJSDocNode(node)) {
+            return skipTrivia((sourceFile || getSourceFileOfNode(node)).text, node.pos, /*stopAfterLineBreak*/ false, /*stopAtComments*/ true);
+        }
+
+        if (includeJsDoc && hasJSDocNodes(node)) {
+            return getTokenPosOfNode(node.jsDoc![0]);
+        }
+
+        // For a syntax list, it is possible that one of its children has JSDocComment nodes, while
+        // the syntax list itself considers them as normal trivia. Therefore if we simply skip
+        // trivia for the list, we may have skipped the JSDocComment as well. So we should process its
+        // first child to determine the actual position of its first token.
+        if (node.kind === SyntaxKind.SyntaxList && (<SyntaxList>node)._children.length > 0) {
+            return getTokenPosOfNode((<SyntaxList>node)._children[0], sourceFile, includeJsDoc);
+        }
+
+        return skipTrivia((sourceFile || getSourceFileOfNode(node)).text, node.pos);
+    }
+
+    export function getNonDecoratorTokenPosOfNode(node: Node, sourceFile?: SourceFileLike): number {
+        if (nodeIsMissing(node) || !node.decorators) {
+            return getTokenPosOfNode(node, sourceFile);
+        }
+
+        return skipTrivia((sourceFile || getSourceFileOfNode(node)).text, node.decorators.end);
+    }
+
+    export function getSourceTextOfNodeFromSourceFile(sourceFile: SourceFile, node: Node, includeTrivia = false): string {
+        return getTextOfNodeFromSourceText(sourceFile.text, node, includeTrivia);
+    }
+
+    function isJSDocTypeExpressionOrChild(node: Node): boolean {
+        return node.kind === SyntaxKind.JSDocTypeExpression || (node.parent && isJSDocTypeExpressionOrChild(node.parent));
+    }
+
+    export function getTextOfNodeFromSourceText(sourceText: string, node: Node, includeTrivia = false): string {
+        if (nodeIsMissing(node)) {
+            return "";
+        }
+
+        let text = sourceText.substring(includeTrivia ? node.pos : skipTrivia(sourceText, node.pos), node.end);
+
+        if (isJSDocTypeExpressionOrChild(node)) {
+            // strip space + asterisk at line start
+            text = text.replace(/(^|\r?\n|\r)\s*\*\s*/g, "$1");
+        }
+
+        return text;
+    }
+
+    export function getTextOfNode(node: Node, includeTrivia = false): string {
+        return getSourceTextOfNodeFromSourceFile(getSourceFileOfNode(node), node, includeTrivia);
+    }
+
+    function getPos(range: Node) {
+        return range.pos;
+    }
+
+    /**
+     * Note: it is expected that the `nodeArray` and the `node` are within the same file.
+     * For example, searching for a `SourceFile` in a `SourceFile[]` wouldn't work.
+     */
+    export function indexOfNode(nodeArray: ReadonlyArray<Node>, node: Node) {
+        return binarySearch(nodeArray, node, getPos, compareValues);
+    }
+
+    /**
+     * Gets flags that control emit behavior of a node.
+     */
+    export function getEmitFlags(node: Node): EmitFlags {
+        const emitNode = node.emitNode;
+        return emitNode && emitNode.flags || 0;
+    }
+
+    export function getLiteralText(node: LiteralLikeNode, sourceFile: SourceFile, neverAsciiEscape: boolean | undefined) {
+        // If we don't need to downlevel and we can reach the original source text using
+        // the node's parent reference, then simply get the text as it was originally written.
+        if (!nodeIsSynthesized(node) && node.parent && !(
+            (isNumericLiteral(node) && node.numericLiteralFlags & TokenFlags.ContainsSeparator) ||
+            isBigIntLiteral(node)
+        )) {
+            return getSourceTextOfNodeFromSourceFile(sourceFile, node);
+        }
+
+        const escapeText = neverAsciiEscape || (getEmitFlags(node) & EmitFlags.NoAsciiEscaping) ? escapeString : escapeNonAsciiString;
+
+        // If we can't reach the original source text, use the canonical form if it's a number,
+        // or a (possibly escaped) quoted form of the original text if it's string-like.
+        switch (node.kind) {
+            case SyntaxKind.StringLiteral:
+                if ((<StringLiteral>node).singleQuote) {
+                    return "'" + escapeText(node.text, CharacterCodes.singleQuote) + "'";
+                }
+                else {
+                    return '"' + escapeText(node.text, CharacterCodes.doubleQuote) + '"';
+                }
+            case SyntaxKind.NoSubstitutionTemplateLiteral:
+                return "`" + escapeText(node.text, CharacterCodes.backtick) + "`";
+            case SyntaxKind.TemplateHead:
+                return "`" + escapeText(node.text, CharacterCodes.backtick) + "${";
+            case SyntaxKind.TemplateMiddle:
+                return "}" + escapeText(node.text, CharacterCodes.backtick) + "${";
+            case SyntaxKind.TemplateTail:
+                return "}" + escapeText(node.text, CharacterCodes.backtick) + "`";
+            case SyntaxKind.NumericLiteral:
+            case SyntaxKind.BigIntLiteral:
+            case SyntaxKind.RegularExpressionLiteral:
+                return node.text;
+        }
+
+        return Debug.fail(`Literal kind '${node.kind}' not accounted for.`);
+    }
+
+    export function getTextOfConstantValue(value: string | number) {
+        return isString(value) ? '"' + escapeNonAsciiString(value) + '"' : "" + value;
+    }
+
+    // Make an identifier from an external module name by extracting the string after the last "/" and replacing
+    // all non-alphanumeric characters with underscores
+    export function makeIdentifierFromModuleName(moduleName: string): string {
+        return getBaseFileName(moduleName).replace(/^(\d)/, "_$1").replace(/\W/g, "_");
+    }
+
+    export function isBlockOrCatchScoped(declaration: Declaration) {
+        return (getCombinedNodeFlags(declaration) & NodeFlags.BlockScoped) !== 0 ||
+            isCatchClauseVariableDeclarationOrBindingElement(declaration);
+    }
+
+    export function isCatchClauseVariableDeclarationOrBindingElement(declaration: Declaration) {
+        const node = getRootDeclaration(declaration);
+        return node.kind === SyntaxKind.VariableDeclaration && node.parent.kind === SyntaxKind.CatchClause;
+    }
+
+    export function isAmbientModule(node: Node): node is AmbientModuleDeclaration {
+        return isModuleDeclaration(node) && (node.name.kind === SyntaxKind.StringLiteral || isGlobalScopeAugmentation(node));
+    }
+
+    export function isModuleWithStringLiteralName(node: Node): node is ModuleDeclaration {
+        return isModuleDeclaration(node) && node.name.kind === SyntaxKind.StringLiteral;
+    }
+
+    export function isNonGlobalAmbientModule(node: Node): node is ModuleDeclaration & { name: StringLiteral } {
+        return isModuleDeclaration(node) && isStringLiteral(node.name);
+    }
+
+    /**
+     * An effective module (namespace) declaration is either
+     * 1. An actual declaration: namespace X { ... }
+     * 2. A Javascript declaration, which is:
+     *    An identifier in a nested property access expression: Y in `X.Y.Z = { ... }`
+     */
+    export function isEffectiveModuleDeclaration(node: Node) {
+        return isModuleDeclaration(node) || isIdentifier(node);
+    }
+
+    /** Given a symbol for a module, checks that it is a shorthand ambient module. */
+    export function isShorthandAmbientModuleSymbol(moduleSymbol: Symbol): boolean {
+        return isShorthandAmbientModule(moduleSymbol.valueDeclaration);
+    }
+
+    function isShorthandAmbientModule(node: Node): boolean {
+        // The only kind of module that can be missing a body is a shorthand ambient module.
+        return node && node.kind === SyntaxKind.ModuleDeclaration && (!(<ModuleDeclaration>node).body);
+    }
+
+    export function isBlockScopedContainerTopLevel(node: Node): boolean {
+        return node.kind === SyntaxKind.SourceFile ||
+            node.kind === SyntaxKind.ModuleDeclaration ||
+            isFunctionLike(node);
+    }
+
+    export function isGlobalScopeAugmentation(module: ModuleDeclaration): boolean {
+        return !!(module.flags & NodeFlags.GlobalAugmentation);
+    }
+
+    export function isExternalModuleAugmentation(node: Node): node is AmbientModuleDeclaration {
+        return isAmbientModule(node) && isModuleAugmentationExternal(node);
+    }
+
+    export function isModuleAugmentationExternal(node: AmbientModuleDeclaration) {
+        // external module augmentation is a ambient module declaration that is either:
+        // - defined in the top level scope and source file is an external module
+        // - defined inside ambient module declaration located in the top level scope and source file not an external module
+        switch (node.parent.kind) {
+            case SyntaxKind.SourceFile:
+                return isExternalModule(node.parent);
+            case SyntaxKind.ModuleBlock:
+                return isAmbientModule(node.parent.parent) && isSourceFile(node.parent.parent.parent) && !isExternalModule(node.parent.parent.parent);
+        }
+        return false;
+    }
+
+    export function getNonAugmentationDeclaration(symbol: Symbol) {
+        return find(symbol.declarations, d => !isExternalModuleAugmentation(d) && !(isModuleDeclaration(d) && isGlobalScopeAugmentation(d)));
+    }
+
+    export function isEffectiveExternalModule(node: SourceFile, compilerOptions: CompilerOptions) {
+        return isExternalModule(node) || compilerOptions.isolatedModules || ((getEmitModuleKind(compilerOptions) === ModuleKind.CommonJS) && !!node.commonJsModuleIndicator);
+    }
+
+    export function isBlockScope(node: Node, parentNode: Node): boolean {
+        switch (node.kind) {
+            case SyntaxKind.SourceFile:
+            case SyntaxKind.CaseBlock:
+            case SyntaxKind.CatchClause:
+            case SyntaxKind.ModuleDeclaration:
+            case SyntaxKind.ForStatement:
+            case SyntaxKind.ForInStatement:
+            case SyntaxKind.ForOfStatement:
+            case SyntaxKind.Constructor:
+            case SyntaxKind.MethodDeclaration:
+            case SyntaxKind.GetAccessor:
+            case SyntaxKind.SetAccessor:
+            case SyntaxKind.FunctionDeclaration:
+            case SyntaxKind.FunctionExpression:
+            case SyntaxKind.ArrowFunction:
+                return true;
+
+            case SyntaxKind.Block:
+                // function block is not considered block-scope container
+                // see comment in binder.ts: bind(...), case for SyntaxKind.Block
+                return !isFunctionLike(parentNode);
+        }
+
+        return false;
+    }
+
+    export function isDeclarationWithTypeParameters(node: Node): node is DeclarationWithTypeParameters;
+    export function isDeclarationWithTypeParameters(node: DeclarationWithTypeParameters): node is DeclarationWithTypeParameters {
+        switch (node.kind) {
+            case SyntaxKind.JSDocCallbackTag:
+            case SyntaxKind.JSDocTypedefTag:
+            case SyntaxKind.JSDocSignature:
+                return true;
+            default:
+                assertType<DeclarationWithTypeParameterChildren>(node);
+                return isDeclarationWithTypeParameterChildren(node);
+        }
+    }
+
+    export function isDeclarationWithTypeParameterChildren(node: Node): node is DeclarationWithTypeParameterChildren;
+    export function isDeclarationWithTypeParameterChildren(node: DeclarationWithTypeParameterChildren): node is DeclarationWithTypeParameterChildren {
+        switch (node.kind) {
+            case SyntaxKind.CallSignature:
+            case SyntaxKind.ConstructSignature:
+            case SyntaxKind.MethodSignature:
+            case SyntaxKind.IndexSignature:
+            case SyntaxKind.FunctionType:
+            case SyntaxKind.ConstructorType:
+            case SyntaxKind.JSDocFunctionType:
+            case SyntaxKind.ClassDeclaration:
+            case SyntaxKind.ClassExpression:
+            case SyntaxKind.InterfaceDeclaration:
+            case SyntaxKind.TypeAliasDeclaration:
+            case SyntaxKind.JSDocTemplateTag:
+            case SyntaxKind.FunctionDeclaration:
+            case SyntaxKind.MethodDeclaration:
+            case SyntaxKind.Constructor:
+            case SyntaxKind.GetAccessor:
+            case SyntaxKind.SetAccessor:
+            case SyntaxKind.FunctionExpression:
+            case SyntaxKind.ArrowFunction:
+                return true;
+            default:
+                assertType<never>(node);
+                return false;
+        }
+    }
+
+    export function isAnyImportSyntax(node: Node): node is AnyImportSyntax {
+        switch (node.kind) {
+            case SyntaxKind.ImportDeclaration:
+            case SyntaxKind.ImportEqualsDeclaration:
+                return true;
+            default:
+                return false;
+        }
+    }
+
+    export function isLateVisibilityPaintedStatement(node: Node): node is LateVisibilityPaintedStatement {
+        switch (node.kind) {
+            case SyntaxKind.ImportDeclaration:
+            case SyntaxKind.ImportEqualsDeclaration:
+            case SyntaxKind.VariableStatement:
+            case SyntaxKind.ClassDeclaration:
+            case SyntaxKind.FunctionDeclaration:
+            case SyntaxKind.ModuleDeclaration:
+            case SyntaxKind.TypeAliasDeclaration:
+            case SyntaxKind.InterfaceDeclaration:
+            case SyntaxKind.EnumDeclaration:
+                return true;
+            default:
+                return false;
+        }
+    }
+
+    export function isAnyImportOrReExport(node: Node): node is AnyImportOrReExport {
+        return isAnyImportSyntax(node) || isExportDeclaration(node);
+    }
+
+    // Gets the nearest enclosing block scope container that has the provided node
+    // as a descendant, that is not the provided node.
+    export function getEnclosingBlockScopeContainer(node: Node): Node {
+        return findAncestor(node.parent, current => isBlockScope(current, current.parent))!;
+    }
+
+    // Return display name of an identifier
+    // Computed property names will just be emitted as "[<expr>]", where <expr> is the source
+    // text of the expression in the computed property.
+    export function declarationNameToString(name: DeclarationName | QualifiedName | undefined) {
+        return !name || getFullWidth(name) === 0 ? "(Missing)" : getTextOfNode(name);
+    }
+
+    export function getNameFromIndexInfo(info: IndexInfo): string | undefined {
+        return info.declaration ? declarationNameToString(info.declaration.parameters[0].name) : undefined;
+    }
+
+    export function getTextOfPropertyName(name: PropertyName | NoSubstitutionTemplateLiteral): __String {
+        switch (name.kind) {
+            case SyntaxKind.Identifier:
+                return name.escapedText;
+            case SyntaxKind.StringLiteral:
+            case SyntaxKind.NumericLiteral:
+            case SyntaxKind.NoSubstitutionTemplateLiteral:
+                return escapeLeadingUnderscores(name.text);
+            case SyntaxKind.ComputedPropertyName:
+                if (isStringOrNumericLiteralLike(name.expression)) return escapeLeadingUnderscores(name.expression.text);
+                return Debug.fail("Text of property name cannot be read from non-literal-valued ComputedPropertyNames");
+            default:
+                return Debug.assertNever(name);
+        }
+    }
+
+    export function entityNameToString(name: EntityNameOrEntityNameExpression): string {
+        switch (name.kind) {
+            case SyntaxKind.Identifier:
+                return getFullWidth(name) === 0 ? idText(name) : getTextOfNode(name);
+            case SyntaxKind.QualifiedName:
+                return entityNameToString(name.left) + "." + entityNameToString(name.right);
+            case SyntaxKind.PropertyAccessExpression:
+                return entityNameToString(name.expression) + "." + entityNameToString(name.name);
+            default:
+                throw Debug.assertNever(name);
+        }
+    }
+
+    export function createDiagnosticForNode(node: Node, message: DiagnosticMessage, arg0?: string | number, arg1?: string | number, arg2?: string | number, arg3?: string | number): DiagnosticWithLocation {
+        const sourceFile = getSourceFileOfNode(node);
+        return createDiagnosticForNodeInSourceFile(sourceFile, node, message, arg0, arg1, arg2, arg3);
+    }
+
+    export function createDiagnosticForNodeArray(sourceFile: SourceFile, nodes: NodeArray<Node>, message: DiagnosticMessage, arg0?: string | number, arg1?: string | number, arg2?: string | number, arg3?: string | number): DiagnosticWithLocation {
+        const start = skipTrivia(sourceFile.text, nodes.pos);
+        return createFileDiagnostic(sourceFile, start, nodes.end - start, message, arg0, arg1, arg2, arg3);
+    }
+
+    export function createDiagnosticForNodeInSourceFile(sourceFile: SourceFile, node: Node, message: DiagnosticMessage, arg0?: string | number, arg1?: string | number, arg2?: string | number, arg3?: string | number): DiagnosticWithLocation {
+        const span = getErrorSpanForNode(sourceFile, node);
+        return createFileDiagnostic(sourceFile, span.start, span.length, message, arg0, arg1, arg2, arg3);
+    }
+
+    export function createDiagnosticForNodeFromMessageChain(node: Node, messageChain: DiagnosticMessageChain, relatedInformation?: DiagnosticRelatedInformation[]): DiagnosticWithLocation {
+        const sourceFile = getSourceFileOfNode(node);
+        const span = getErrorSpanForNode(sourceFile, node);
+        return {
+            file: sourceFile,
+            start: span.start,
+            length: span.length,
+            code: messageChain.code,
+            category: messageChain.category,
+            messageText: messageChain.next ? messageChain : messageChain.messageText,
+            relatedInformation
+        };
+    }
+
+    export function getSpanOfTokenAtPosition(sourceFile: SourceFile, pos: number): TextSpan {
+        const scanner = createScanner(sourceFile.languageVersion, /*skipTrivia*/ true, sourceFile.languageVariant, sourceFile.text, /*onError:*/ undefined, pos);
+        scanner.scan();
+        const start = scanner.getTokenPos();
+        return createTextSpanFromBounds(start, scanner.getTextPos());
+    }
+
+    function getErrorSpanForArrowFunction(sourceFile: SourceFile, node: ArrowFunction): TextSpan {
+        const pos = skipTrivia(sourceFile.text, node.pos);
+        if (node.body && node.body.kind === SyntaxKind.Block) {
+            const { line: startLine } = getLineAndCharacterOfPosition(sourceFile, node.body.pos);
+            const { line: endLine } = getLineAndCharacterOfPosition(sourceFile, node.body.end);
+            if (startLine < endLine) {
+                // The arrow function spans multiple lines,
+                // make the error span be the first line, inclusive.
+                return createTextSpan(pos, getEndLinePosition(startLine, sourceFile) - pos + 1);
+            }
+        }
+        return createTextSpanFromBounds(pos, node.end);
+    }
+
+    export function getErrorSpanForNode(sourceFile: SourceFile, node: Node): TextSpan {
+        let errorNode: Node | undefined = node;
+        switch (node.kind) {
+            case SyntaxKind.SourceFile:
+                const pos = skipTrivia(sourceFile.text, 0, /*stopAfterLineBreak*/ false);
+                if (pos === sourceFile.text.length) {
+                    // file is empty - return span for the beginning of the file
+                    return createTextSpan(0, 0);
+                }
+                return getSpanOfTokenAtPosition(sourceFile, pos);
+            // This list is a work in progress. Add missing node kinds to improve their error
+            // spans.
+            case SyntaxKind.VariableDeclaration:
+            case SyntaxKind.BindingElement:
+            case SyntaxKind.ClassDeclaration:
+            case SyntaxKind.ClassExpression:
+            case SyntaxKind.InterfaceDeclaration:
+            case SyntaxKind.ModuleDeclaration:
+            case SyntaxKind.EnumDeclaration:
+            case SyntaxKind.EnumMember:
+            case SyntaxKind.FunctionDeclaration:
+            case SyntaxKind.FunctionExpression:
+            case SyntaxKind.MethodDeclaration:
+            case SyntaxKind.GetAccessor:
+            case SyntaxKind.SetAccessor:
+            case SyntaxKind.TypeAliasDeclaration:
+            case SyntaxKind.PropertyDeclaration:
+            case SyntaxKind.PropertySignature:
+                errorNode = (<NamedDeclaration>node).name;
+                break;
+            case SyntaxKind.ArrowFunction:
+                return getErrorSpanForArrowFunction(sourceFile, <ArrowFunction>node);
+        }
+
+        if (errorNode === undefined) {
+            // If we don't have a better node, then just set the error on the first token of
+            // construct.
+            return getSpanOfTokenAtPosition(sourceFile, node.pos);
+        }
+
+        const isMissing = nodeIsMissing(errorNode);
+        const pos = isMissing || isJsxText(node)
+            ? errorNode.pos
+            : skipTrivia(sourceFile.text, errorNode.pos);
+
+        // These asserts should all be satisfied for a properly constructed `errorNode`.
+        if (isMissing) {
+            Debug.assert(pos === errorNode.pos, "This failure could trigger https://github.com/Microsoft/TypeScript/issues/20809");
+            Debug.assert(pos === errorNode.end, "This failure could trigger https://github.com/Microsoft/TypeScript/issues/20809");
+        }
+        else {
+            Debug.assert(pos >= errorNode.pos, "This failure could trigger https://github.com/Microsoft/TypeScript/issues/20809");
+            Debug.assert(pos <= errorNode.end, "This failure could trigger https://github.com/Microsoft/TypeScript/issues/20809");
+        }
+
+        return createTextSpanFromBounds(pos, errorNode.end);
+    }
+
+    export function isExternalOrCommonJsModule(file: SourceFile): boolean {
+        return (file.externalModuleIndicator || file.commonJsModuleIndicator) !== undefined;
+    }
+
+
+    export function isJsonSourceFile(file: SourceFile): file is JsonSourceFile {
+        return file.scriptKind === ScriptKind.JSON;
+    }
+
+    export function isEnumConst(node: EnumDeclaration): boolean {
+        return !!(getCombinedModifierFlags(node) & ModifierFlags.Const);
+    }
+
+    export function isDeclarationReadonly(declaration: Declaration): boolean {
+        return !!(getCombinedModifierFlags(declaration) & ModifierFlags.Readonly && !isParameterPropertyDeclaration(declaration));
+    }
+
+    export function isVarConst(node: VariableDeclaration | VariableDeclarationList): boolean {
+        return !!(getCombinedNodeFlags(node) & NodeFlags.Const);
+    }
+
+    export function isLet(node: Node): boolean {
+        return !!(getCombinedNodeFlags(node) & NodeFlags.Let);
+    }
+
+    export function isSuperCall(n: Node): n is SuperCall {
+        return n.kind === SyntaxKind.CallExpression && (<CallExpression>n).expression.kind === SyntaxKind.SuperKeyword;
+    }
+
+    export function isImportCall(n: Node): n is ImportCall {
+        return n.kind === SyntaxKind.CallExpression && (<CallExpression>n).expression.kind === SyntaxKind.ImportKeyword;
+    }
+
+    export function isLiteralImportTypeNode(n: Node): n is LiteralImportTypeNode {
+        return isImportTypeNode(n) && isLiteralTypeNode(n.argument) && isStringLiteral(n.argument.literal);
+    }
+
+    export function isPrologueDirective(node: Node): node is PrologueDirective {
+        return node.kind === SyntaxKind.ExpressionStatement
+            && (<ExpressionStatement>node).expression.kind === SyntaxKind.StringLiteral;
+    }
+
+    export function getLeadingCommentRangesOfNode(node: Node, sourceFileOfNode: SourceFile) {
+        return node.kind !== SyntaxKind.JsxText ? getLeadingCommentRanges(sourceFileOfNode.text, node.pos) : undefined;
+    }
+
+    export function getJSDocCommentRanges(node: Node, text: string) {
+        const commentRanges = (node.kind === SyntaxKind.Parameter ||
+            node.kind === SyntaxKind.TypeParameter ||
+            node.kind === SyntaxKind.FunctionExpression ||
+            node.kind === SyntaxKind.ArrowFunction ||
+            node.kind === SyntaxKind.ParenthesizedExpression) ?
+            concatenate(getTrailingCommentRanges(text, node.pos), getLeadingCommentRanges(text, node.pos)) :
+            getLeadingCommentRanges(text, node.pos);
+        // True if the comment starts with '/**' but not if it is '/**/'
+        return filter(commentRanges, comment =>
+            text.charCodeAt(comment.pos + 1) === CharacterCodes.asterisk &&
+            text.charCodeAt(comment.pos + 2) === CharacterCodes.asterisk &&
+            text.charCodeAt(comment.pos + 3) !== CharacterCodes.slash);
+    }
+
+    export const fullTripleSlashReferencePathRegEx = /^(\/\/\/\s*<reference\s+path\s*=\s*)('|")(.+?)\2.*?\/>/;
+    const fullTripleSlashReferenceTypeReferenceDirectiveRegEx = /^(\/\/\/\s*<reference\s+types\s*=\s*)('|")(.+?)\2.*?\/>/;
+    export const fullTripleSlashAMDReferencePathRegEx = /^(\/\/\/\s*<amd-dependency\s+path\s*=\s*)('|")(.+?)\2.*?\/>/;
+    const defaultLibReferenceRegEx = /^(\/\/\/\s*<reference\s+no-default-lib\s*=\s*)('|")(.+?)\2\s*\/>/;
+
+    export function isPartOfTypeNode(node: Node): boolean {
+        if (SyntaxKind.FirstTypeNode <= node.kind && node.kind <= SyntaxKind.LastTypeNode) {
+            return true;
+        }
+
+        switch (node.kind) {
+            case SyntaxKind.AnyKeyword:
+            case SyntaxKind.UnknownKeyword:
+            case SyntaxKind.NumberKeyword:
+            case SyntaxKind.BigIntKeyword:
+            case SyntaxKind.StringKeyword:
+            case SyntaxKind.BooleanKeyword:
+            case SyntaxKind.SymbolKeyword:
+            case SyntaxKind.ObjectKeyword:
+            case SyntaxKind.UndefinedKeyword:
+            case SyntaxKind.NeverKeyword:
+                return true;
+            case SyntaxKind.VoidKeyword:
+                return node.parent.kind !== SyntaxKind.VoidExpression;
+            case SyntaxKind.ExpressionWithTypeArguments:
+                return !isExpressionWithTypeArgumentsInClassExtendsClause(node);
+            case SyntaxKind.TypeParameter:
+                return node.parent.kind === SyntaxKind.MappedType || node.parent.kind === SyntaxKind.InferType;
+
+            // Identifiers and qualified names may be type nodes, depending on their context. Climb
+            // above them to find the lowest container
+            case SyntaxKind.Identifier:
+                // If the identifier is the RHS of a qualified name, then it's a type iff its parent is.
+                if (node.parent.kind === SyntaxKind.QualifiedName && (<QualifiedName>node.parent).right === node) {
+                    node = node.parent;
+                }
+                else if (node.parent.kind === SyntaxKind.PropertyAccessExpression && (<PropertyAccessExpression>node.parent).name === node) {
+                    node = node.parent;
+                }
+                // At this point, node is either a qualified name or an identifier
+                Debug.assert(node.kind === SyntaxKind.Identifier || node.kind === SyntaxKind.QualifiedName || node.kind === SyntaxKind.PropertyAccessExpression,
+                    "'node' was expected to be a qualified name, identifier or property access in 'isPartOfTypeNode'.");
+                // falls through
+
+            case SyntaxKind.QualifiedName:
+            case SyntaxKind.PropertyAccessExpression:
+            case SyntaxKind.ThisKeyword: {
+                const { parent } = node;
+                if (parent.kind === SyntaxKind.TypeQuery) {
+                    return false;
+                }
+                if (parent.kind === SyntaxKind.ImportType) {
+                    return !(parent as ImportTypeNode).isTypeOf;
+                }
+                // Do not recursively call isPartOfTypeNode on the parent. In the example:
+                //
+                //     let a: A.B.C;
+                //
+                // Calling isPartOfTypeNode would consider the qualified name A.B a type node.
+                // Only C and A.B.C are type nodes.
+                if (SyntaxKind.FirstTypeNode <= parent.kind && parent.kind <= SyntaxKind.LastTypeNode) {
+                    return true;
+                }
+                switch (parent.kind) {
+                    case SyntaxKind.ExpressionWithTypeArguments:
+                        return !isExpressionWithTypeArgumentsInClassExtendsClause(parent);
+                    case SyntaxKind.TypeParameter:
+                        return node === (<TypeParameterDeclaration>parent).constraint;
+                    case SyntaxKind.JSDocTemplateTag:
+                        return node === (<JSDocTemplateTag>parent).constraint;
+                    case SyntaxKind.PropertyDeclaration:
+                    case SyntaxKind.PropertySignature:
+                    case SyntaxKind.Parameter:
+                    case SyntaxKind.VariableDeclaration:
+                        return node === (parent as HasType).type;
+                    case SyntaxKind.FunctionDeclaration:
+                    case SyntaxKind.FunctionExpression:
+                    case SyntaxKind.ArrowFunction:
+                    case SyntaxKind.Constructor:
+                    case SyntaxKind.MethodDeclaration:
+                    case SyntaxKind.MethodSignature:
+                    case SyntaxKind.GetAccessor:
+                    case SyntaxKind.SetAccessor:
+                        return node === (<FunctionLikeDeclaration>parent).type;
+                    case SyntaxKind.CallSignature:
+                    case SyntaxKind.ConstructSignature:
+                    case SyntaxKind.IndexSignature:
+                        return node === (<SignatureDeclaration>parent).type;
+                    case SyntaxKind.TypeAssertionExpression:
+                        return node === (<TypeAssertion>parent).type;
+                    case SyntaxKind.CallExpression:
+                    case SyntaxKind.NewExpression:
+                        return contains((<CallExpression>parent).typeArguments, node);
+                    case SyntaxKind.TaggedTemplateExpression:
+                        // TODO (drosen): TaggedTemplateExpressions may eventually support type arguments.
+                        return false;
+                }
+            }
+        }
+
+        return false;
+    }
+
+    export function isChildOfNodeWithKind(node: Node, kind: SyntaxKind): boolean {
+        while (node) {
+            if (node.kind === kind) {
+                return true;
+            }
+            node = node.parent;
+        }
+        return false;
+    }
+
+    // Warning: This has the same semantics as the forEach family of functions,
+    //          in that traversal terminates in the event that 'visitor' supplies a truthy value.
+    export function forEachReturnStatement<T>(body: Block, visitor: (stmt: ReturnStatement) => T): T | undefined {
+
+        return traverse(body);
+
+        function traverse(node: Node): T | undefined {
+            switch (node.kind) {
+                case SyntaxKind.ReturnStatement:
+                    return visitor(<ReturnStatement>node);
+                case SyntaxKind.CaseBlock:
+                case SyntaxKind.Block:
+                case SyntaxKind.IfStatement:
+                case SyntaxKind.DoStatement:
+                case SyntaxKind.WhileStatement:
+                case SyntaxKind.ForStatement:
+                case SyntaxKind.ForInStatement:
+                case SyntaxKind.ForOfStatement:
+                case SyntaxKind.WithStatement:
+                case SyntaxKind.SwitchStatement:
+                case SyntaxKind.CaseClause:
+                case SyntaxKind.DefaultClause:
+                case SyntaxKind.LabeledStatement:
+                case SyntaxKind.TryStatement:
+                case SyntaxKind.CatchClause:
+                    return forEachChild(node, traverse);
+            }
+        }
+    }
+
+    export function forEachYieldExpression(body: Block, visitor: (expr: YieldExpression) => void): void {
+
+        return traverse(body);
+
+        function traverse(node: Node): void {
+            switch (node.kind) {
+                case SyntaxKind.YieldExpression:
+                    visitor(<YieldExpression>node);
+                    const operand = (<YieldExpression>node).expression;
+                    if (operand) {
+                        traverse(operand);
+                    }
+                    return;
+                case SyntaxKind.EnumDeclaration:
+                case SyntaxKind.InterfaceDeclaration:
+                case SyntaxKind.ModuleDeclaration:
+                case SyntaxKind.TypeAliasDeclaration:
+                case SyntaxKind.ClassDeclaration:
+                case SyntaxKind.ClassExpression:
+                    // These are not allowed inside a generator now, but eventually they may be allowed
+                    // as local types. Regardless, any yield statements contained within them should be
+                    // skipped in this traversal.
+                    return;
+                default:
+                    if (isFunctionLike(node)) {
+                        if (node.name && node.name.kind === SyntaxKind.ComputedPropertyName) {
+                            // Note that we will not include methods/accessors of a class because they would require
+                            // first descending into the class. This is by design.
+                            traverse(node.name.expression);
+                            return;
+                        }
+                    }
+                    else if (!isPartOfTypeNode(node)) {
+                        // This is the general case, which should include mostly expressions and statements.
+                        // Also includes NodeArrays.
+                        forEachChild(node, traverse);
+                    }
+            }
+        }
+    }
+
+    /**
+     * Gets the most likely element type for a TypeNode. This is not an exhaustive test
+     * as it assumes a rest argument can only be an array type (either T[], or Array<T>).
+     *
+     * @param node The type node.
+     */
+    export function getRestParameterElementType(node: TypeNode | undefined) {
+        if (node && node.kind === SyntaxKind.ArrayType) {
+            return (<ArrayTypeNode>node).elementType;
+        }
+        else if (node && node.kind === SyntaxKind.TypeReference) {
+            return singleOrUndefined((<TypeReferenceNode>node).typeArguments);
+        }
+        else {
+            return undefined;
+        }
+    }
+
+    export function getMembersOfDeclaration(node: Declaration): NodeArray<ClassElement | TypeElement | ObjectLiteralElement> | undefined {
+        switch (node.kind) {
+            case SyntaxKind.InterfaceDeclaration:
+            case SyntaxKind.ClassDeclaration:
+            case SyntaxKind.ClassExpression:
+            case SyntaxKind.TypeLiteral:
+                return (<ObjectTypeDeclaration>node).members;
+            case SyntaxKind.ObjectLiteralExpression:
+                return (<ObjectLiteralExpression>node).properties;
+        }
+    }
+
+    export function isVariableLike(node: Node): node is VariableLikeDeclaration {
+        if (node) {
+            switch (node.kind) {
+                case SyntaxKind.BindingElement:
+                case SyntaxKind.EnumMember:
+                case SyntaxKind.Parameter:
+                case SyntaxKind.PropertyAssignment:
+                case SyntaxKind.PropertyDeclaration:
+                case SyntaxKind.PropertySignature:
+                case SyntaxKind.ShorthandPropertyAssignment:
+                case SyntaxKind.VariableDeclaration:
+                    return true;
+            }
+        }
+        return false;
+    }
+
+    export function isVariableLikeOrAccessor(node: Node): node is AccessorDeclaration | VariableLikeDeclaration {
+        return isVariableLike(node) || isAccessor(node);
+    }
+
+    export function isVariableDeclarationInVariableStatement(node: VariableDeclaration) {
+        return node.parent.kind === SyntaxKind.VariableDeclarationList
+            && node.parent.parent.kind === SyntaxKind.VariableStatement;
+    }
+
+    export function isValidESSymbolDeclaration(node: Node): node is VariableDeclaration | PropertyDeclaration | SignatureDeclaration {
+        return isVariableDeclaration(node) ? isVarConst(node) && isIdentifier(node.name) && isVariableDeclarationInVariableStatement(node) :
+            isPropertyDeclaration(node) ? hasReadonlyModifier(node) && hasStaticModifier(node) :
+            isPropertySignature(node) && hasReadonlyModifier(node);
+    }
+
+    export function introducesArgumentsExoticObject(node: Node) {
+        switch (node.kind) {
+            case SyntaxKind.MethodDeclaration:
+            case SyntaxKind.MethodSignature:
+            case SyntaxKind.Constructor:
+            case SyntaxKind.GetAccessor:
+            case SyntaxKind.SetAccessor:
+            case SyntaxKind.FunctionDeclaration:
+            case SyntaxKind.FunctionExpression:
+                return true;
+        }
+        return false;
+    }
+
+    export function unwrapInnermostStatementOfLabel(node: LabeledStatement, beforeUnwrapLabelCallback?: (node: LabeledStatement) => void): Statement {
+        while (true) {
+            if (beforeUnwrapLabelCallback) {
+                beforeUnwrapLabelCallback(node);
+            }
+            if (node.statement.kind !== SyntaxKind.LabeledStatement) {
+                return node.statement;
+            }
+            node = <LabeledStatement>node.statement;
+        }
+    }
+
+    export function isFunctionBlock(node: Node): boolean {
+        return node && node.kind === SyntaxKind.Block && isFunctionLike(node.parent);
+    }
+
+    export function isObjectLiteralMethod(node: Node): node is MethodDeclaration {
+        return node && node.kind === SyntaxKind.MethodDeclaration && node.parent.kind === SyntaxKind.ObjectLiteralExpression;
+    }
+
+    export function isObjectLiteralOrClassExpressionMethod(node: Node): node is MethodDeclaration {
+        return node.kind === SyntaxKind.MethodDeclaration &&
+            (node.parent.kind === SyntaxKind.ObjectLiteralExpression ||
+                node.parent.kind === SyntaxKind.ClassExpression);
+    }
+
+    export function isIdentifierTypePredicate(predicate: TypePredicate): predicate is IdentifierTypePredicate {
+        return predicate && predicate.kind === TypePredicateKind.Identifier;
+    }
+
+    export function isThisTypePredicate(predicate: TypePredicate): predicate is ThisTypePredicate {
+        return predicate && predicate.kind === TypePredicateKind.This;
+    }
+
+    export function getPropertyAssignment(objectLiteral: ObjectLiteralExpression, key: string, key2?: string): ReadonlyArray<PropertyAssignment> {
+        return objectLiteral.properties.filter((property): property is PropertyAssignment => {
+            if (property.kind === SyntaxKind.PropertyAssignment) {
+                const propName = getTextOfPropertyName(property.name);
+                return key === propName || (!!key2 && key2 === propName);
+            }
+            return false;
+        });
+    }
+
+    export function getTsConfigObjectLiteralExpression(tsConfigSourceFile: TsConfigSourceFile | undefined): ObjectLiteralExpression | undefined {
+        if (tsConfigSourceFile && tsConfigSourceFile.statements.length) {
+            const expression = tsConfigSourceFile.statements[0].expression;
+            return tryCast(expression, isObjectLiteralExpression);
+        }
+    }
+
+    export function getTsConfigPropArrayElementValue(tsConfigSourceFile: TsConfigSourceFile | undefined, propKey: string, elementValue: string): StringLiteral | undefined {
+        return firstDefined(getTsConfigPropArray(tsConfigSourceFile, propKey), property =>
+            isArrayLiteralExpression(property.initializer) ?
+                find(property.initializer.elements, (element): element is StringLiteral => isStringLiteral(element) && element.text === elementValue) :
+                undefined);
+    }
+
+    export function getTsConfigPropArray(tsConfigSourceFile: TsConfigSourceFile | undefined, propKey: string): ReadonlyArray<PropertyAssignment> {
+        const jsonObjectLiteral = getTsConfigObjectLiteralExpression(tsConfigSourceFile);
+        return jsonObjectLiteral ? getPropertyAssignment(jsonObjectLiteral, propKey) : emptyArray;
+    }
+
+    export function getContainingFunction(node: Node): SignatureDeclaration | undefined {
+        return findAncestor(node.parent, isFunctionLike);
+    }
+
+    export function getContainingFunctionDeclaration(node: Node): FunctionLikeDeclaration | undefined {
+        return findAncestor(node.parent, isFunctionLikeDeclaration);
+    }
+
+    export function getContainingClass(node: Node): ClassLikeDeclaration | undefined {
+        return findAncestor(node.parent, isClassLike);
+    }
+
+    export function getThisContainer(node: Node, includeArrowFunctions: boolean): Node {
+        Debug.assert(node.kind !== SyntaxKind.SourceFile);
+        while (true) {
+            node = node.parent;
+            if (!node) {
+                return Debug.fail(); // If we never pass in a SourceFile, this should be unreachable, since we'll stop when we reach that.
+            }
+            switch (node.kind) {
+                case SyntaxKind.ComputedPropertyName:
+                    // If the grandparent node is an object literal (as opposed to a class),
+                    // then the computed property is not a 'this' container.
+                    // A computed property name in a class needs to be a this container
+                    // so that we can error on it.
+                    if (isClassLike(node.parent.parent)) {
+                        return node;
+                    }
+                    // If this is a computed property, then the parent should not
+                    // make it a this container. The parent might be a property
+                    // in an object literal, like a method or accessor. But in order for
+                    // such a parent to be a this container, the reference must be in
+                    // the *body* of the container.
+                    node = node.parent;
+                    break;
+                case SyntaxKind.Decorator:
+                    // Decorators are always applied outside of the body of a class or method.
+                    if (node.parent.kind === SyntaxKind.Parameter && isClassElement(node.parent.parent)) {
+                        // If the decorator's parent is a Parameter, we resolve the this container from
+                        // the grandparent class declaration.
+                        node = node.parent.parent;
+                    }
+                    else if (isClassElement(node.parent)) {
+                        // If the decorator's parent is a class element, we resolve the 'this' container
+                        // from the parent class declaration.
+                        node = node.parent;
+                    }
+                    break;
+                case SyntaxKind.ArrowFunction:
+                    if (!includeArrowFunctions) {
+                        continue;
+                    }
+                    // falls through
+
+                case SyntaxKind.FunctionDeclaration:
+                case SyntaxKind.FunctionExpression:
+                case SyntaxKind.ModuleDeclaration:
+                case SyntaxKind.PropertyDeclaration:
+                case SyntaxKind.PropertySignature:
+                case SyntaxKind.MethodDeclaration:
+                case SyntaxKind.MethodSignature:
+                case SyntaxKind.Constructor:
+                case SyntaxKind.GetAccessor:
+                case SyntaxKind.SetAccessor:
+                case SyntaxKind.CallSignature:
+                case SyntaxKind.ConstructSignature:
+                case SyntaxKind.IndexSignature:
+                case SyntaxKind.EnumDeclaration:
+                case SyntaxKind.SourceFile:
+                    return node;
+            }
+        }
+    }
+
+    export function getNewTargetContainer(node: Node) {
+        const container = getThisContainer(node, /*includeArrowFunctions*/ false);
+        if (container) {
+            switch (container.kind) {
+                case SyntaxKind.Constructor:
+                case SyntaxKind.FunctionDeclaration:
+                case SyntaxKind.FunctionExpression:
+                    return container;
+            }
+        }
+
+        return undefined;
+    }
+
+    /**
+     * Given an super call/property node, returns the closest node where
+     * - a super call/property access is legal in the node and not legal in the parent node the node.
+     *   i.e. super call is legal in constructor but not legal in the class body.
+     * - the container is an arrow function (so caller might need to call getSuperContainer again in case it needs to climb higher)
+     * - a super call/property is definitely illegal in the container (but might be legal in some subnode)
+     *   i.e. super property access is illegal in function declaration but can be legal in the statement list
+     */
+    export function getSuperContainer(node: Node, stopOnFunctions: boolean): Node {
+        while (true) {
+            node = node.parent;
+            if (!node) {
+                return node;
+            }
+            switch (node.kind) {
+                case SyntaxKind.ComputedPropertyName:
+                    node = node.parent;
+                    break;
+                case SyntaxKind.FunctionDeclaration:
+                case SyntaxKind.FunctionExpression:
+                case SyntaxKind.ArrowFunction:
+                    if (!stopOnFunctions) {
+                        continue;
+                    }
+                    // falls through
+
+                case SyntaxKind.PropertyDeclaration:
+                case SyntaxKind.PropertySignature:
+                case SyntaxKind.MethodDeclaration:
+                case SyntaxKind.MethodSignature:
+                case SyntaxKind.Constructor:
+                case SyntaxKind.GetAccessor:
+                case SyntaxKind.SetAccessor:
+                    return node;
+                case SyntaxKind.Decorator:
+                    // Decorators are always applied outside of the body of a class or method.
+                    if (node.parent.kind === SyntaxKind.Parameter && isClassElement(node.parent.parent)) {
+                        // If the decorator's parent is a Parameter, we resolve the this container from
+                        // the grandparent class declaration.
+                        node = node.parent.parent;
+                    }
+                    else if (isClassElement(node.parent)) {
+                        // If the decorator's parent is a class element, we resolve the 'this' container
+                        // from the parent class declaration.
+                        node = node.parent;
+                    }
+                    break;
+            }
+        }
+    }
+
+    export function getImmediatelyInvokedFunctionExpression(func: Node): CallExpression | undefined {
+        if (func.kind === SyntaxKind.FunctionExpression || func.kind === SyntaxKind.ArrowFunction) {
+            let prev = func;
+            let parent = func.parent;
+            while (parent.kind === SyntaxKind.ParenthesizedExpression) {
+                prev = parent;
+                parent = parent.parent;
+            }
+            if (parent.kind === SyntaxKind.CallExpression && (parent as CallExpression).expression === prev) {
+                return parent as CallExpression;
+            }
+        }
+    }
+
+    export function isSuperOrSuperProperty(node: Node): node is SuperExpression | SuperProperty {
+        return node.kind === SyntaxKind.SuperKeyword
+            || isSuperProperty(node);
+    }
+
+    /**
+     * Determines whether a node is a property or element access expression for `super`.
+     */
+    export function isSuperProperty(node: Node): node is SuperProperty {
+        const kind = node.kind;
+        return (kind === SyntaxKind.PropertyAccessExpression || kind === SyntaxKind.ElementAccessExpression)
+            && (<PropertyAccessExpression | ElementAccessExpression>node).expression.kind === SyntaxKind.SuperKeyword;
+    }
+
+    /**
+     * Determines whether a node is a property or element access expression for `this`.
+     */
+    export function isThisProperty(node: Node): boolean {
+        const kind = node.kind;
+        return (kind === SyntaxKind.PropertyAccessExpression || kind === SyntaxKind.ElementAccessExpression)
+            && (<PropertyAccessExpression | ElementAccessExpression>node).expression.kind === SyntaxKind.ThisKeyword;
+    }
+
+    export function getEntityNameFromTypeNode(node: TypeNode): EntityNameOrEntityNameExpression | undefined {
+        switch (node.kind) {
+            case SyntaxKind.TypeReference:
+                return (<TypeReferenceNode>node).typeName;
+
+            case SyntaxKind.ExpressionWithTypeArguments:
+                return isEntityNameExpression((<ExpressionWithTypeArguments>node).expression)
+                    ? <EntityNameExpression>(<ExpressionWithTypeArguments>node).expression
+                    : undefined;
+
+            case SyntaxKind.Identifier:
+            case SyntaxKind.QualifiedName:
+                return (<EntityName><Node>node);
+        }
+
+        return undefined;
+    }
+
+    export function getInvokedExpression(node: CallLikeExpression): Expression {
+        switch (node.kind) {
+            case SyntaxKind.TaggedTemplateExpression:
+                return node.tag;
+            case SyntaxKind.JsxOpeningElement:
+            case SyntaxKind.JsxSelfClosingElement:
+                return node.tagName;
+            default:
+                return node.expression;
+        }
+    }
+
+    export function nodeCanBeDecorated(node: ClassDeclaration): true;
+    export function nodeCanBeDecorated(node: ClassElement, parent: Node): boolean;
+    export function nodeCanBeDecorated(node: Node, parent: Node, grandparent: Node): boolean;
+    export function nodeCanBeDecorated(node: Node, parent?: Node, grandparent?: Node): boolean {
+        switch (node.kind) {
+            case SyntaxKind.ClassDeclaration:
+                // classes are valid targets
+                return true;
+
+            case SyntaxKind.PropertyDeclaration:
+                // property declarations are valid if their parent is a class declaration.
+                return parent!.kind === SyntaxKind.ClassDeclaration;
+
+            case SyntaxKind.GetAccessor:
+            case SyntaxKind.SetAccessor:
+            case SyntaxKind.MethodDeclaration:
+                // if this method has a body and its parent is a class declaration, this is a valid target.
+                return (<FunctionLikeDeclaration>node).body !== undefined
+                    && parent!.kind === SyntaxKind.ClassDeclaration;
+
+            case SyntaxKind.Parameter:
+                // if the parameter's parent has a body and its grandparent is a class declaration, this is a valid target;
+                return (<FunctionLikeDeclaration>parent).body !== undefined
+                    && (parent!.kind === SyntaxKind.Constructor
+                        || parent!.kind === SyntaxKind.MethodDeclaration
+                        || parent!.kind === SyntaxKind.SetAccessor)
+                    && grandparent!.kind === SyntaxKind.ClassDeclaration;
+        }
+
+        return false;
+    }
+
+    export function nodeIsDecorated(node: ClassDeclaration): boolean;
+    export function nodeIsDecorated(node: ClassElement, parent: Node): boolean;
+    export function nodeIsDecorated(node: Node, parent: Node, grandparent: Node): boolean;
+    export function nodeIsDecorated(node: Node, parent?: Node, grandparent?: Node): boolean {
+        return node.decorators !== undefined
+            && nodeCanBeDecorated(node, parent!, grandparent!); // TODO: GH#18217
+    }
+
+    export function nodeOrChildIsDecorated(node: ClassDeclaration): boolean;
+    export function nodeOrChildIsDecorated(node: ClassElement, parent: Node): boolean;
+    export function nodeOrChildIsDecorated(node: Node, parent: Node, grandparent: Node): boolean;
+    export function nodeOrChildIsDecorated(node: Node, parent?: Node, grandparent?: Node): boolean {
+        return nodeIsDecorated(node, parent!, grandparent!) || childIsDecorated(node, parent!); // TODO: GH#18217
+    }
+
+    export function childIsDecorated(node: ClassDeclaration): boolean;
+    export function childIsDecorated(node: Node, parent: Node): boolean;
+    export function childIsDecorated(node: Node, parent?: Node): boolean {
+        switch (node.kind) {
+            case SyntaxKind.ClassDeclaration:
+                return some((<ClassDeclaration>node).members, m => nodeOrChildIsDecorated(m, node, parent!)); // TODO: GH#18217
+            case SyntaxKind.MethodDeclaration:
+            case SyntaxKind.SetAccessor:
+                return some((<FunctionLikeDeclaration>node).parameters, p => nodeIsDecorated(p, node, parent!)); // TODO: GH#18217
+            default:
+                return false;
+        }
+    }
+
+    export function isJSXTagName(node: Node) {
+        const { parent } = node;
+        if (parent.kind === SyntaxKind.JsxOpeningElement ||
+            parent.kind === SyntaxKind.JsxSelfClosingElement ||
+            parent.kind === SyntaxKind.JsxClosingElement) {
+            return (<JsxOpeningLikeElement>parent).tagName === node;
+        }
+        return false;
+    }
+
+    export function isExpressionNode(node: Node): boolean {
+        switch (node.kind) {
+            case SyntaxKind.SuperKeyword:
+            case SyntaxKind.NullKeyword:
+            case SyntaxKind.TrueKeyword:
+            case SyntaxKind.FalseKeyword:
+            case SyntaxKind.RegularExpressionLiteral:
+            case SyntaxKind.ArrayLiteralExpression:
+            case SyntaxKind.ObjectLiteralExpression:
+            case SyntaxKind.PropertyAccessExpression:
+            case SyntaxKind.ElementAccessExpression:
+            case SyntaxKind.CallExpression:
+            case SyntaxKind.NewExpression:
+            case SyntaxKind.TaggedTemplateExpression:
+            case SyntaxKind.AsExpression:
+            case SyntaxKind.TypeAssertionExpression:
+            case SyntaxKind.NonNullExpression:
+            case SyntaxKind.ParenthesizedExpression:
+            case SyntaxKind.FunctionExpression:
+            case SyntaxKind.ClassExpression:
+            case SyntaxKind.ArrowFunction:
+            case SyntaxKind.VoidExpression:
+            case SyntaxKind.DeleteExpression:
+            case SyntaxKind.TypeOfExpression:
+            case SyntaxKind.PrefixUnaryExpression:
+            case SyntaxKind.PostfixUnaryExpression:
+            case SyntaxKind.BinaryExpression:
+            case SyntaxKind.ConditionalExpression:
+            case SyntaxKind.SpreadElement:
+            case SyntaxKind.TemplateExpression:
+            case SyntaxKind.NoSubstitutionTemplateLiteral:
+            case SyntaxKind.OmittedExpression:
+            case SyntaxKind.JsxElement:
+            case SyntaxKind.JsxSelfClosingElement:
+            case SyntaxKind.JsxFragment:
+            case SyntaxKind.YieldExpression:
+            case SyntaxKind.AwaitExpression:
+            case SyntaxKind.MetaProperty:
+                return true;
+            case SyntaxKind.QualifiedName:
+                while (node.parent.kind === SyntaxKind.QualifiedName) {
+                    node = node.parent;
+                }
+                return node.parent.kind === SyntaxKind.TypeQuery || isJSXTagName(node);
+            case SyntaxKind.Identifier:
+                if (node.parent.kind === SyntaxKind.TypeQuery || isJSXTagName(node)) {
+                    return true;
+                }
+                // falls through
+
+            case SyntaxKind.NumericLiteral:
+            case SyntaxKind.BigIntLiteral:
+            case SyntaxKind.StringLiteral:
+            case SyntaxKind.ThisKeyword:
+                return isInExpressionContext(node);
+            default:
+                return false;
+        }
+    }
+
+    export function isInExpressionContext(node: Node): boolean {
+        const { parent } = node;
+        switch (parent.kind) {
+            case SyntaxKind.VariableDeclaration:
+            case SyntaxKind.Parameter:
+            case SyntaxKind.PropertyDeclaration:
+            case SyntaxKind.PropertySignature:
+            case SyntaxKind.EnumMember:
+            case SyntaxKind.PropertyAssignment:
+            case SyntaxKind.BindingElement:
+                return (parent as HasInitializer).initializer === node;
+            case SyntaxKind.ExpressionStatement:
+            case SyntaxKind.IfStatement:
+            case SyntaxKind.DoStatement:
+            case SyntaxKind.WhileStatement:
+            case SyntaxKind.ReturnStatement:
+            case SyntaxKind.WithStatement:
+            case SyntaxKind.SwitchStatement:
+            case SyntaxKind.CaseClause:
+            case SyntaxKind.ThrowStatement:
+                return (<ExpressionStatement>parent).expression === node;
+            case SyntaxKind.ForStatement:
+                const forStatement = <ForStatement>parent;
+                return (forStatement.initializer === node && forStatement.initializer.kind !== SyntaxKind.VariableDeclarationList) ||
+                    forStatement.condition === node ||
+                    forStatement.incrementor === node;
+            case SyntaxKind.ForInStatement:
+            case SyntaxKind.ForOfStatement:
+                const forInStatement = <ForInStatement | ForOfStatement>parent;
+                return (forInStatement.initializer === node && forInStatement.initializer.kind !== SyntaxKind.VariableDeclarationList) ||
+                    forInStatement.expression === node;
+            case SyntaxKind.TypeAssertionExpression:
+            case SyntaxKind.AsExpression:
+                return node === (<AssertionExpression>parent).expression;
+            case SyntaxKind.TemplateSpan:
+                return node === (<TemplateSpan>parent).expression;
+            case SyntaxKind.ComputedPropertyName:
+                return node === (<ComputedPropertyName>parent).expression;
+            case SyntaxKind.Decorator:
+            case SyntaxKind.JsxExpression:
+            case SyntaxKind.JsxSpreadAttribute:
+            case SyntaxKind.SpreadAssignment:
+                return true;
+            case SyntaxKind.ExpressionWithTypeArguments:
+                return (<ExpressionWithTypeArguments>parent).expression === node && isExpressionWithTypeArgumentsInClassExtendsClause(parent);
+            case SyntaxKind.ShorthandPropertyAssignment:
+                return (<ShorthandPropertyAssignment>parent).objectAssignmentInitializer === node;
+            default:
+                return isExpressionNode(parent);
+        }
+    }
+
+    export function isExternalModuleImportEqualsDeclaration(node: Node) {
+        return node.kind === SyntaxKind.ImportEqualsDeclaration && (<ImportEqualsDeclaration>node).moduleReference.kind === SyntaxKind.ExternalModuleReference;
+    }
+
+    export function getExternalModuleImportEqualsDeclarationExpression(node: Node) {
+        Debug.assert(isExternalModuleImportEqualsDeclaration(node));
+        return (<ExternalModuleReference>(<ImportEqualsDeclaration>node).moduleReference).expression;
+    }
+
+    export function isInternalModuleImportEqualsDeclaration(node: Node): node is ImportEqualsDeclaration {
+        return node.kind === SyntaxKind.ImportEqualsDeclaration && (<ImportEqualsDeclaration>node).moduleReference.kind !== SyntaxKind.ExternalModuleReference;
+    }
+
+    export function isSourceFileJS(file: SourceFile): boolean {
+        return isInJSFile(file);
+    }
+
+    export function isSourceFileNotJS(file: SourceFile): boolean {
+        return !isInJSFile(file);
+    }
+
+    export function isInJSFile(node: Node | undefined): boolean {
+        return !!node && !!(node.flags & NodeFlags.JavaScriptFile);
+    }
+
+    export function isInJsonFile(node: Node | undefined): boolean {
+        return !!node && !!(node.flags & NodeFlags.JsonFile);
+    }
+
+    export function isInJSDoc(node: Node | undefined): boolean {
+        return !!node && !!(node.flags & NodeFlags.JSDoc);
+    }
+
+    export function isJSDocIndexSignature(node: TypeReferenceNode | ExpressionWithTypeArguments) {
+        return isTypeReferenceNode(node) &&
+            isIdentifier(node.typeName) &&
+            node.typeName.escapedText === "Object" &&
+            node.typeArguments && node.typeArguments.length === 2 &&
+            (node.typeArguments[0].kind === SyntaxKind.StringKeyword || node.typeArguments[0].kind === SyntaxKind.NumberKeyword);
+    }
+
+    /**
+     * Returns true if the node is a CallExpression to the identifier 'require' with
+     * exactly one argument (of the form 'require("name")').
+     * This function does not test if the node is in a JavaScript file or not.
+     */
+    export function isRequireCall(callExpression: Node, checkArgumentIsStringLiteralLike: true): callExpression is RequireOrImportCall & { expression: Identifier, arguments: [StringLiteralLike] };
+    export function isRequireCall(callExpression: Node, checkArgumentIsStringLiteralLike: boolean): callExpression is CallExpression;
+    export function isRequireCall(callExpression: Node, checkArgumentIsStringLiteralLike: boolean): callExpression is CallExpression {
+        if (callExpression.kind !== SyntaxKind.CallExpression) {
+            return false;
+        }
+        const { expression, arguments: args } = callExpression as CallExpression;
+
+        if (expression.kind !== SyntaxKind.Identifier || (expression as Identifier).escapedText !== "require") {
+            return false;
+        }
+
+        if (args.length !== 1) {
+            return false;
+        }
+        const arg = args[0];
+        return !checkArgumentIsStringLiteralLike || isStringLiteralLike(arg);
+    }
+
+    export function isSingleOrDoubleQuote(charCode: number) {
+        return charCode === CharacterCodes.singleQuote || charCode === CharacterCodes.doubleQuote;
+    }
+
+    export function isStringDoubleQuoted(str: StringLiteralLike, sourceFile: SourceFile): boolean {
+        return getSourceTextOfNodeFromSourceFile(sourceFile, str).charCodeAt(0) === CharacterCodes.doubleQuote;
+    }
+
+    export function getDeclarationOfExpando(node: Node): Node | undefined {
+        if (!node.parent) {
+            return undefined;
+        }
+        let name: Expression | BindingName | undefined;
+        let decl: Node | undefined;
+        if (isVariableDeclaration(node.parent) && node.parent.initializer === node) {
+            if (!isInJSFile(node) && !isVarConst(node.parent)) {
+                return undefined;
+            }
+            name = node.parent.name;
+            decl = node.parent;
+        }
+        else if (isBinaryExpression(node.parent) && node.parent.operatorToken.kind === SyntaxKind.EqualsToken && node.parent.right === node) {
+            name = node.parent.left;
+            decl = name;
+        }
+        else if (isBinaryExpression(node.parent) && node.parent.operatorToken.kind === SyntaxKind.BarBarToken) {
+            if (isVariableDeclaration(node.parent.parent) && node.parent.parent.initializer === node.parent) {
+                name = node.parent.parent.name;
+                decl = node.parent.parent;
+            }
+            else if (isBinaryExpression(node.parent.parent) && node.parent.parent.operatorToken.kind === SyntaxKind.EqualsToken && node.parent.parent.right === node.parent) {
+                name = node.parent.parent.left;
+                decl = name;
+            }
+
+            if (!name || !isEntityNameExpression(name) || !isSameEntityName(name, node.parent.left)) {
+                return undefined;
+            }
+        }
+
+        if (!name || !getExpandoInitializer(node, isPrototypeAccess(name))) {
+            return undefined;
+        }
+        return decl;
+    }
+
+    export function isAssignmentDeclaration(decl: Declaration) {
+        return isBinaryExpression(decl) || isPropertyAccessExpression(decl) || isIdentifier(decl) || isCallExpression(decl);
+    }
+
+    /** Get the initializer, taking into account defaulted Javascript initializers */
+    export function getEffectiveInitializer(node: HasExpressionInitializer) {
+        if (isInJSFile(node) && node.initializer &&
+            isBinaryExpression(node.initializer) && node.initializer.operatorToken.kind === SyntaxKind.BarBarToken &&
+            node.name && isEntityNameExpression(node.name) && isSameEntityName(node.name, node.initializer.left)) {
+            return node.initializer.right;
+        }
+        return node.initializer;
+    }
+
+    /** Get the declaration initializer when it is container-like (See getExpandoInitializer). */
+    export function getDeclaredExpandoInitializer(node: HasExpressionInitializer) {
+        const init = getEffectiveInitializer(node);
+        return init && getExpandoInitializer(init, isPrototypeAccess(node.name));
+    }
+
+    function hasExpandoValueProperty(node: ObjectLiteralExpression, isPrototypeAssignment: boolean) {
+        return forEach(node.properties, p => isPropertyAssignment(p) && isIdentifier(p.name) && p.name.escapedText === "value" && p.initializer && getExpandoInitializer(p.initializer, isPrototypeAssignment));
+    }
+
+    /**
+     * Get the assignment 'initializer' -- the righthand side-- when the initializer is container-like (See getExpandoInitializer).
+     * We treat the right hand side of assignments with container-like initalizers as declarations.
+     */
+    export function getAssignedExpandoInitializer(node: Node | undefined) {
+        if (node && node.parent && isBinaryExpression(node.parent) && node.parent.operatorToken.kind === SyntaxKind.EqualsToken) {
+            const isPrototypeAssignment = isPrototypeAccess(node.parent.left);
+            return getExpandoInitializer(node.parent.right, isPrototypeAssignment) ||
+                getDefaultedExpandoInitializer(node.parent.left as EntityNameExpression, node.parent.right, isPrototypeAssignment);
+        }
+        if (node && isCallExpression(node) && isBindableObjectDefinePropertyCall(node)) {
+            const result = hasExpandoValueProperty(node.arguments[2], node.arguments[1].text === "prototype");
+            if (result) {
+                return result;
+            }
+        }
+    }
+
+    /**
+     * Recognized expando initializers are:
+     * 1. (function() {})() -- IIFEs
+     * 2. function() { } -- Function expressions
+     * 3. class { } -- Class expressions
+     * 4. {} -- Empty object literals
+     * 5. { ... } -- Non-empty object literals, when used to initialize a prototype, like `C.prototype = { m() { } }`
+     *
+     * This function returns the provided initializer, or undefined if it is not valid.
+     */
+    export function getExpandoInitializer(initializer: Node, isPrototypeAssignment: boolean): Expression | undefined {
+        if (isCallExpression(initializer)) {
+            const e = skipParentheses(initializer.expression);
+            return e.kind === SyntaxKind.FunctionExpression || e.kind === SyntaxKind.ArrowFunction ? initializer : undefined;
+        }
+        if (initializer.kind === SyntaxKind.FunctionExpression ||
+            initializer.kind === SyntaxKind.ClassExpression ||
+            initializer.kind === SyntaxKind.ArrowFunction) {
+            return initializer as Expression;
+        }
+        if (isObjectLiteralExpression(initializer) && (initializer.properties.length === 0 || isPrototypeAssignment)) {
+            return initializer;
+        }
+    }
+
+    /**
+     * A defaulted expando initializer matches the pattern
+     * `Lhs = Lhs || ExpandoInitializer`
+     * or `var Lhs = Lhs || ExpandoInitializer`
+     *
+     * The second Lhs is required to be the same as the first except that it may be prefixed with
+     * 'window.', 'global.' or 'self.' The second Lhs is otherwise ignored by the binder and checker.
+     */
+    function getDefaultedExpandoInitializer(name: EntityNameExpression, initializer: Expression, isPrototypeAssignment: boolean) {
+        const e = isBinaryExpression(initializer) && initializer.operatorToken.kind === SyntaxKind.BarBarToken && getExpandoInitializer(initializer.right, isPrototypeAssignment);
+        if (e && isSameEntityName(name, (initializer as BinaryExpression).left as EntityNameExpression)) {
+            return e;
+        }
+    }
+
+    export function isDefaultedExpandoInitializer(node: BinaryExpression) {
+        const name = isVariableDeclaration(node.parent) ? node.parent.name :
+            isBinaryExpression(node.parent) && node.parent.operatorToken.kind === SyntaxKind.EqualsToken ? node.parent.left :
+            undefined;
+        return name && getExpandoInitializer(node.right, isPrototypeAccess(name)) && isEntityNameExpression(name) && isSameEntityName(name, node.left);
+    }
+
+    /** Given an expando initializer, return its declaration name, or the left-hand side of the assignment if it's part of an assignment declaration. */
+    export function getNameOfExpando(node: Declaration): DeclarationName | undefined {
+        if (isBinaryExpression(node.parent)) {
+            const parent = (node.parent.operatorToken.kind === SyntaxKind.BarBarToken && isBinaryExpression(node.parent.parent)) ? node.parent.parent : node.parent;
+            if (parent.operatorToken.kind === SyntaxKind.EqualsToken && isIdentifier(parent.left)) {
+                return parent.left;
+            }
+        }
+        else if (isVariableDeclaration(node.parent)) {
+            return node.parent.name;
+        }
+    }
+
+    /**
+     * Is the 'declared' name the same as the one in the initializer?
+     * @return true for identical entity names, as well as ones where the initializer is prefixed with
+     * 'window', 'self' or 'global'. For example:
+     *
+     * var my = my || {}
+     * var min = window.min || {}
+     * my.app = self.my.app || class { }
+     */
+    function isSameEntityName(name: Expression, initializer: Expression): boolean {
+        if (isIdentifier(name) && isIdentifier(initializer)) {
+            return name.escapedText === initializer.escapedText;
+        }
+        if (isIdentifier(name) && isPropertyAccessExpression(initializer)) {
+            return (initializer.expression.kind as SyntaxKind.ThisKeyword === SyntaxKind.ThisKeyword ||
+                isIdentifier(initializer.expression) &&
+                (initializer.expression.escapedText === "window" as __String ||
+                    initializer.expression.escapedText === "self" as __String ||
+                    initializer.expression.escapedText === "global" as __String)) &&
+                isSameEntityName(name, initializer.name);
+        }
+        if (isPropertyAccessExpression(name) && isPropertyAccessExpression(initializer)) {
+            return name.name.escapedText === initializer.name.escapedText && isSameEntityName(name.expression, initializer.expression);
+        }
+        return false;
+    }
+
+    export function getRightMostAssignedExpression(node: Expression): Expression {
+        while (isAssignmentExpression(node, /*excludeCompoundAssignments*/ true)) {
+            node = node.right;
+        }
+        return node;
+    }
+
+    export function isExportsIdentifier(node: Node) {
+        return isIdentifier(node) && node.escapedText === "exports";
+    }
+
+    export function isModuleExportsPropertyAccessExpression(node: Node) {
+        return isPropertyAccessExpression(node) && isIdentifier(node.expression) && node.expression.escapedText === "module" && node.name.escapedText === "exports";
+    }
+
+    /// Given a BinaryExpression, returns SpecialPropertyAssignmentKind for the various kinds of property
+    /// assignments we treat as special in the binder
+    export function getAssignmentDeclarationKind(expr: BinaryExpression | CallExpression): AssignmentDeclarationKind {
+        const special = getAssignmentDeclarationKindWorker(expr);
+        return special === AssignmentDeclarationKind.Property || isInJSFile(expr) ? special : AssignmentDeclarationKind.None;
+    }
+
+    export function isBindableObjectDefinePropertyCall(expr: CallExpression): expr is BindableObjectDefinePropertyCall {
+        return length(expr.arguments) === 3 &&
+            isPropertyAccessExpression(expr.expression) &&
+            isIdentifier(expr.expression.expression) &&
+            idText(expr.expression.expression) === "Object" &&
+            idText(expr.expression.name) === "defineProperty" &&
+            isStringOrNumericLiteralLike(expr.arguments[1]) &&
+            isEntityNameExpression(expr.arguments[0]);
+    }
+
+    function getAssignmentDeclarationKindWorker(expr: BinaryExpression | CallExpression): AssignmentDeclarationKind {
+        if (isCallExpression(expr)) {
+            if (!isBindableObjectDefinePropertyCall(expr)) {
+                return AssignmentDeclarationKind.None;
+            }
+            const entityName = expr.arguments[0];
+            if (isExportsIdentifier(entityName) || isModuleExportsPropertyAccessExpression(entityName)) {
+                return AssignmentDeclarationKind.ObjectDefinePropertyExports;
+            }
+            if (isPropertyAccessExpression(entityName) && entityName.name.escapedText === "prototype" && isEntityNameExpression(entityName.expression)) {
+                return AssignmentDeclarationKind.ObjectDefinePrototypeProperty;
+            }
+            return AssignmentDeclarationKind.ObjectDefinePropertyValue;
+        }
+        if (expr.operatorToken.kind !== SyntaxKind.EqualsToken ||
+            !isPropertyAccessExpression(expr.left)) {
+            return AssignmentDeclarationKind.None;
+        }
+        const lhs = expr.left;
+        if (isEntityNameExpression(lhs.expression) && lhs.name.escapedText === "prototype" && isObjectLiteralExpression(getInitializerOfBinaryExpression(expr))) {
+            // F.prototype = { ... }
+            return AssignmentDeclarationKind.Prototype;
+        }
+        return getAssignmentDeclarationPropertyAccessKind(lhs);
+    }
+
+    export function getAssignmentDeclarationPropertyAccessKind(lhs: PropertyAccessExpression): AssignmentDeclarationKind {
+        if (lhs.expression.kind === SyntaxKind.ThisKeyword) {
+            return AssignmentDeclarationKind.ThisProperty;
+        }
+        else if (isModuleExportsPropertyAccessExpression(lhs)) {
+            // module.exports = expr
+            return AssignmentDeclarationKind.ModuleExports;
+        }
+        else if (isEntityNameExpression(lhs.expression)) {
+            if (isPrototypeAccess(lhs.expression)) {
+                // F.G....prototype.x = expr
+                return AssignmentDeclarationKind.PrototypeProperty;
+            }
+
+            let nextToLast = lhs;
+            while (isPropertyAccessExpression(nextToLast.expression)) {
+                nextToLast = nextToLast.expression;
+            }
+            Debug.assert(isIdentifier(nextToLast.expression));
+            const id = nextToLast.expression as Identifier;
+            if (id.escapedText === "exports" ||
+                id.escapedText === "module" && nextToLast.name.escapedText === "exports") {
+                // exports.name = expr OR module.exports.name = expr
+                return AssignmentDeclarationKind.ExportsProperty;
+            }
+            // F.G...x = expr
+            return AssignmentDeclarationKind.Property;
+        }
+
+        return AssignmentDeclarationKind.None;
+    }
+
+    export function getInitializerOfBinaryExpression(expr: BinaryExpression) {
+        while (isBinaryExpression(expr.right)) {
+            expr = expr.right;
+        }
+        return expr.right;
+    }
+
+    export function isPrototypePropertyAssignment(node: Node): boolean {
+        return isBinaryExpression(node) && getAssignmentDeclarationKind(node) === AssignmentDeclarationKind.PrototypeProperty;
+    }
+
+    export function isSpecialPropertyDeclaration(expr: PropertyAccessExpression): boolean {
+        return isInJSFile(expr) &&
+            expr.parent && expr.parent.kind === SyntaxKind.ExpressionStatement &&
+            !!getJSDocTypeTag(expr.parent);
+    }
+
+    export function isFunctionSymbol(symbol: Symbol | undefined) {
+        if (!symbol || !symbol.valueDeclaration) {
+            return false;
+        }
+        const decl = symbol.valueDeclaration;
+        return decl.kind === SyntaxKind.FunctionDeclaration || isVariableDeclaration(decl) && decl.initializer && isFunctionLike(decl.initializer);
+    }
+
+    export function importFromModuleSpecifier(node: StringLiteralLike): AnyValidImportOrReExport {
+        return tryGetImportFromModuleSpecifier(node) || Debug.failBadSyntaxKind(node.parent);
+    }
+
+    export function tryGetImportFromModuleSpecifier(node: StringLiteralLike): AnyValidImportOrReExport | undefined {
+        switch (node.parent.kind) {
+            case SyntaxKind.ImportDeclaration:
+            case SyntaxKind.ExportDeclaration:
+                return node.parent as AnyValidImportOrReExport;
+            case SyntaxKind.ExternalModuleReference:
+                return (node.parent as ExternalModuleReference).parent as AnyValidImportOrReExport;
+            case SyntaxKind.CallExpression:
+                return isImportCall(node.parent) || isRequireCall(node.parent, /*checkArg*/ false) ? node.parent as RequireOrImportCall : undefined;
+            case SyntaxKind.LiteralType:
+                Debug.assert(isStringLiteral(node));
+                return tryCast(node.parent.parent, isImportTypeNode) as ValidImportTypeNode | undefined;
+            default:
+                return undefined;
+        }
+    }
+
+    export function getExternalModuleName(node: AnyImportOrReExport | ImportTypeNode): Expression | undefined {
+        switch (node.kind) {
+            case SyntaxKind.ImportDeclaration:
+            case SyntaxKind.ExportDeclaration:
+                return node.moduleSpecifier;
+            case SyntaxKind.ImportEqualsDeclaration:
+                return node.moduleReference.kind === SyntaxKind.ExternalModuleReference ? node.moduleReference.expression : undefined;
+            case SyntaxKind.ImportType:
+                return isLiteralImportTypeNode(node) ? node.argument.literal : undefined;
+            default:
+                return Debug.assertNever(node);
+        }
+    }
+
+    export function getNamespaceDeclarationNode(node: ImportDeclaration | ImportEqualsDeclaration | ExportDeclaration): ImportEqualsDeclaration | NamespaceImport | undefined {
+        switch (node.kind) {
+            case SyntaxKind.ImportDeclaration:
+                return node.importClause && tryCast(node.importClause.namedBindings, isNamespaceImport);
+            case SyntaxKind.ImportEqualsDeclaration:
+                return node;
+            case SyntaxKind.ExportDeclaration:
+                return undefined;
+            default:
+                return Debug.assertNever(node);
+        }
+    }
+
+    export function isDefaultImport(node: ImportDeclaration | ImportEqualsDeclaration | ExportDeclaration): boolean {
+        return node.kind === SyntaxKind.ImportDeclaration && !!node.importClause && !!node.importClause.name;
+    }
+
+    export function hasQuestionToken(node: Node) {
+        if (node) {
+            switch (node.kind) {
+                case SyntaxKind.Parameter:
+                case SyntaxKind.MethodDeclaration:
+                case SyntaxKind.MethodSignature:
+                case SyntaxKind.ShorthandPropertyAssignment:
+                case SyntaxKind.PropertyAssignment:
+                case SyntaxKind.PropertyDeclaration:
+                case SyntaxKind.PropertySignature:
+                    return (<ParameterDeclaration | MethodDeclaration | PropertyDeclaration>node).questionToken !== undefined;
+            }
+        }
+
+        return false;
+    }
+
+    export function isJSDocConstructSignature(node: Node) {
+        const param = isJSDocFunctionType(node) ? firstOrUndefined(node.parameters) : undefined;
+        const name = tryCast(param && param.name, isIdentifier);
+        return !!name && name.escapedText === "new";
+    }
+
+    export function isJSDocTypeAlias(node: Node): node is JSDocTypedefTag | JSDocCallbackTag {
+        return node.kind === SyntaxKind.JSDocTypedefTag || node.kind === SyntaxKind.JSDocCallbackTag;
+    }
+
+    export function isTypeAlias(node: Node): node is JSDocTypedefTag | JSDocCallbackTag | TypeAliasDeclaration {
+        return isJSDocTypeAlias(node) || isTypeAliasDeclaration(node);
+    }
+
+    function getSourceOfAssignment(node: Node): Node | undefined {
+        return isExpressionStatement(node) &&
+            node.expression && isBinaryExpression(node.expression) &&
+            node.expression.operatorToken.kind === SyntaxKind.EqualsToken
+            ? node.expression.right
+            : undefined;
+    }
+
+    function getSourceOfDefaultedAssignment(node: Node): Node | undefined {
+        return isExpressionStatement(node) &&
+            isBinaryExpression(node.expression) &&
+            getAssignmentDeclarationKind(node.expression) !== AssignmentDeclarationKind.None &&
+            isBinaryExpression(node.expression.right) &&
+            node.expression.right.operatorToken.kind === SyntaxKind.BarBarToken
+            ? node.expression.right.right
+            : undefined;
+    }
+
+    export function getSingleInitializerOfVariableStatementOrPropertyDeclaration(node: Node): Expression | undefined {
+        switch (node.kind) {
+            case SyntaxKind.VariableStatement:
+                const v = getSingleVariableOfVariableStatement(node);
+                return v && v.initializer;
+            case SyntaxKind.PropertyDeclaration:
+                return (node as PropertyDeclaration).initializer;
+            case SyntaxKind.PropertyAssignment:
+                return (node as PropertyAssignment).initializer;
+        }
+    }
+
+    function getSingleVariableOfVariableStatement(node: Node): VariableDeclaration | undefined {
+        return isVariableStatement(node) ? firstOrUndefined(node.declarationList.declarations) : undefined;
+    }
+
+    function getNestedModuleDeclaration(node: Node): Node | undefined {
+        return isModuleDeclaration(node) &&
+            node.body &&
+            node.body.kind === SyntaxKind.ModuleDeclaration
+            ? node.body
+            : undefined;
+    }
+
+    export function getJSDocCommentsAndTags(hostNode: Node): ReadonlyArray<JSDoc | JSDocTag> {
+        let result: (JSDoc | JSDocTag)[] | undefined;
+        // Pull parameter comments from declaring function as well
+        if (isVariableLike(hostNode) && hasInitializer(hostNode) && hasJSDocNodes(hostNode.initializer!)) {
+            result = append(result, last((hostNode.initializer as HasJSDoc).jsDoc!));
+        }
+
+        let node: Node | undefined = hostNode;
+        while (node && node.parent) {
+            if (hasJSDocNodes(node)) {
+                result = append(result, last(node.jsDoc!));
+            }
+
+            if (node.kind === SyntaxKind.Parameter) {
+                result = addRange(result, getJSDocParameterTags(node as ParameterDeclaration));
+                break;
+            }
+            if (node.kind === SyntaxKind.TypeParameter) {
+                result = addRange(result, getJSDocTypeParameterTags(node as TypeParameterDeclaration));
+                break;
+            }
+            node = getNextJSDocCommentLocation(node);
+        }
+        return result || emptyArray;
+    }
+
+    function getNextJSDocCommentLocation(node: Node) {
+        const parent = node.parent;
+        if (parent.kind === SyntaxKind.PropertyAssignment ||
+            parent.kind === SyntaxKind.ExportAssignment ||
+            parent.kind === SyntaxKind.PropertyDeclaration ||
+            parent.kind === SyntaxKind.ExpressionStatement && node.kind === SyntaxKind.PropertyAccessExpression ||
+            getNestedModuleDeclaration(parent) ||
+            isBinaryExpression(node) && node.operatorToken.kind === SyntaxKind.EqualsToken) {
+            return parent;
+        }
+        // Try to recognize this pattern when node is initializer of variable declaration and JSDoc comments are on containing variable statement.
+        // /**
+        //   * @param {number} name
+        //   * @returns {number}
+        //   */
+        // var x = function(name) { return name.length; }
+        else if (parent.parent &&
+            (getSingleVariableOfVariableStatement(parent.parent) === node ||
+            isBinaryExpression(parent) && parent.operatorToken.kind === SyntaxKind.EqualsToken)) {
+            return parent.parent;
+        }
+        else if (parent.parent && parent.parent.parent &&
+            (getSingleVariableOfVariableStatement(parent.parent.parent) ||
+            getSingleInitializerOfVariableStatementOrPropertyDeclaration(parent.parent.parent) === node ||
+            getSourceOfDefaultedAssignment(parent.parent.parent))) {
+            return parent.parent.parent;
+        }
+    }
+
+    /** Does the opposite of `getJSDocParameterTags`: given a JSDoc parameter, finds the parameter corresponding to it. */
+    export function getParameterSymbolFromJSDoc(node: JSDocParameterTag): Symbol | undefined {
+        if (node.symbol) {
+            return node.symbol;
+        }
+        if (!isIdentifier(node.name)) {
+            return undefined;
+        }
+        const name = node.name.escapedText;
+        const decl = getHostSignatureFromJSDoc(node);
+        if (!decl) {
+            return undefined;
+        }
+        const parameter = find(decl.parameters, p => p.name.kind === SyntaxKind.Identifier && p.name.escapedText === name);
+        return parameter && parameter.symbol;
+    }
+
+    export function getHostSignatureFromJSDoc(node: Node): SignatureDeclaration | undefined {
+        return getHostSignatureFromJSDocHost(getJSDocHost(node));
+    }
+
+    export function getHostSignatureFromJSDocHost(host: HasJSDoc): SignatureDeclaration | undefined {
+        const decl = getSourceOfDefaultedAssignment(host) ||
+            getSourceOfAssignment(host) ||
+            getSingleInitializerOfVariableStatementOrPropertyDeclaration(host) ||
+            getSingleVariableOfVariableStatement(host) ||
+            getNestedModuleDeclaration(host) ||
+            host;
+        return decl && isFunctionLike(decl) ? decl : undefined;
+    }
+
+    export function getJSDocHost(node: Node): HasJSDoc {
+        return Debug.assertDefined(findAncestor(node.parent, isJSDoc)).parent;
+    }
+
+    export function getTypeParameterFromJsDoc(node: TypeParameterDeclaration & { parent: JSDocTemplateTag }): TypeParameterDeclaration | undefined {
+        const name = node.name.escapedText;
+        const { typeParameters } = (node.parent.parent.parent as SignatureDeclaration | InterfaceDeclaration | ClassDeclaration);
+        return find(typeParameters!, p => p.name.escapedText === name);
+    }
+
+    export function hasRestParameter(s: SignatureDeclaration | JSDocSignature): boolean {
+        const last = lastOrUndefined<ParameterDeclaration | JSDocParameterTag>(s.parameters);
+        return !!last && isRestParameter(last);
+    }
+
+    export function isRestParameter(node: ParameterDeclaration | JSDocParameterTag): boolean {
+        const type = isJSDocParameterTag(node) ? (node.typeExpression && node.typeExpression.type) : node.type;
+        return (node as ParameterDeclaration).dotDotDotToken !== undefined || !!type && type.kind === SyntaxKind.JSDocVariadicType;
+    }
+
+    export const enum AssignmentKind {
+        None, Definite, Compound
+    }
+
+    export function getAssignmentTargetKind(node: Node): AssignmentKind {
+        let parent = node.parent;
+        while (true) {
+            switch (parent.kind) {
+                case SyntaxKind.BinaryExpression:
+                    const binaryOperator = (<BinaryExpression>parent).operatorToken.kind;
+                    return isAssignmentOperator(binaryOperator) && (<BinaryExpression>parent).left === node ?
+                        binaryOperator === SyntaxKind.EqualsToken ? AssignmentKind.Definite : AssignmentKind.Compound :
+                        AssignmentKind.None;
+                case SyntaxKind.PrefixUnaryExpression:
+                case SyntaxKind.PostfixUnaryExpression:
+                    const unaryOperator = (<PrefixUnaryExpression | PostfixUnaryExpression>parent).operator;
+                    return unaryOperator === SyntaxKind.PlusPlusToken || unaryOperator === SyntaxKind.MinusMinusToken ? AssignmentKind.Compound : AssignmentKind.None;
+                case SyntaxKind.ForInStatement:
+                case SyntaxKind.ForOfStatement:
+                    return (<ForInOrOfStatement>parent).initializer === node ? AssignmentKind.Definite : AssignmentKind.None;
+                case SyntaxKind.ParenthesizedExpression:
+                case SyntaxKind.ArrayLiteralExpression:
+                case SyntaxKind.SpreadElement:
+                case SyntaxKind.NonNullExpression:
+                    node = parent;
+                    break;
+                case SyntaxKind.ShorthandPropertyAssignment:
+                    if ((parent as ShorthandPropertyAssignment).name !== node) {
+                        return AssignmentKind.None;
+                    }
+                    node = parent.parent;
+                    break;
+                case SyntaxKind.PropertyAssignment:
+                    if ((parent as ShorthandPropertyAssignment).name === node) {
+                        return AssignmentKind.None;
+                    }
+                    node = parent.parent;
+                    break;
+                default:
+                    return AssignmentKind.None;
+            }
+            parent = node.parent;
+        }
+    }
+
+    // A node is an assignment target if it is on the left hand side of an '=' token, if it is parented by a property
+    // assignment in an object literal that is an assignment target, or if it is parented by an array literal that is
+    // an assignment target. Examples include 'a = xxx', '{ p: a } = xxx', '[{ a }] = xxx'.
+    // (Note that `p` is not a target in the above examples, only `a`.)
+    export function isAssignmentTarget(node: Node): boolean {
+        return getAssignmentTargetKind(node) !== AssignmentKind.None;
+    }
+
+    export type NodeWithPossibleHoistedDeclaration =
+        | Block
+        | VariableStatement
+        | WithStatement
+        | IfStatement
+        | SwitchStatement
+        | CaseBlock
+        | CaseClause
+        | DefaultClause
+        | LabeledStatement
+        | ForStatement
+        | ForInStatement
+        | ForOfStatement
+        | DoStatement
+        | WhileStatement
+        | TryStatement
+        | CatchClause;
+
+    /**
+     * Indicates whether a node could contain a `var` VariableDeclarationList that contributes to
+     * the same `var` declaration scope as the node's parent.
+     */
+    export function isNodeWithPossibleHoistedDeclaration(node: Node): node is NodeWithPossibleHoistedDeclaration {
+        switch (node.kind) {
+            case SyntaxKind.Block:
+            case SyntaxKind.VariableStatement:
+            case SyntaxKind.WithStatement:
+            case SyntaxKind.IfStatement:
+            case SyntaxKind.SwitchStatement:
+            case SyntaxKind.CaseBlock:
+            case SyntaxKind.CaseClause:
+            case SyntaxKind.DefaultClause:
+            case SyntaxKind.LabeledStatement:
+            case SyntaxKind.ForStatement:
+            case SyntaxKind.ForInStatement:
+            case SyntaxKind.ForOfStatement:
+            case SyntaxKind.DoStatement:
+            case SyntaxKind.WhileStatement:
+            case SyntaxKind.TryStatement:
+            case SyntaxKind.CatchClause:
+                return true;
+        }
+        return false;
+    }
+
+    export type ValueSignatureDeclaration =
+        | FunctionDeclaration
+        | MethodDeclaration
+        | ConstructorDeclaration
+        | AccessorDeclaration
+        | FunctionExpression
+        | ArrowFunction;
+
+    export function isValueSignatureDeclaration(node: Node): node is ValueSignatureDeclaration {
+        return isFunctionExpression(node) || isArrowFunction(node) || isMethodOrAccessor(node) || isFunctionDeclaration(node) || isConstructorDeclaration(node);
+    }
+
+    function walkUp(node: Node, kind: SyntaxKind) {
+        while (node && node.kind === kind) {
+            node = node.parent;
+        }
+        return node;
+    }
+
+    export function walkUpParenthesizedTypes(node: Node) {
+        return walkUp(node, SyntaxKind.ParenthesizedType);
+    }
+
+    export function walkUpParenthesizedExpressions(node: Node) {
+        return walkUp(node, SyntaxKind.ParenthesizedExpression);
+    }
+
+    export function skipParentheses(node: Expression): Expression;
+    export function skipParentheses(node: Node): Node;
+    export function skipParentheses(node: Node): Node {
+        while (node.kind === SyntaxKind.ParenthesizedExpression) {
+            node = (node as ParenthesizedExpression).expression;
+        }
+
+        return node;
+    }
+
+    function skipParenthesesUp(node: Node): Node {
+        while (node.kind === SyntaxKind.ParenthesizedExpression) {
+            node = node.parent;
+        }
+        return node;
+    }
+
+    // a node is delete target iff. it is PropertyAccessExpression/ElementAccessExpression with parentheses skipped
+    export function isDeleteTarget(node: Node): boolean {
+        if (node.kind !== SyntaxKind.PropertyAccessExpression && node.kind !== SyntaxKind.ElementAccessExpression) {
+            return false;
+        }
+        node = walkUpParenthesizedExpressions(node.parent);
+        return node && node.kind === SyntaxKind.DeleteExpression;
+    }
+
+    export function isNodeDescendantOf(node: Node, ancestor: Node): boolean {
+        while (node) {
+            if (node === ancestor) return true;
+            node = node.parent;
+        }
+        return false;
+    }
+
+    // True if `name` is the name of a declaration node
+    export function isDeclarationName(name: Node): boolean {
+        return !isSourceFile(name) && !isBindingPattern(name) && isDeclaration(name.parent) && name.parent.name === name;
+    }
+
+    // See GH#16030
+    export function getDeclarationFromName(name: Node): Declaration | undefined {
+        const parent = name.parent;
+        switch (name.kind) {
+            case SyntaxKind.StringLiteral:
+            case SyntaxKind.NumericLiteral:
+                if (isComputedPropertyName(parent)) return parent.parent;
+                // falls through
+
+            case SyntaxKind.Identifier:
+                if (isDeclaration(parent)) {
+                    return parent.name === name ? parent : undefined;
+                }
+                else if (isQualifiedName(parent)) {
+                    const tag = parent.parent;
+                    return isJSDocParameterTag(tag) && tag.name === parent ? tag : undefined;
+                }
+                else {
+                    const binExp = parent.parent;
+                    return isBinaryExpression(binExp) &&
+                        getAssignmentDeclarationKind(binExp) !== AssignmentDeclarationKind.None &&
+                        (binExp.left.symbol || binExp.symbol) &&
+                        getNameOfDeclaration(binExp) === name
+                        ? binExp
+                        : undefined;
+                }
+            default:
+                return undefined;
+        }
+    }
+
+    export function isLiteralComputedPropertyDeclarationName(node: Node) {
+        return (node.kind === SyntaxKind.StringLiteral || node.kind === SyntaxKind.NumericLiteral) &&
+            node.parent.kind === SyntaxKind.ComputedPropertyName &&
+            isDeclaration(node.parent.parent);
+    }
+
+    // Return true if the given identifier is classified as an IdentifierName
+    export function isIdentifierName(node: Identifier): boolean {
+        let parent = node.parent;
+        switch (parent.kind) {
+            case SyntaxKind.PropertyDeclaration:
+            case SyntaxKind.PropertySignature:
+            case SyntaxKind.MethodDeclaration:
+            case SyntaxKind.MethodSignature:
+            case SyntaxKind.GetAccessor:
+            case SyntaxKind.SetAccessor:
+            case SyntaxKind.EnumMember:
+            case SyntaxKind.PropertyAssignment:
+            case SyntaxKind.PropertyAccessExpression:
+                // Name in member declaration or property name in property access
+                return (<NamedDeclaration | PropertyAccessExpression>parent).name === node;
+            case SyntaxKind.QualifiedName:
+                // Name on right hand side of dot in a type query or type reference
+                if ((<QualifiedName>parent).right === node) {
+                    while (parent.kind === SyntaxKind.QualifiedName) {
+                        parent = parent.parent;
+                    }
+                    return parent.kind === SyntaxKind.TypeQuery || parent.kind === SyntaxKind.TypeReference;
+                }
+                return false;
+            case SyntaxKind.BindingElement:
+            case SyntaxKind.ImportSpecifier:
+                // Property name in binding element or import specifier
+                return (<BindingElement | ImportSpecifier>parent).propertyName === node;
+            case SyntaxKind.ExportSpecifier:
+            case SyntaxKind.JsxAttribute:
+                // Any name in an export specifier or JSX Attribute
+                return true;
+        }
+        return false;
+    }
+
+    // An alias symbol is created by one of the following declarations:
+    // import <symbol> = ...
+    // import <symbol> from ...
+    // import * as <symbol> from ...
+    // import { x as <symbol> } from ...
+    // export { x as <symbol> } from ...
+    // export = <EntityNameExpression>
+    // export default <EntityNameExpression>
+    // module.exports = <EntityNameExpression>
+    export function isAliasSymbolDeclaration(node: Node): boolean {
+        return node.kind === SyntaxKind.ImportEqualsDeclaration ||
+            node.kind === SyntaxKind.NamespaceExportDeclaration ||
+            node.kind === SyntaxKind.ImportClause && !!(<ImportClause>node).name ||
+            node.kind === SyntaxKind.NamespaceImport ||
+            node.kind === SyntaxKind.ImportSpecifier ||
+            node.kind === SyntaxKind.ExportSpecifier ||
+            node.kind === SyntaxKind.ExportAssignment && exportAssignmentIsAlias(<ExportAssignment>node) ||
+            isBinaryExpression(node) && getAssignmentDeclarationKind(node) === AssignmentDeclarationKind.ModuleExports && exportAssignmentIsAlias(node);
+    }
+
+    export function exportAssignmentIsAlias(node: ExportAssignment | BinaryExpression): boolean {
+        const e = isExportAssignment(node) ? node.expression : node.right;
+        return isEntityNameExpression(e) || isClassExpression(e);
+    }
+
+    export function getEffectiveBaseTypeNode(node: ClassLikeDeclaration | InterfaceDeclaration) {
+        const baseType = getClassExtendsHeritageElement(node);
+        if (baseType && isInJSFile(node)) {
+            // Prefer an @augments tag because it may have type parameters.
+            const tag = getJSDocAugmentsTag(node);
+            if (tag) {
+                return tag.class;
+            }
+        }
+        return baseType;
+    }
+
+    export function getClassExtendsHeritageElement(node: ClassLikeDeclaration | InterfaceDeclaration) {
+        const heritageClause = getHeritageClause(node.heritageClauses, SyntaxKind.ExtendsKeyword);
+        return heritageClause && heritageClause.types.length > 0 ? heritageClause.types[0] : undefined;
+    }
+
+    export function getClassImplementsHeritageClauseElements(node: ClassLikeDeclaration) {
+        const heritageClause = getHeritageClause(node.heritageClauses, SyntaxKind.ImplementsKeyword);
+        return heritageClause ? heritageClause.types : undefined;
+    }
+
+    /** Returns the node in an `extends` or `implements` clause of a class or interface. */
+    export function getAllSuperTypeNodes(node: Node): ReadonlyArray<TypeNode> {
+        return isInterfaceDeclaration(node) ? getInterfaceBaseTypeNodes(node) || emptyArray :
+            isClassLike(node) ? concatenate(singleElementArray(getEffectiveBaseTypeNode(node)), getClassImplementsHeritageClauseElements(node)) || emptyArray :
+            emptyArray;
+    }
+
+    export function getInterfaceBaseTypeNodes(node: InterfaceDeclaration) {
+        const heritageClause = getHeritageClause(node.heritageClauses, SyntaxKind.ExtendsKeyword);
+        return heritageClause ? heritageClause.types : undefined;
+    }
+
+    export function getHeritageClause(clauses: NodeArray<HeritageClause> | undefined, kind: SyntaxKind) {
+        if (clauses) {
+            for (const clause of clauses) {
+                if (clause.token === kind) {
+                    return clause;
+                }
+            }
+        }
+
+        return undefined;
+    }
+
+    export function getAncestor(node: Node | undefined, kind: SyntaxKind): Node | undefined {
+        while (node) {
+            if (node.kind === kind) {
+                return node;
+            }
+            node = node.parent;
+        }
+        return undefined;
+    }
+
+    export function isKeyword(token: SyntaxKind): boolean {
+        return SyntaxKind.FirstKeyword <= token && token <= SyntaxKind.LastKeyword;
+    }
+
+    export function isContextualKeyword(token: SyntaxKind): boolean {
+        return SyntaxKind.FirstContextualKeyword <= token && token <= SyntaxKind.LastContextualKeyword;
+    }
+
+    export function isNonContextualKeyword(token: SyntaxKind): boolean {
+        return isKeyword(token) && !isContextualKeyword(token);
+    }
+
+    export function isStringANonContextualKeyword(name: string) {
+        const token = stringToToken(name);
+        return token !== undefined && isNonContextualKeyword(token);
+    }
+
+    export function isIdentifierANonContextualKeyword({ originalKeywordKind }: Identifier): boolean {
+        return !!originalKeywordKind && !isContextualKeyword(originalKeywordKind);
+    }
+
+    export type TriviaKind =
+        SyntaxKind.SingleLineCommentTrivia
+        | SyntaxKind.MultiLineCommentTrivia
+        | SyntaxKind.NewLineTrivia
+        | SyntaxKind.WhitespaceTrivia
+        | SyntaxKind.ShebangTrivia
+        | SyntaxKind.ConflictMarkerTrivia;
+    export function isTrivia(token: SyntaxKind): token is TriviaKind {
+        return SyntaxKind.FirstTriviaToken <= token && token <= SyntaxKind.LastTriviaToken;
+    }
+
+    export const enum FunctionFlags {
+        Normal = 0,             // Function is a normal function
+        Generator = 1 << 0,     // Function is a generator function or async generator function
+        Async = 1 << 1,         // Function is an async function or an async generator function
+        Invalid = 1 << 2,       // Function is a signature or overload and does not have a body.
+        AsyncGenerator = Async | Generator, // Function is an async generator function
+    }
+
+    export function getFunctionFlags(node: SignatureDeclaration | undefined) {
+        if (!node) {
+            return FunctionFlags.Invalid;
+        }
+
+        let flags = FunctionFlags.Normal;
+        switch (node.kind) {
+            case SyntaxKind.FunctionDeclaration:
+            case SyntaxKind.FunctionExpression:
+            case SyntaxKind.MethodDeclaration:
+                if (node.asteriskToken) {
+                    flags |= FunctionFlags.Generator;
+                }
+                // falls through
+
+            case SyntaxKind.ArrowFunction:
+                if (hasModifier(node, ModifierFlags.Async)) {
+                    flags |= FunctionFlags.Async;
+                }
+                break;
+        }
+
+        if (!(node as FunctionLikeDeclaration).body) {
+            flags |= FunctionFlags.Invalid;
+        }
+
+        return flags;
+    }
+
+    export function isAsyncFunction(node: Node): boolean {
+        switch (node.kind) {
+            case SyntaxKind.FunctionDeclaration:
+            case SyntaxKind.FunctionExpression:
+            case SyntaxKind.ArrowFunction:
+            case SyntaxKind.MethodDeclaration:
+                return (<FunctionLikeDeclaration>node).body !== undefined
+                    && (<FunctionLikeDeclaration>node).asteriskToken === undefined
+                    && hasModifier(node, ModifierFlags.Async);
+        }
+        return false;
+    }
+
+    export function isStringOrNumericLiteralLike(node: Node): node is StringLiteralLike | NumericLiteral {
+        return isStringLiteralLike(node) || isNumericLiteral(node);
+    }
+
+    export function isSignedNumericLiteral(node: Node): node is PrefixUnaryExpression & { operand: NumericLiteral } {
+        return isPrefixUnaryExpression(node) && (node.operator === SyntaxKind.PlusToken || node.operator === SyntaxKind.MinusToken) && isNumericLiteral(node.operand);
+    }
+
+    /**
+     * A declaration has a dynamic name if all of the following are true:
+     *   1. The declaration has a computed property name.
+     *   2. The computed name is *not* expressed as a StringLiteral.
+     *   3. The computed name is *not* expressed as a NumericLiteral.
+     *   4. The computed name is *not* expressed as a PlusToken or MinusToken
+     *      immediately followed by a NumericLiteral.
+     *   5. The computed name is *not* expressed as `Symbol.<name>`, where `<name>`
+     *      is a property of the Symbol constructor that denotes a built-in
+     *      Symbol.
+     */
+    export function hasDynamicName(declaration: Declaration): declaration is DynamicNamedDeclaration {
+        const name = getNameOfDeclaration(declaration);
+        return !!name && isDynamicName(name);
+    }
+
+    export function isDynamicName(name: DeclarationName): boolean {
+        return name.kind === SyntaxKind.ComputedPropertyName &&
+            !isStringOrNumericLiteralLike(name.expression) &&
+            !isSignedNumericLiteral(name.expression) &&
+            !isWellKnownSymbolSyntactically(name.expression);
+    }
+
+    /**
+     * Checks if the expression is of the form:
+     *    Symbol.name
+     * where Symbol is literally the word "Symbol", and name is any identifierName
+     */
+    export function isWellKnownSymbolSyntactically(node: Expression): boolean {
+        return isPropertyAccessExpression(node) && isESSymbolIdentifier(node.expression);
+    }
+
+    export function getPropertyNameForPropertyNameNode(name: PropertyName): __String | undefined {
+        switch (name.kind) {
+            case SyntaxKind.Identifier:
+                return name.escapedText;
+            case SyntaxKind.StringLiteral:
+            case SyntaxKind.NumericLiteral:
+                return escapeLeadingUnderscores(name.text);
+            case SyntaxKind.ComputedPropertyName:
+                const nameExpression = name.expression;
+                if (isWellKnownSymbolSyntactically(nameExpression)) {
+                    return getPropertyNameForKnownSymbolName(idText((<PropertyAccessExpression>nameExpression).name));
+                }
+                else if (isStringOrNumericLiteralLike(nameExpression)) {
+                    return escapeLeadingUnderscores(nameExpression.text);
+                }
+                return undefined;
+            default:
+                return Debug.assertNever(name);
+        }
+    }
+
+    export type PropertyNameLiteral = Identifier | StringLiteralLike | NumericLiteral;
+    export function isPropertyNameLiteral(node: Node): node is PropertyNameLiteral {
+        switch (node.kind) {
+            case SyntaxKind.Identifier:
+            case SyntaxKind.StringLiteral:
+            case SyntaxKind.NoSubstitutionTemplateLiteral:
+            case SyntaxKind.NumericLiteral:
+                return true;
+            default:
+                return false;
+        }
+    }
+    export function getTextOfIdentifierOrLiteral(node: PropertyNameLiteral): string {
+        return node.kind === SyntaxKind.Identifier ? idText(node) : node.text;
+    }
+
+    export function getEscapedTextOfIdentifierOrLiteral(node: PropertyNameLiteral): __String {
+        return node.kind === SyntaxKind.Identifier ? node.escapedText : escapeLeadingUnderscores(node.text);
+    }
+
+    export function getPropertyNameForKnownSymbolName(symbolName: string): __String {
+        return "__@" + symbolName as __String;
+    }
+
+    export function isKnownSymbol(symbol: Symbol): boolean {
+        return startsWith(symbol.escapedName as string, "__@");
+    }
+
+    /**
+     * Includes the word "Symbol" with unicode escapes
+     */
+    export function isESSymbolIdentifier(node: Node): boolean {
+        return node.kind === SyntaxKind.Identifier && (<Identifier>node).escapedText === "Symbol";
+    }
+
+    export function isPushOrUnshiftIdentifier(node: Identifier) {
+        return node.escapedText === "push" || node.escapedText === "unshift";
+    }
+
+    export function isParameterDeclaration(node: VariableLikeDeclaration) {
+        const root = getRootDeclaration(node);
+        return root.kind === SyntaxKind.Parameter;
+    }
+
+    export function getRootDeclaration(node: Node): Node {
+        while (node.kind === SyntaxKind.BindingElement) {
+            node = node.parent.parent;
+        }
+        return node;
+    }
+
+    export function nodeStartsNewLexicalEnvironment(node: Node): boolean {
+        const kind = node.kind;
+        return kind === SyntaxKind.Constructor
+            || kind === SyntaxKind.FunctionExpression
+            || kind === SyntaxKind.FunctionDeclaration
+            || kind === SyntaxKind.ArrowFunction
+            || kind === SyntaxKind.MethodDeclaration
+            || kind === SyntaxKind.GetAccessor
+            || kind === SyntaxKind.SetAccessor
+            || kind === SyntaxKind.ModuleDeclaration
+            || kind === SyntaxKind.SourceFile;
+    }
+
+    export function nodeIsSynthesized(range: TextRange): boolean {
+        return positionIsSynthesized(range.pos)
+            || positionIsSynthesized(range.end);
+    }
+
+    export function getOriginalSourceFile(sourceFile: SourceFile) {
+        return getParseTreeNode(sourceFile, isSourceFile) || sourceFile;
+    }
+
+    export const enum Associativity {
+        Left,
+        Right
+    }
+
+    export function getExpressionAssociativity(expression: Expression) {
+        const operator = getOperator(expression);
+        const hasArguments = expression.kind === SyntaxKind.NewExpression && (<NewExpression>expression).arguments !== undefined;
+        return getOperatorAssociativity(expression.kind, operator, hasArguments);
+    }
+
+    export function getOperatorAssociativity(kind: SyntaxKind, operator: SyntaxKind, hasArguments?: boolean) {
+        switch (kind) {
+            case SyntaxKind.NewExpression:
+                return hasArguments ? Associativity.Left : Associativity.Right;
+
+            case SyntaxKind.PrefixUnaryExpression:
+            case SyntaxKind.TypeOfExpression:
+            case SyntaxKind.VoidExpression:
+            case SyntaxKind.DeleteExpression:
+            case SyntaxKind.AwaitExpression:
+            case SyntaxKind.ConditionalExpression:
+            case SyntaxKind.YieldExpression:
+                return Associativity.Right;
+
+            case SyntaxKind.BinaryExpression:
+                switch (operator) {
+                    case SyntaxKind.AsteriskAsteriskToken:
+                    case SyntaxKind.EqualsToken:
+                    case SyntaxKind.PlusEqualsToken:
+                    case SyntaxKind.MinusEqualsToken:
+                    case SyntaxKind.AsteriskAsteriskEqualsToken:
+                    case SyntaxKind.AsteriskEqualsToken:
+                    case SyntaxKind.SlashEqualsToken:
+                    case SyntaxKind.PercentEqualsToken:
+                    case SyntaxKind.LessThanLessThanEqualsToken:
+                    case SyntaxKind.GreaterThanGreaterThanEqualsToken:
+                    case SyntaxKind.GreaterThanGreaterThanGreaterThanEqualsToken:
+                    case SyntaxKind.AmpersandEqualsToken:
+                    case SyntaxKind.CaretEqualsToken:
+                    case SyntaxKind.BarEqualsToken:
+                        return Associativity.Right;
+                }
+        }
+        return Associativity.Left;
+    }
+
+    export function getExpressionPrecedence(expression: Expression) {
+        const operator = getOperator(expression);
+        const hasArguments = expression.kind === SyntaxKind.NewExpression && (<NewExpression>expression).arguments !== undefined;
+        return getOperatorPrecedence(expression.kind, operator, hasArguments);
+    }
+
+    export function getOperator(expression: Expression): SyntaxKind {
+        if (expression.kind === SyntaxKind.BinaryExpression) {
+            return (<BinaryExpression>expression).operatorToken.kind;
+        }
+        else if (expression.kind === SyntaxKind.PrefixUnaryExpression || expression.kind === SyntaxKind.PostfixUnaryExpression) {
+            return (<PrefixUnaryExpression | PostfixUnaryExpression>expression).operator;
+        }
+        else {
+            return expression.kind;
+        }
+    }
+
+    export function getOperatorPrecedence(nodeKind: SyntaxKind, operatorKind: SyntaxKind, hasArguments?: boolean) {
+        switch (nodeKind) {
+            case SyntaxKind.CommaListExpression:
+                return 0;
+
+            case SyntaxKind.SpreadElement:
+                return 1;
+
+            case SyntaxKind.YieldExpression:
+                return 2;
+
+            case SyntaxKind.ConditionalExpression:
+                return 4;
+
+            case SyntaxKind.BinaryExpression:
+                switch (operatorKind) {
+                    case SyntaxKind.CommaToken:
+                        return 0;
+
+                    case SyntaxKind.EqualsToken:
+                    case SyntaxKind.PlusEqualsToken:
+                    case SyntaxKind.MinusEqualsToken:
+                    case SyntaxKind.AsteriskAsteriskEqualsToken:
+                    case SyntaxKind.AsteriskEqualsToken:
+                    case SyntaxKind.SlashEqualsToken:
+                    case SyntaxKind.PercentEqualsToken:
+                    case SyntaxKind.LessThanLessThanEqualsToken:
+                    case SyntaxKind.GreaterThanGreaterThanEqualsToken:
+                    case SyntaxKind.GreaterThanGreaterThanGreaterThanEqualsToken:
+                    case SyntaxKind.AmpersandEqualsToken:
+                    case SyntaxKind.CaretEqualsToken:
+                    case SyntaxKind.BarEqualsToken:
+                        return 3;
+
+                    default:
+                        return getBinaryOperatorPrecedence(operatorKind);
+                }
+
+            case SyntaxKind.PrefixUnaryExpression:
+            case SyntaxKind.TypeOfExpression:
+            case SyntaxKind.VoidExpression:
+            case SyntaxKind.DeleteExpression:
+            case SyntaxKind.AwaitExpression:
+                return 16;
+
+            case SyntaxKind.PostfixUnaryExpression:
+                return 17;
+
+            case SyntaxKind.CallExpression:
+                return 18;
+
+            case SyntaxKind.NewExpression:
+                return hasArguments ? 19 : 18;
+
+            case SyntaxKind.TaggedTemplateExpression:
+            case SyntaxKind.PropertyAccessExpression:
+            case SyntaxKind.ElementAccessExpression:
+                return 19;
+
+            case SyntaxKind.ThisKeyword:
+            case SyntaxKind.SuperKeyword:
+            case SyntaxKind.Identifier:
+            case SyntaxKind.NullKeyword:
+            case SyntaxKind.TrueKeyword:
+            case SyntaxKind.FalseKeyword:
+            case SyntaxKind.NumericLiteral:
+            case SyntaxKind.BigIntLiteral:
+            case SyntaxKind.StringLiteral:
+            case SyntaxKind.ArrayLiteralExpression:
+            case SyntaxKind.ObjectLiteralExpression:
+            case SyntaxKind.FunctionExpression:
+            case SyntaxKind.ArrowFunction:
+            case SyntaxKind.ClassExpression:
+            case SyntaxKind.JsxElement:
+            case SyntaxKind.JsxSelfClosingElement:
+            case SyntaxKind.JsxFragment:
+            case SyntaxKind.RegularExpressionLiteral:
+            case SyntaxKind.NoSubstitutionTemplateLiteral:
+            case SyntaxKind.TemplateExpression:
+            case SyntaxKind.ParenthesizedExpression:
+            case SyntaxKind.OmittedExpression:
+                return 20;
+
+            default:
+                return -1;
+        }
+    }
+
+    export function getBinaryOperatorPrecedence(kind: SyntaxKind): number {
+        switch (kind) {
+            case SyntaxKind.BarBarToken:
+                return 5;
+            case SyntaxKind.AmpersandAmpersandToken:
+                return 6;
+            case SyntaxKind.BarToken:
+                return 7;
+            case SyntaxKind.CaretToken:
+                return 8;
+            case SyntaxKind.AmpersandToken:
+                return 9;
+            case SyntaxKind.EqualsEqualsToken:
+            case SyntaxKind.ExclamationEqualsToken:
+            case SyntaxKind.EqualsEqualsEqualsToken:
+            case SyntaxKind.ExclamationEqualsEqualsToken:
+                return 10;
+            case SyntaxKind.LessThanToken:
+            case SyntaxKind.GreaterThanToken:
+            case SyntaxKind.LessThanEqualsToken:
+            case SyntaxKind.GreaterThanEqualsToken:
+            case SyntaxKind.InstanceOfKeyword:
+            case SyntaxKind.InKeyword:
+            case SyntaxKind.AsKeyword:
+                return 11;
+            case SyntaxKind.LessThanLessThanToken:
+            case SyntaxKind.GreaterThanGreaterThanToken:
+            case SyntaxKind.GreaterThanGreaterThanGreaterThanToken:
+                return 12;
+            case SyntaxKind.PlusToken:
+            case SyntaxKind.MinusToken:
+                return 13;
+            case SyntaxKind.AsteriskToken:
+            case SyntaxKind.SlashToken:
+            case SyntaxKind.PercentToken:
+                return 14;
+            case SyntaxKind.AsteriskAsteriskToken:
+                return 15;
+        }
+
+        // -1 is lower than all other precedences.  Returning it will cause binary expression
+        // parsing to stop.
+        return -1;
+    }
+
+    export function createDiagnosticCollection(): DiagnosticCollection {
+        let nonFileDiagnostics = [] as Diagnostic[] as SortedArray<Diagnostic>; // See GH#19873
+        const filesWithDiagnostics = [] as string[] as SortedArray<string>;
+        const fileDiagnostics = createMap<SortedArray<DiagnosticWithLocation>>();
+        let hasReadNonFileDiagnostics = false;
+
+        return {
+            add,
+            lookup,
+            getGlobalDiagnostics,
+            getDiagnostics,
+            reattachFileDiagnostics
+        };
+
+        function reattachFileDiagnostics(newFile: SourceFile): void {
+            forEach(fileDiagnostics.get(newFile.fileName), diagnostic => diagnostic.file = newFile);
+        }
+
+        function lookup(diagnostic: Diagnostic): Diagnostic | undefined {
+            let diagnostics: SortedArray<Diagnostic> | undefined;
+            if (diagnostic.file) {
+                diagnostics = fileDiagnostics.get(diagnostic.file.fileName);
+            }
+            else {
+                diagnostics = nonFileDiagnostics;
+            }
+            if (!diagnostics) {
+                return undefined;
+            }
+            const result = binarySearch(diagnostics, diagnostic, identity, compareDiagnosticsSkipRelatedInformation);
+            if (result >= 0) {
+                return diagnostics[result];
+            }
+            return undefined;
+        }
+
+        function add(diagnostic: Diagnostic): void {
+            let diagnostics: SortedArray<Diagnostic> | undefined;
+            if (diagnostic.file) {
+                diagnostics = fileDiagnostics.get(diagnostic.file.fileName);
+                if (!diagnostics) {
+                    diagnostics = [] as Diagnostic[] as SortedArray<DiagnosticWithLocation>; // See GH#19873
+                    fileDiagnostics.set(diagnostic.file.fileName, diagnostics as SortedArray<DiagnosticWithLocation>);
+                    insertSorted(filesWithDiagnostics, diagnostic.file.fileName, compareStringsCaseSensitive);
+                }
+            }
+            else {
+                // If we've already read the non-file diagnostics, do not modify the existing array.
+                if (hasReadNonFileDiagnostics) {
+                    hasReadNonFileDiagnostics = false;
+                    nonFileDiagnostics = nonFileDiagnostics.slice() as SortedArray<Diagnostic>;
+                }
+
+                diagnostics = nonFileDiagnostics;
+            }
+
+            insertSorted(diagnostics, diagnostic, compareDiagnostics);
+        }
+
+        function getGlobalDiagnostics(): Diagnostic[] {
+            hasReadNonFileDiagnostics = true;
+            return nonFileDiagnostics;
+        }
+
+        function getDiagnostics(fileName: string): DiagnosticWithLocation[];
+        function getDiagnostics(): Diagnostic[];
+        function getDiagnostics(fileName?: string): Diagnostic[] {
+            if (fileName) {
+                return fileDiagnostics.get(fileName) || [];
+            }
+
+            const fileDiags: Diagnostic[] = flatMapToMutable(filesWithDiagnostics, f => fileDiagnostics.get(f));
+            if (!nonFileDiagnostics.length) {
+                return fileDiags;
+            }
+            fileDiags.unshift(...nonFileDiagnostics);
+            return fileDiags;
+        }
+    }
+
+    // This consists of the first 19 unprintable ASCII characters, canonical escapes, lineSeparator,
+    // paragraphSeparator, and nextLine. The latter three are just desirable to suppress new lines in
+    // the language service. These characters should be escaped when printing, and if any characters are added,
+    // the map below must be updated. Note that this regexp *does not* include the 'delete' character.
+    // There is no reason for this other than that JSON.stringify does not handle it either.
+    const doubleQuoteEscapedCharsRegExp = /[\\\"\u0000-\u001f\t\v\f\b\r\n\u2028\u2029\u0085]/g;
+    const singleQuoteEscapedCharsRegExp = /[\\\'\u0000-\u001f\t\v\f\b\r\n\u2028\u2029\u0085]/g;
+    const backtickQuoteEscapedCharsRegExp = /[\\\`\u0000-\u001f\t\v\f\b\r\n\u2028\u2029\u0085]/g;
+    const escapedCharsMap = createMapFromTemplate({
+        "\t": "\\t",
+        "\v": "\\v",
+        "\f": "\\f",
+        "\b": "\\b",
+        "\r": "\\r",
+        "\n": "\\n",
+        "\\": "\\\\",
+        "\"": "\\\"",
+        "\'": "\\\'",
+        "\`": "\\\`",
+        "\u2028": "\\u2028", // lineSeparator
+        "\u2029": "\\u2029", // paragraphSeparator
+        "\u0085": "\\u0085"  // nextLine
+    });
+
+    /**
+     * Based heavily on the abstract 'Quote'/'QuoteJSONString' operation from ECMA-262 (24.3.2.2),
+     * but augmented for a few select characters (e.g. lineSeparator, paragraphSeparator, nextLine)
+     * Note that this doesn't actually wrap the input in double quotes.
+     */
+    export function escapeString(s: string, quoteChar?: CharacterCodes.doubleQuote | CharacterCodes.singleQuote | CharacterCodes.backtick): string {
+        const escapedCharsRegExp =
+            quoteChar === CharacterCodes.backtick ? backtickQuoteEscapedCharsRegExp :
+            quoteChar === CharacterCodes.singleQuote ? singleQuoteEscapedCharsRegExp :
+            doubleQuoteEscapedCharsRegExp;
+        return s.replace(escapedCharsRegExp, getReplacement);
+    }
+
+    function getReplacement(c: string, offset: number, input: string) {
+        if (c.charCodeAt(0) === CharacterCodes.nullCharacter) {
+            const lookAhead = input.charCodeAt(offset + c.length);
+            if (lookAhead >= CharacterCodes._0 && lookAhead <= CharacterCodes._9) {
+                // If the null character is followed by digits, print as a hex escape to prevent the result from parsing as an octal (which is forbidden in strict mode)
+                return "\\x00";
+            }
+            // Otherwise, keep printing a literal \0 for the null character
+            return "\\0";
+        }
+        return escapedCharsMap.get(c) || get16BitUnicodeEscapeSequence(c.charCodeAt(0));
+    }
+
+    export function isIntrinsicJsxName(name: __String | string) {
+        const ch = (name as string).charCodeAt(0);
+        return (ch >= CharacterCodes.a && ch <= CharacterCodes.z) || stringContains((name as string), "-");
+    }
+
+    function get16BitUnicodeEscapeSequence(charCode: number): string {
+        const hexCharCode = charCode.toString(16).toUpperCase();
+        const paddedHexCode = ("0000" + hexCharCode).slice(-4);
+        return "\\u" + paddedHexCode;
+    }
+
+    const nonAsciiCharacters = /[^\u0000-\u007F]/g;
+    export function escapeNonAsciiString(s: string, quoteChar?: CharacterCodes.doubleQuote | CharacterCodes.singleQuote | CharacterCodes.backtick): string {
+        s = escapeString(s, quoteChar);
+        // Replace non-ASCII characters with '\uNNNN' escapes if any exist.
+        // Otherwise just return the original string.
+        return nonAsciiCharacters.test(s) ?
+            s.replace(nonAsciiCharacters, c => get16BitUnicodeEscapeSequence(c.charCodeAt(0))) :
+            s;
+    }
+
+    const indentStrings: string[] = ["", "    "];
+    export function getIndentString(level: number) {
+        if (indentStrings[level] === undefined) {
+            indentStrings[level] = getIndentString(level - 1) + indentStrings[1];
+        }
+        return indentStrings[level];
+    }
+
+    export function getIndentSize() {
+        return indentStrings[1].length;
+    }
+
+    export function createTextWriter(newLine: string): EmitTextWriter {
+        let output: string;
+        let indent: number;
+        let lineStart: boolean;
+        let lineCount: number;
+        let linePos: number;
+
+        function updateLineCountAndPosFor(s: string) {
+            const lineStartsOfS = computeLineStarts(s);
+            if (lineStartsOfS.length > 1) {
+                lineCount = lineCount + lineStartsOfS.length - 1;
+                linePos = output.length - s.length + last(lineStartsOfS);
+                lineStart = (linePos - output.length) === 0;
+            }
+            else {
+                lineStart = false;
+            }
+        }
+
+        function write(s: string) {
+            if (s && s.length) {
+                if (lineStart) {
+                    s = getIndentString(indent) + s;
+                    lineStart = false;
+                }
+                output += s;
+                updateLineCountAndPosFor(s);
+            }
+        }
+
+        function reset(): void {
+            output = "";
+            indent = 0;
+            lineStart = true;
+            lineCount = 0;
+            linePos = 0;
+        }
+
+        function rawWrite(s: string) {
+            if (s !== undefined) {
+                output += s;
+                updateLineCountAndPosFor(s);
+            }
+        }
+
+        function writeLiteral(s: string) {
+            if (s && s.length) {
+                write(s);
+            }
+        }
+
+        function writeLine() {
+            if (!lineStart) {
+                output += newLine;
+                lineCount++;
+                linePos = output.length;
+                lineStart = true;
+            }
+        }
+
+        function getTextPosWithWriteLine() {
+            return lineStart ? output.length : (output.length + newLine.length);
+        }
+
+        reset();
+
+        return {
+            write,
+            rawWrite,
+            writeLiteral,
+            writeLine,
+            increaseIndent: () => { indent++; },
+            decreaseIndent: () => { indent--; },
+            getIndent: () => indent,
+            getTextPos: () => output.length,
+            getLine: () => lineCount,
+            getColumn: () => lineStart ? indent * getIndentSize() : output.length - linePos,
+            getText: () => output,
+            isAtStartOfLine: () => lineStart,
+            clear: reset,
+            reportInaccessibleThisError: noop,
+            reportPrivateInBaseOfClassExpression: noop,
+            reportInaccessibleUniqueSymbolError: noop,
+            trackSymbol: noop,
+            writeKeyword: write,
+            writeOperator: write,
+            writeParameter: write,
+            writeProperty: write,
+            writePunctuation: write,
+            writeSpace: write,
+            writeStringLiteral: write,
+            writeSymbol: (s, _) => write(s),
+            writeTrailingSemicolon: write,
+            writeComment: write,
+            getTextPosWithWriteLine
+        };
+    }
+
+    export function getTrailingSemicolonOmittingWriter(writer: EmitTextWriter): EmitTextWriter {
+        let pendingTrailingSemicolon = false;
+
+        function commitPendingTrailingSemicolon() {
+            if (pendingTrailingSemicolon) {
+                writer.writeTrailingSemicolon(";");
+                pendingTrailingSemicolon = false;
+            }
+        }
+
+        return {
+            ...writer,
+            writeTrailingSemicolon() {
+                pendingTrailingSemicolon = true;
+            },
+            writeLiteral(s) {
+                commitPendingTrailingSemicolon();
+                writer.writeLiteral(s);
+            },
+            writeStringLiteral(s) {
+                commitPendingTrailingSemicolon();
+                writer.writeStringLiteral(s);
+            },
+            writeSymbol(s, sym) {
+                commitPendingTrailingSemicolon();
+                writer.writeSymbol(s, sym);
+            },
+            writePunctuation(s) {
+                commitPendingTrailingSemicolon();
+                writer.writePunctuation(s);
+            },
+            writeKeyword(s) {
+                commitPendingTrailingSemicolon();
+                writer.writeKeyword(s);
+            },
+            writeOperator(s) {
+                commitPendingTrailingSemicolon();
+                writer.writeOperator(s);
+            },
+            writeParameter(s) {
+                commitPendingTrailingSemicolon();
+                writer.writeParameter(s);
+            },
+            writeSpace(s) {
+                commitPendingTrailingSemicolon();
+                writer.writeSpace(s);
+            },
+            writeProperty(s) {
+                commitPendingTrailingSemicolon();
+                writer.writeProperty(s);
+            },
+            writeComment(s) {
+                commitPendingTrailingSemicolon();
+                writer.writeComment(s);
+            },
+            writeLine() {
+                commitPendingTrailingSemicolon();
+                writer.writeLine();
+            },
+            increaseIndent() {
+                commitPendingTrailingSemicolon();
+                writer.increaseIndent();
+            },
+            decreaseIndent() {
+                commitPendingTrailingSemicolon();
+                writer.decreaseIndent();
+            }
+        };
+    }
+
+    export function getResolvedExternalModuleName(host: EmitHost, file: SourceFile, referenceFile?: SourceFile): string {
+        return file.moduleName || getExternalModuleNameFromPath(host, file.fileName, referenceFile && referenceFile.fileName);
+    }
+
+    export function getExternalModuleNameFromDeclaration(host: EmitHost, resolver: EmitResolver, declaration: ImportEqualsDeclaration | ImportDeclaration | ExportDeclaration | ModuleDeclaration | ImportTypeNode): string | undefined {
+        const file = resolver.getExternalModuleFileFromDeclaration(declaration);
+        if (!file || file.isDeclarationFile) {
+            return undefined;
+        }
+        return getResolvedExternalModuleName(host, file);
+    }
+
+    /**
+     * Resolves a local path to a path which is absolute to the base of the emit
+     */
+    export function getExternalModuleNameFromPath(host: EmitHost, fileName: string, referencePath?: string): string {
+        const getCanonicalFileName = (f: string) => host.getCanonicalFileName(f);
+        const dir = toPath(referencePath ? getDirectoryPath(referencePath) : host.getCommonSourceDirectory(), host.getCurrentDirectory(), getCanonicalFileName);
+        const filePath = getNormalizedAbsolutePath(fileName, host.getCurrentDirectory());
+        const relativePath = getRelativePathToDirectoryOrUrl(dir, filePath, dir, getCanonicalFileName, /*isAbsolutePathAnUrl*/ false);
+        const extensionless = removeFileExtension(relativePath);
+        return referencePath ? ensurePathIsNonModuleName(extensionless) : extensionless;
+    }
+
+    export function getOwnEmitOutputFilePath(fileName: string, host: EmitHost, extension: string) {
+        const compilerOptions = host.getCompilerOptions();
+        let emitOutputFilePathWithoutExtension: string;
+        if (compilerOptions.outDir) {
+            emitOutputFilePathWithoutExtension = removeFileExtension(getSourceFilePathInNewDir(fileName, host, compilerOptions.outDir));
+        }
+        else {
+            emitOutputFilePathWithoutExtension = removeFileExtension(fileName);
+        }
+
+        return emitOutputFilePathWithoutExtension + extension;
+    }
+
+    export function getDeclarationEmitOutputFilePath(fileName: string, host: EmitHost) {
+        return getDeclarationEmitOutputFilePathWorker(fileName, host.getCompilerOptions(), host.getCurrentDirectory(), host.getCommonSourceDirectory(), f => host.getCanonicalFileName(f));
+    }
+
+    export function getDeclarationEmitOutputFilePathWorker(fileName: string, options: CompilerOptions, currentDirectory: string, commonSourceDirectory: string, getCanonicalFileName: GetCanonicalFileName): string {
+        const outputDir = options.declarationDir || options.outDir; // Prefer declaration folder if specified
+
+        const path = outputDir
+            ? getSourceFilePathInNewDirWorker(fileName, outputDir, currentDirectory, commonSourceDirectory, getCanonicalFileName)
+            : fileName;
+        return removeFileExtension(path) + Extension.Dts;
+    }
+
+    export interface EmitFileNames {
+        jsFilePath?: string | undefined;
+        sourceMapFilePath?: string | undefined;
+        declarationFilePath?: string | undefined;
+        declarationMapPath?: string | undefined;
+        buildInfoPath?: string | undefined;
+    }
+
+    /**
+     * Gets the source files that are expected to have an emit output.
+     *
+     * Originally part of `forEachExpectedEmitFile`, this functionality was extracted to support
+     * transformations.
+     *
+     * @param host An EmitHost.
+     * @param targetSourceFile An optional target source file to emit.
+     */
+    export function getSourceFilesToEmit(host: EmitHost, targetSourceFile?: SourceFile): ReadonlyArray<SourceFile> {
+        const options = host.getCompilerOptions();
+        const isSourceFileFromExternalLibrary = (file: SourceFile) => host.isSourceFileFromExternalLibrary(file);
+        const getResolvedProjectReferenceToRedirect = (fileName: string) => host.getResolvedProjectReferenceToRedirect(fileName);
+        if (options.outFile || options.out) {
+            const moduleKind = getEmitModuleKind(options);
+            const moduleEmitEnabled = options.emitDeclarationOnly || moduleKind === ModuleKind.AMD || moduleKind === ModuleKind.System;
+            // Can emit only sources that are not declaration file and are either non module code or module with --module or --target es6 specified
+            return filter(host.getSourceFiles(), sourceFile =>
+                (moduleEmitEnabled || !isExternalModule(sourceFile)) && sourceFileMayBeEmitted(sourceFile, options, isSourceFileFromExternalLibrary, getResolvedProjectReferenceToRedirect));
+        }
+        else {
+            const sourceFiles = targetSourceFile === undefined ? host.getSourceFiles() : [targetSourceFile];
+            return filter(sourceFiles, sourceFile => sourceFileMayBeEmitted(sourceFile, options, isSourceFileFromExternalLibrary, getResolvedProjectReferenceToRedirect));
+        }
+    }
+
+    /** Don't call this for `--outFile`, just for `--outDir` or plain emit. `--outFile` needs additional checks. */
+    export function sourceFileMayBeEmitted(
+        sourceFile: SourceFile,
+        options: CompilerOptions,
+        isSourceFileFromExternalLibrary: (file: SourceFile) => boolean,
+        getResolvedProjectReferenceToRedirect: (fileName: string) => ResolvedProjectReference | undefined
+    ) {
+        return !(options.noEmitForJsFiles && isSourceFileJS(sourceFile)) &&
+            !sourceFile.isDeclarationFile &&
+            !isSourceFileFromExternalLibrary(sourceFile) &&
+            !(isJsonSourceFile(sourceFile) && getResolvedProjectReferenceToRedirect(sourceFile.fileName));
+    }
+
+    export function getSourceFilePathInNewDir(fileName: string, host: EmitHost, newDirPath: string): string {
+        return getSourceFilePathInNewDirWorker(fileName, newDirPath, host.getCurrentDirectory(), host.getCommonSourceDirectory(), f => host.getCanonicalFileName(f));
+    }
+
+    export function getSourceFilePathInNewDirWorker(fileName: string, newDirPath: string, currentDirectory: string, commonSourceDirectory: string, getCanonicalFileName: GetCanonicalFileName): string {
+        let sourceFilePath = getNormalizedAbsolutePath(fileName, currentDirectory);
+        const isSourceFileInCommonSourceDirectory = getCanonicalFileName(sourceFilePath).indexOf(getCanonicalFileName(commonSourceDirectory)) === 0;
+        sourceFilePath = isSourceFileInCommonSourceDirectory ? sourceFilePath.substring(commonSourceDirectory.length) : sourceFilePath;
+        return combinePaths(newDirPath, sourceFilePath);
+    }
+
+    export function writeFile(host: { writeFile: WriteFileCallback; }, diagnostics: DiagnosticCollection, fileName: string, data: string, writeByteOrderMark: boolean, sourceFiles?: ReadonlyArray<SourceFile>) {
+        host.writeFile(fileName, data, writeByteOrderMark, hostErrorMessage => {
+            diagnostics.add(createCompilerDiagnostic(Diagnostics.Could_not_write_file_0_Colon_1, fileName, hostErrorMessage));
+        }, sourceFiles);
+    }
+
+    export function getLineOfLocalPosition(currentSourceFile: SourceFile, pos: number) {
+        return getLineAndCharacterOfPosition(currentSourceFile, pos).line;
+    }
+
+    export function getLineOfLocalPositionFromLineMap(lineMap: ReadonlyArray<number>, pos: number) {
+        return computeLineAndCharacterOfPosition(lineMap, pos).line;
+    }
+
+    export function getFirstConstructorWithBody(node: ClassLikeDeclaration): ConstructorDeclaration & { body: FunctionBody } | undefined {
+        return find(node.members, (member): member is ConstructorDeclaration & { body: FunctionBody } => isConstructorDeclaration(member) && nodeIsPresent(member.body));
+    }
+
+    function getSetAccessorValueParameter(accessor: SetAccessorDeclaration): ParameterDeclaration | undefined {
+        if (accessor && accessor.parameters.length > 0) {
+            const hasThis = accessor.parameters.length === 2 && parameterIsThisKeyword(accessor.parameters[0]);
+            return accessor.parameters[hasThis ? 1 : 0];
+        }
+    }
+
+    /** Get the type annotation for the value parameter. */
+    export function getSetAccessorTypeAnnotationNode(accessor: SetAccessorDeclaration): TypeNode | undefined {
+        const parameter = getSetAccessorValueParameter(accessor);
+        return parameter && parameter.type;
+    }
+
+    export function getThisParameter(signature: SignatureDeclaration | JSDocSignature): ParameterDeclaration | undefined {
+        // callback tags do not currently support this parameters
+        if (signature.parameters.length && !isJSDocSignature(signature)) {
+            const thisParameter = signature.parameters[0];
+            if (parameterIsThisKeyword(thisParameter)) {
+                return thisParameter;
+            }
+        }
+    }
+
+    export function parameterIsThisKeyword(parameter: ParameterDeclaration): boolean {
+        return isThisIdentifier(parameter.name);
+    }
+
+    export function isThisIdentifier(node: Node | undefined): boolean {
+        return !!node && node.kind === SyntaxKind.Identifier && identifierIsThisKeyword(node as Identifier);
+    }
+
+    export function identifierIsThisKeyword(id: Identifier): boolean {
+        return id.originalKeywordKind === SyntaxKind.ThisKeyword;
+    }
+
+    export function getAllAccessorDeclarations(declarations: NodeArray<Declaration>, accessor: AccessorDeclaration): AllAccessorDeclarations {
+        // TODO: GH#18217
+        let firstAccessor!: AccessorDeclaration;
+        let secondAccessor!: AccessorDeclaration;
+        let getAccessor!: GetAccessorDeclaration;
+        let setAccessor!: SetAccessorDeclaration;
+        if (hasDynamicName(accessor)) {
+            firstAccessor = accessor;
+            if (accessor.kind === SyntaxKind.GetAccessor) {
+                getAccessor = accessor;
+            }
+            else if (accessor.kind === SyntaxKind.SetAccessor) {
+                setAccessor = accessor;
+            }
+            else {
+                Debug.fail("Accessor has wrong kind");
+            }
+        }
+        else {
+            forEach(declarations, member => {
+                if (isAccessor(member)
+                    && hasModifier(member, ModifierFlags.Static) === hasModifier(accessor, ModifierFlags.Static)) {
+                    const memberName = getPropertyNameForPropertyNameNode(member.name);
+                    const accessorName = getPropertyNameForPropertyNameNode(accessor.name);
+                    if (memberName === accessorName) {
+                        if (!firstAccessor) {
+                            firstAccessor = member;
+                        }
+                        else if (!secondAccessor) {
+                            secondAccessor = member;
+                        }
+
+                        if (member.kind === SyntaxKind.GetAccessor && !getAccessor) {
+                            getAccessor = <GetAccessorDeclaration>member;
+                        }
+
+                        if (member.kind === SyntaxKind.SetAccessor && !setAccessor) {
+                            setAccessor = <SetAccessorDeclaration>member;
+                        }
+                    }
+                }
+            });
+        }
+        return {
+            firstAccessor,
+            secondAccessor,
+            getAccessor,
+            setAccessor
+        };
+    }
+
+    /**
+     * Gets the effective type annotation of a variable, parameter, or property. If the node was
+     * parsed in a JavaScript file, gets the type annotation from JSDoc.
+     */
+    export function getEffectiveTypeAnnotationNode(node: Node): TypeNode | undefined {
+        const type = (node as HasType).type;
+        if (type || !isInJSFile(node)) return type;
+        return isJSDocPropertyLikeTag(node) ? node.typeExpression && node.typeExpression.type : getJSDocType(node);
+    }
+
+    export function getTypeAnnotationNode(node: Node): TypeNode | undefined {
+        return (node as HasType).type;
+    }
+
+    /**
+     * Gets the effective return type annotation of a signature. If the node was parsed in a
+     * JavaScript file, gets the return type annotation from JSDoc.
+     */
+    export function getEffectiveReturnTypeNode(node: SignatureDeclaration | JSDocSignature): TypeNode | undefined {
+        return isJSDocSignature(node) ?
+            node.type && node.type.typeExpression && node.type.typeExpression.type :
+            node.type || (isInJSFile(node) ? getJSDocReturnType(node) : undefined);
+    }
+
+    export function getJSDocTypeParameterDeclarations(node: DeclarationWithTypeParameters): ReadonlyArray<TypeParameterDeclaration> {
+        return flatMap(getJSDocTags(node), tag => isNonTypeAliasTemplate(tag) ? tag.typeParameters : undefined);
+    }
+
+    /** template tags are only available when a typedef isn't already using them */
+    function isNonTypeAliasTemplate(tag: JSDocTag): tag is JSDocTemplateTag {
+        return isJSDocTemplateTag(tag) && !(tag.parent.kind === SyntaxKind.JSDocComment && tag.parent.tags!.some(isJSDocTypeAlias));
+    }
+
+    /**
+     * Gets the effective type annotation of the value parameter of a set accessor. If the node
+     * was parsed in a JavaScript file, gets the type annotation from JSDoc.
+     */
+    export function getEffectiveSetAccessorTypeAnnotationNode(node: SetAccessorDeclaration): TypeNode | undefined {
+        const parameter = getSetAccessorValueParameter(node);
+        return parameter && getEffectiveTypeAnnotationNode(parameter);
+    }
+
+    export function emitNewLineBeforeLeadingComments(lineMap: ReadonlyArray<number>, writer: EmitTextWriter, node: TextRange, leadingComments: ReadonlyArray<CommentRange> | undefined) {
+        emitNewLineBeforeLeadingCommentsOfPosition(lineMap, writer, node.pos, leadingComments);
+    }
+
+    export function emitNewLineBeforeLeadingCommentsOfPosition(lineMap: ReadonlyArray<number>, writer: EmitTextWriter, pos: number, leadingComments: ReadonlyArray<CommentRange> | undefined) {
+        // If the leading comments start on different line than the start of node, write new line
+        if (leadingComments && leadingComments.length && pos !== leadingComments[0].pos &&
+            getLineOfLocalPositionFromLineMap(lineMap, pos) !== getLineOfLocalPositionFromLineMap(lineMap, leadingComments[0].pos)) {
+            writer.writeLine();
+        }
+    }
+
+    export function emitNewLineBeforeLeadingCommentOfPosition(lineMap: ReadonlyArray<number>, writer: EmitTextWriter, pos: number, commentPos: number) {
+        // If the leading comments start on different line than the start of node, write new line
+        if (pos !== commentPos &&
+            getLineOfLocalPositionFromLineMap(lineMap, pos) !== getLineOfLocalPositionFromLineMap(lineMap, commentPos)) {
+            writer.writeLine();
+        }
+    }
+
+    export function emitComments(
+        text: string,
+        lineMap: ReadonlyArray<number>,
+        writer: EmitTextWriter,
+        comments: ReadonlyArray<CommentRange> | undefined,
+        leadingSeparator: boolean,
+        trailingSeparator: boolean,
+        newLine: string,
+        writeComment: (text: string, lineMap: ReadonlyArray<number>, writer: EmitTextWriter, commentPos: number, commentEnd: number, newLine: string) => void) {
+        if (comments && comments.length > 0) {
+            if (leadingSeparator) {
+                writer.writeSpace(" ");
+            }
+
+            let emitInterveningSeparator = false;
+            for (const comment of comments) {
+                if (emitInterveningSeparator) {
+                    writer.writeSpace(" ");
+                    emitInterveningSeparator = false;
+                }
+
+                writeComment(text, lineMap, writer, comment.pos, comment.end, newLine);
+                if (comment.hasTrailingNewLine) {
+                    writer.writeLine();
+                }
+                else {
+                    emitInterveningSeparator = true;
+                }
+            }
+
+            if (emitInterveningSeparator && trailingSeparator) {
+                writer.writeSpace(" ");
+            }
+        }
+    }
+
+    /**
+     * Detached comment is a comment at the top of file or function body that is separated from
+     * the next statement by space.
+     */
+    export function emitDetachedComments(text: string, lineMap: ReadonlyArray<number>, writer: EmitTextWriter,
+        writeComment: (text: string, lineMap: ReadonlyArray<number>, writer: EmitTextWriter, commentPos: number, commentEnd: number, newLine: string) => void,
+        node: TextRange, newLine: string, removeComments: boolean) {
+        let leadingComments: CommentRange[] | undefined;
+        let currentDetachedCommentInfo: { nodePos: number, detachedCommentEndPos: number } | undefined;
+        if (removeComments) {
+            // removeComments is true, only reserve pinned comment at the top of file
+            // For example:
+            //      /*! Pinned Comment */
+            //
+            //      var x = 10;
+            if (node.pos === 0) {
+                leadingComments = filter(getLeadingCommentRanges(text, node.pos), isPinnedCommentLocal);
+            }
+        }
+        else {
+            // removeComments is false, just get detached as normal and bypass the process to filter comment
+            leadingComments = getLeadingCommentRanges(text, node.pos);
+        }
+
+        if (leadingComments) {
+            const detachedComments: CommentRange[] = [];
+            let lastComment: CommentRange | undefined;
+
+            for (const comment of leadingComments) {
+                if (lastComment) {
+                    const lastCommentLine = getLineOfLocalPositionFromLineMap(lineMap, lastComment.end);
+                    const commentLine = getLineOfLocalPositionFromLineMap(lineMap, comment.pos);
+
+                    if (commentLine >= lastCommentLine + 2) {
+                        // There was a blank line between the last comment and this comment.  This
+                        // comment is not part of the copyright comments.  Return what we have so
+                        // far.
+                        break;
+                    }
+                }
+
+                detachedComments.push(comment);
+                lastComment = comment;
+            }
+
+            if (detachedComments.length) {
+                // All comments look like they could have been part of the copyright header.  Make
+                // sure there is at least one blank line between it and the node.  If not, it's not
+                // a copyright header.
+                const lastCommentLine = getLineOfLocalPositionFromLineMap(lineMap, last(detachedComments).end);
+                const nodeLine = getLineOfLocalPositionFromLineMap(lineMap, skipTrivia(text, node.pos));
+                if (nodeLine >= lastCommentLine + 2) {
+                    // Valid detachedComments
+                    emitNewLineBeforeLeadingComments(lineMap, writer, node, leadingComments);
+                    emitComments(text, lineMap, writer, detachedComments, /*leadingSeparator*/ false, /*trailingSeparator*/ true, newLine, writeComment);
+                    currentDetachedCommentInfo = { nodePos: node.pos, detachedCommentEndPos: last(detachedComments).end };
+                }
+            }
+        }
+
+        return currentDetachedCommentInfo;
+
+        function isPinnedCommentLocal(comment: CommentRange) {
+            return isPinnedComment(text, comment.pos);
+        }
+
+    }
+
+    export function writeCommentRange(text: string, lineMap: ReadonlyArray<number>, writer: EmitTextWriter, commentPos: number, commentEnd: number, newLine: string) {
+        if (text.charCodeAt(commentPos + 1) === CharacterCodes.asterisk) {
+            const firstCommentLineAndCharacter = computeLineAndCharacterOfPosition(lineMap, commentPos);
+            const lineCount = lineMap.length;
+            let firstCommentLineIndent: number | undefined;
+            for (let pos = commentPos, currentLine = firstCommentLineAndCharacter.line; pos < commentEnd; currentLine++) {
+                const nextLineStart = (currentLine + 1) === lineCount
+                    ? text.length + 1
+                    : lineMap[currentLine + 1];
+
+                if (pos !== commentPos) {
+                    // If we are not emitting first line, we need to write the spaces to adjust the alignment
+                    if (firstCommentLineIndent === undefined) {
+                        firstCommentLineIndent = calculateIndent(text, lineMap[firstCommentLineAndCharacter.line], commentPos);
+                    }
+
+                    // These are number of spaces writer is going to write at current indent
+                    const currentWriterIndentSpacing = writer.getIndent() * getIndentSize();
+
+                    // Number of spaces we want to be writing
+                    // eg: Assume writer indent
+                    // module m {
+                    //         /* starts at character 9 this is line 1
+                    //    * starts at character pos 4 line                        --1  = 8 - 8 + 3
+                    //   More left indented comment */                            --2  = 8 - 8 + 2
+                    //     class c { }
+                    // }
+                    // module m {
+                    //     /* this is line 1 -- Assume current writer indent 8
+                    //      * line                                                --3 = 8 - 4 + 5
+                    //            More right indented comment */                  --4 = 8 - 4 + 11
+                    //     class c { }
+                    // }
+                    const spacesToEmit = currentWriterIndentSpacing - firstCommentLineIndent + calculateIndent(text, pos, nextLineStart);
+                    if (spacesToEmit > 0) {
+                        let numberOfSingleSpacesToEmit = spacesToEmit % getIndentSize();
+                        const indentSizeSpaceString = getIndentString((spacesToEmit - numberOfSingleSpacesToEmit) / getIndentSize());
+
+                        // Write indent size string ( in eg 1: = "", 2: "" , 3: string with 8 spaces 4: string with 12 spaces
+                        writer.rawWrite(indentSizeSpaceString);
+
+                        // Emit the single spaces (in eg: 1: 3 spaces, 2: 2 spaces, 3: 1 space, 4: 3 spaces)
+                        while (numberOfSingleSpacesToEmit) {
+                            writer.rawWrite(" ");
+                            numberOfSingleSpacesToEmit--;
+                        }
+                    }
+                    else {
+                        // No spaces to emit write empty string
+                        writer.rawWrite("");
+                    }
+                }
+
+                // Write the comment line text
+                writeTrimmedCurrentLine(text, commentEnd, writer, newLine, pos, nextLineStart);
+
+                pos = nextLineStart;
+            }
+        }
+        else {
+            // Single line comment of style //....
+            writer.writeComment(text.substring(commentPos, commentEnd));
+        }
+    }
+
+    function writeTrimmedCurrentLine(text: string, commentEnd: number, writer: EmitTextWriter, newLine: string, pos: number, nextLineStart: number) {
+        const end = Math.min(commentEnd, nextLineStart - 1);
+        const currentLineText = text.substring(pos, end).replace(/^\s+|\s+$/g, "");
+        if (currentLineText) {
+            // trimmed forward and ending spaces text
+            writer.writeComment(currentLineText);
+            if (end !== commentEnd) {
+                writer.writeLine();
+            }
+        }
+        else {
+            // Empty string - make sure we write empty line
+            writer.rawWrite(newLine);
+        }
+    }
+
+    function calculateIndent(text: string, pos: number, end: number) {
+        let currentLineIndent = 0;
+        for (; pos < end && isWhiteSpaceSingleLine(text.charCodeAt(pos)); pos++) {
+            if (text.charCodeAt(pos) === CharacterCodes.tab) {
+                // Tabs = TabSize = indent size and go to next tabStop
+                currentLineIndent += getIndentSize() - (currentLineIndent % getIndentSize());
+            }
+            else {
+                // Single space
+                currentLineIndent++;
+            }
+        }
+
+        return currentLineIndent;
+    }
+
+    export function hasModifiers(node: Node) {
+        return getModifierFlags(node) !== ModifierFlags.None;
+    }
+
+    export function hasModifier(node: Node, flags: ModifierFlags): boolean {
+        return !!getSelectedModifierFlags(node, flags);
+    }
+
+    export function hasStaticModifier(node: Node): boolean {
+        return hasModifier(node, ModifierFlags.Static);
+    }
+
+    export function hasReadonlyModifier(node: Node): boolean {
+        return hasModifier(node, ModifierFlags.Readonly);
+    }
+
+    export function getSelectedModifierFlags(node: Node, flags: ModifierFlags): ModifierFlags {
+        return getModifierFlags(node) & flags;
+    }
+
+    export function getModifierFlags(node: Node): ModifierFlags {
+        if (node.modifierFlagsCache & ModifierFlags.HasComputedFlags) {
+            return node.modifierFlagsCache & ~ModifierFlags.HasComputedFlags;
+        }
+
+        const flags = getModifierFlagsNoCache(node);
+        node.modifierFlagsCache = flags | ModifierFlags.HasComputedFlags;
+        return flags;
+    }
+
+    export function getModifierFlagsNoCache(node: Node): ModifierFlags {
+
+        let flags = ModifierFlags.None;
+        if (node.modifiers) {
+            for (const modifier of node.modifiers) {
+                flags |= modifierToFlag(modifier.kind);
+            }
+        }
+
+        if (node.flags & NodeFlags.NestedNamespace || (node.kind === SyntaxKind.Identifier && (<Identifier>node).isInJSDocNamespace)) {
+            flags |= ModifierFlags.Export;
+        }
+
+        return flags;
+    }
+
+    export function modifierToFlag(token: SyntaxKind): ModifierFlags {
+        switch (token) {
+            case SyntaxKind.StaticKeyword: return ModifierFlags.Static;
+            case SyntaxKind.PublicKeyword: return ModifierFlags.Public;
+            case SyntaxKind.ProtectedKeyword: return ModifierFlags.Protected;
+            case SyntaxKind.PrivateKeyword: return ModifierFlags.Private;
+            case SyntaxKind.AbstractKeyword: return ModifierFlags.Abstract;
+            case SyntaxKind.ExportKeyword: return ModifierFlags.Export;
+            case SyntaxKind.DeclareKeyword: return ModifierFlags.Ambient;
+            case SyntaxKind.ConstKeyword: return ModifierFlags.Const;
+            case SyntaxKind.DefaultKeyword: return ModifierFlags.Default;
+            case SyntaxKind.AsyncKeyword: return ModifierFlags.Async;
+            case SyntaxKind.ReadonlyKeyword: return ModifierFlags.Readonly;
+        }
+        return ModifierFlags.None;
+    }
+
+    export function isLogicalOperator(token: SyntaxKind): boolean {
+        return token === SyntaxKind.BarBarToken
+            || token === SyntaxKind.AmpersandAmpersandToken
+            || token === SyntaxKind.ExclamationToken;
+    }
+
+    export function isAssignmentOperator(token: SyntaxKind): boolean {
+        return token >= SyntaxKind.FirstAssignment && token <= SyntaxKind.LastAssignment;
+    }
+
+    /** Get `C` given `N` if `N` is in the position `class C extends N` where `N` is an ExpressionWithTypeArguments. */
+    export function tryGetClassExtendingExpressionWithTypeArguments(node: Node): ClassLikeDeclaration | undefined {
+        const cls = tryGetClassImplementingOrExtendingExpressionWithTypeArguments(node);
+        return cls && !cls.isImplements ? cls.class : undefined;
+    }
+
+    export interface ClassImplementingOrExtendingExpressionWithTypeArguments {
+        readonly class: ClassLikeDeclaration;
+        readonly isImplements: boolean;
+    }
+    export function tryGetClassImplementingOrExtendingExpressionWithTypeArguments(node: Node): ClassImplementingOrExtendingExpressionWithTypeArguments | undefined {
+        return isExpressionWithTypeArguments(node)
+            && isHeritageClause(node.parent)
+            && isClassLike(node.parent.parent)
+            ? { class: node.parent.parent, isImplements: node.parent.token === SyntaxKind.ImplementsKeyword }
+            : undefined;
+    }
+
+    export function isAssignmentExpression(node: Node, excludeCompoundAssignment: true): node is AssignmentExpression<EqualsToken>;
+    export function isAssignmentExpression(node: Node, excludeCompoundAssignment?: false): node is AssignmentExpression<AssignmentOperatorToken>;
+    export function isAssignmentExpression(node: Node, excludeCompoundAssignment?: boolean): node is AssignmentExpression<AssignmentOperatorToken> {
+        return isBinaryExpression(node)
+            && (excludeCompoundAssignment
+                ? node.operatorToken.kind === SyntaxKind.EqualsToken
+                : isAssignmentOperator(node.operatorToken.kind))
+            && isLeftHandSideExpression(node.left);
+    }
+
+    export function isDestructuringAssignment(node: Node): node is DestructuringAssignment {
+        if (isAssignmentExpression(node, /*excludeCompoundAssignment*/ true)) {
+            const kind = node.left.kind;
+            return kind === SyntaxKind.ObjectLiteralExpression
+                || kind === SyntaxKind.ArrayLiteralExpression;
+        }
+
+        return false;
+    }
+
+    export function isExpressionWithTypeArgumentsInClassExtendsClause(node: Node): node is ExpressionWithTypeArguments {
+        return tryGetClassExtendingExpressionWithTypeArguments(node) !== undefined;
+    }
+
+    export function isEntityNameExpression(node: Node): node is EntityNameExpression {
+        return node.kind === SyntaxKind.Identifier || isPropertyAccessEntityNameExpression(node);
+    }
+
+    export function isPropertyAccessEntityNameExpression(node: Node): node is PropertyAccessEntityNameExpression {
+        return isPropertyAccessExpression(node) && isEntityNameExpression(node.expression);
+    }
+
+    export function tryGetPropertyAccessOrIdentifierToString(expr: Expression): string | undefined {
+        if (isPropertyAccessExpression(expr)) {
+            return tryGetPropertyAccessOrIdentifierToString(expr.expression) + "." + expr.name;
+        }
+        if (isIdentifier(expr)) {
+            return unescapeLeadingUnderscores(expr.escapedText);
+        }
+        return undefined;
+    }
+
+    export function isPrototypeAccess(node: Node): node is PropertyAccessExpression {
+        return isPropertyAccessExpression(node) && node.name.escapedText === "prototype";
+    }
+
+    export function isRightSideOfQualifiedNameOrPropertyAccess(node: Node) {
+        return (node.parent.kind === SyntaxKind.QualifiedName && (<QualifiedName>node.parent).right === node) ||
+            (node.parent.kind === SyntaxKind.PropertyAccessExpression && (<PropertyAccessExpression>node.parent).name === node);
+    }
+
+    export function isEmptyObjectLiteral(expression: Node): boolean {
+        return expression.kind === SyntaxKind.ObjectLiteralExpression &&
+            (<ObjectLiteralExpression>expression).properties.length === 0;
+    }
+
+    export function isEmptyArrayLiteral(expression: Node): boolean {
+        return expression.kind === SyntaxKind.ArrayLiteralExpression &&
+            (<ArrayLiteralExpression>expression).elements.length === 0;
+    }
+
+    export function getLocalSymbolForExportDefault(symbol: Symbol) {
+        return isExportDefaultSymbol(symbol) ? symbol.declarations[0].localSymbol : undefined;
+    }
+
+    function isExportDefaultSymbol(symbol: Symbol): boolean {
+        return symbol && length(symbol.declarations) > 0 && hasModifier(symbol.declarations[0], ModifierFlags.Default);
+    }
+
+    /** Return ".ts", ".d.ts", or ".tsx", if that is the extension. */
+    export function tryExtractTSExtension(fileName: string): string | undefined {
+        return find(supportedTSExtensionsForExtractExtension, extension => fileExtensionIs(fileName, extension));
+    }
+    /**
+     * Replace each instance of non-ascii characters by one, two, three, or four escape sequences
+     * representing the UTF-8 encoding of the character, and return the expanded char code list.
+     */
+    function getExpandedCharCodes(input: string): number[] {
+        const output: number[] = [];
+        const length = input.length;
+
+        for (let i = 0; i < length; i++) {
+            const charCode = input.charCodeAt(i);
+
+            // handle utf8
+            if (charCode < 0x80) {
+                output.push(charCode);
+            }
+            else if (charCode < 0x800) {
+                output.push((charCode >> 6) | 0B11000000);
+                output.push((charCode & 0B00111111) | 0B10000000);
+            }
+            else if (charCode < 0x10000) {
+                output.push((charCode >> 12) | 0B11100000);
+                output.push(((charCode >> 6) & 0B00111111) | 0B10000000);
+                output.push((charCode & 0B00111111) | 0B10000000);
+            }
+            else if (charCode < 0x20000) {
+                output.push((charCode >> 18) | 0B11110000);
+                output.push(((charCode >> 12) & 0B00111111) | 0B10000000);
+                output.push(((charCode >> 6) & 0B00111111) | 0B10000000);
+                output.push((charCode & 0B00111111) | 0B10000000);
+            }
+            else {
+                Debug.assert(false, "Unexpected code point");
+            }
+        }
+
+        return output;
+    }
+
+    const base64Digits = "ABCDEFGHIJKLMNOPQRSTUVWXYZabcdefghijklmnopqrstuvwxyz0123456789+/=";
+
+    /**
+     * Converts a string to a base-64 encoded ASCII string.
+     */
+    export function convertToBase64(input: string): string {
+        let result = "";
+        const charCodes = getExpandedCharCodes(input);
+        let i = 0;
+        const length = charCodes.length;
+        let byte1: number, byte2: number, byte3: number, byte4: number;
+
+        while (i < length) {
+            // Convert every 6-bits in the input 3 character points
+            // into a base64 digit
+            byte1 = charCodes[i] >> 2;
+            byte2 = (charCodes[i] & 0B00000011) << 4 | charCodes[i + 1] >> 4;
+            byte3 = (charCodes[i + 1] & 0B00001111) << 2 | charCodes[i + 2] >> 6;
+            byte4 = charCodes[i + 2] & 0B00111111;
+
+            // We are out of characters in the input, set the extra
+            // digits to 64 (padding character).
+            if (i + 1 >= length) {
+                byte3 = byte4 = 64;
+            }
+            else if (i + 2 >= length) {
+                byte4 = 64;
+            }
+
+            // Write to the output
+            result += base64Digits.charAt(byte1) + base64Digits.charAt(byte2) + base64Digits.charAt(byte3) + base64Digits.charAt(byte4);
+
+            i += 3;
+        }
+
+        return result;
+    }
+
+    function getStringFromExpandedCharCodes(codes: number[]): string {
+        let output = "";
+        let i = 0;
+        const length = codes.length;
+        while (i < length) {
+            const charCode = codes[i];
+
+            if (charCode < 0x80) {
+                output += String.fromCharCode(charCode);
+                i++;
+            }
+            else if ((charCode & 0B11000000) === 0B11000000) {
+                let value = charCode & 0B00111111;
+                i++;
+                let nextCode: number = codes[i];
+                while ((nextCode & 0B11000000) === 0B10000000) {
+                    value = (value << 6) | (nextCode & 0B00111111);
+                    i++;
+                    nextCode = codes[i];
+                }
+                // `value` may be greater than 10FFFF (the maximum unicode codepoint) - JS will just make this into an invalid character for us
+                output += String.fromCharCode(value);
+            }
+            else {
+                // We don't want to kill the process when decoding fails (due to a following char byte not
+                // following a leading char), so we just print the (bad) value
+                output += String.fromCharCode(charCode);
+                i++;
+            }
+        }
+        return output;
+    }
+
+    export function base64encode(host: { base64encode?(input: string): string } | undefined, input: string): string {
+        if (host && host.base64encode) {
+            return host.base64encode(input);
+        }
+        return convertToBase64(input);
+    }
+
+    export function base64decode(host: { base64decode?(input: string): string } | undefined, input: string): string {
+        if (host && host.base64decode) {
+            return host.base64decode(input);
+        }
+        const length = input.length;
+        const expandedCharCodes: number[] = [];
+        let i = 0;
+        while (i < length) {
+            // Stop decoding once padding characters are present
+            if (input.charCodeAt(i) === base64Digits.charCodeAt(64)) {
+                break;
+            }
+            // convert 4 input digits into three characters, ignoring padding characters at the end
+            const ch1 = base64Digits.indexOf(input[i]);
+            const ch2 = base64Digits.indexOf(input[i + 1]);
+            const ch3 = base64Digits.indexOf(input[i + 2]);
+            const ch4 = base64Digits.indexOf(input[i + 3]);
+
+            const code1 = ((ch1 & 0B00111111) << 2) | ((ch2 >> 4) & 0B00000011);
+            const code2 = ((ch2 & 0B00001111) << 4) | ((ch3 >> 2) & 0B00001111);
+            const code3 = ((ch3 & 0B00000011) << 6) | (ch4 & 0B00111111);
+
+            if (code2 === 0 && ch3 !== 0) { // code2 decoded to zero, but ch3 was padding - elide code2 and code3
+                expandedCharCodes.push(code1);
+            }
+            else if (code3 === 0 && ch4 !== 0) { // code3 decoded to zero, but ch4 was padding, elide code3
+                expandedCharCodes.push(code1, code2);
+            }
+            else {
+                expandedCharCodes.push(code1, code2, code3);
+            }
+            i += 4;
+        }
+        return getStringFromExpandedCharCodes(expandedCharCodes);
+    }
+
+    export function readJson(path: string, host: { readFile(fileName: string): string | undefined }): object {
+        try {
+            const jsonText = host.readFile(path);
+            if (!jsonText) return {};
+            const result = parseConfigFileTextToJson(path, jsonText);
+            if (result.error) {
+                return {};
+            }
+            return result.config;
+        }
+        catch (e) {
+            // gracefully handle if readFile fails or returns not JSON
+            return {};
+        }
+    }
+
+    export function directoryProbablyExists(directoryName: string, host: { directoryExists?: (directoryName: string) => boolean }): boolean {
+        // if host does not support 'directoryExists' assume that directory will exist
+        return !host.directoryExists || host.directoryExists(directoryName);
+    }
+
+    const carriageReturnLineFeed = "\r\n";
+    const lineFeed = "\n";
+    export function getNewLineCharacter(options: CompilerOptions | PrinterOptions, getNewLine?: () => string): string {
+        switch (options.newLine) {
+            case NewLineKind.CarriageReturnLineFeed:
+                return carriageReturnLineFeed;
+            case NewLineKind.LineFeed:
+                return lineFeed;
+        }
+        return getNewLine ? getNewLine() : sys ? sys.newLine : carriageReturnLineFeed;
+    }
+
+    /**
+     * Creates a new TextRange from the provided pos and end.
+     *
+     * @param pos The start position.
+     * @param end The end position.
+     */
+    export function createRange(pos: number, end: number = pos): TextRange {
+        Debug.assert(end >= pos || end === -1);
+        return { pos, end };
+    }
+
+    /**
+     * Creates a new TextRange from a provided range with a new end position.
+     *
+     * @param range A TextRange.
+     * @param end The new end position.
+     */
+    export function moveRangeEnd(range: TextRange, end: number): TextRange {
+        return createRange(range.pos, end);
+    }
+
+    /**
+     * Creates a new TextRange from a provided range with a new start position.
+     *
+     * @param range A TextRange.
+     * @param pos The new Start position.
+     */
+    export function moveRangePos(range: TextRange, pos: number): TextRange {
+        return createRange(pos, range.end);
+    }
+
+    /**
+     * Moves the start position of a range past any decorators.
+     */
+    export function moveRangePastDecorators(node: Node): TextRange {
+        return node.decorators && node.decorators.length > 0
+            ? moveRangePos(node, node.decorators.end)
+            : node;
+    }
+
+    /**
+     * Moves the start position of a range past any decorators or modifiers.
+     */
+    export function moveRangePastModifiers(node: Node): TextRange {
+        return node.modifiers && node.modifiers.length > 0
+            ? moveRangePos(node, node.modifiers.end)
+            : moveRangePastDecorators(node);
+    }
+
+    /**
+     * Determines whether a TextRange has the same start and end positions.
+     *
+     * @param range A TextRange.
+     */
+    export function isCollapsedRange(range: TextRange) {
+        return range.pos === range.end;
+    }
+
+    /**
+     * Creates a new TextRange for a token at the provides start position.
+     *
+     * @param pos The start position.
+     * @param token The token.
+     */
+    export function createTokenRange(pos: number, token: SyntaxKind): TextRange {
+        return createRange(pos, pos + tokenToString(token)!.length);
+    }
+
+    export function rangeIsOnSingleLine(range: TextRange, sourceFile: SourceFile) {
+        return rangeStartIsOnSameLineAsRangeEnd(range, range, sourceFile);
+    }
+
+    export function rangeStartPositionsAreOnSameLine(range1: TextRange, range2: TextRange, sourceFile: SourceFile) {
+        return positionsAreOnSameLine(getStartPositionOfRange(range1, sourceFile), getStartPositionOfRange(range2, sourceFile), sourceFile);
+    }
+
+    export function rangeEndPositionsAreOnSameLine(range1: TextRange, range2: TextRange, sourceFile: SourceFile) {
+        return positionsAreOnSameLine(range1.end, range2.end, sourceFile);
+    }
+
+    export function rangeStartIsOnSameLineAsRangeEnd(range1: TextRange, range2: TextRange, sourceFile: SourceFile) {
+        return positionsAreOnSameLine(getStartPositionOfRange(range1, sourceFile), range2.end, sourceFile);
+    }
+
+    export function rangeEndIsOnSameLineAsRangeStart(range1: TextRange, range2: TextRange, sourceFile: SourceFile) {
+        return positionsAreOnSameLine(range1.end, getStartPositionOfRange(range2, sourceFile), sourceFile);
+    }
+
+    export function isNodeArrayMultiLine(list: NodeArray<Node>, sourceFile: SourceFile): boolean {
+        return !positionsAreOnSameLine(list.pos, list.end, sourceFile);
+    }
+
+    export function positionsAreOnSameLine(pos1: number, pos2: number, sourceFile: SourceFile) {
+        return pos1 === pos2 ||
+            getLineOfLocalPosition(sourceFile, pos1) === getLineOfLocalPosition(sourceFile, pos2);
+    }
+
+    export function getStartPositionOfRange(range: TextRange, sourceFile: SourceFile) {
+        return positionIsSynthesized(range.pos) ? -1 : skipTrivia(sourceFile.text, range.pos);
+    }
+
+    /**
+     * Determines whether a name was originally the declaration name of an enum or namespace
+     * declaration.
+     */
+    export function isDeclarationNameOfEnumOrNamespace(node: Identifier) {
+        const parseNode = getParseTreeNode(node);
+        if (parseNode) {
+            switch (parseNode.parent.kind) {
+                case SyntaxKind.EnumDeclaration:
+                case SyntaxKind.ModuleDeclaration:
+                    return parseNode === (<EnumDeclaration | ModuleDeclaration>parseNode.parent).name;
+            }
+        }
+        return false;
+    }
+
+    export function getInitializedVariables(node: VariableDeclarationList) {
+        return filter(node.declarations, isInitializedVariable);
+    }
+
+    function isInitializedVariable(node: VariableDeclaration) {
+        return node.initializer !== undefined;
+    }
+
+    export function isWatchSet(options: CompilerOptions) {
+        // Firefox has Object.prototype.watch
+        return options.watch && options.hasOwnProperty("watch");
+    }
+
+    export function closeFileWatcher(watcher: FileWatcher) {
+        watcher.close();
+    }
+
+    export function getCheckFlags(symbol: Symbol): CheckFlags {
+        return symbol.flags & SymbolFlags.Transient ? (<TransientSymbol>symbol).checkFlags : 0;
+    }
+
+    export function getDeclarationModifierFlagsFromSymbol(s: Symbol): ModifierFlags {
+        if (s.valueDeclaration) {
+            const flags = getCombinedModifierFlags(s.valueDeclaration);
+            return s.parent && s.parent.flags & SymbolFlags.Class ? flags : flags & ~ModifierFlags.AccessibilityModifier;
+        }
+        if (getCheckFlags(s) & CheckFlags.Synthetic) {
+            const checkFlags = (<TransientSymbol>s).checkFlags;
+            const accessModifier = checkFlags & CheckFlags.ContainsPrivate ? ModifierFlags.Private :
+                checkFlags & CheckFlags.ContainsPublic ? ModifierFlags.Public :
+                ModifierFlags.Protected;
+            const staticModifier = checkFlags & CheckFlags.ContainsStatic ? ModifierFlags.Static : 0;
+            return accessModifier | staticModifier;
+        }
+        if (s.flags & SymbolFlags.Prototype) {
+            return ModifierFlags.Public | ModifierFlags.Static;
+        }
+        return 0;
+    }
+
+    export function skipAlias(symbol: Symbol, checker: TypeChecker) {
+        return symbol.flags & SymbolFlags.Alias ? checker.getAliasedSymbol(symbol) : symbol;
+    }
+
+    /** See comment on `declareModuleMember` in `binder.ts`. */
+    export function getCombinedLocalAndExportSymbolFlags(symbol: Symbol): SymbolFlags {
+        return symbol.exportSymbol ? symbol.exportSymbol.flags | symbol.flags : symbol.flags;
+    }
+
+    export function isWriteOnlyAccess(node: Node) {
+        return accessKind(node) === AccessKind.Write;
+    }
+
+    export function isWriteAccess(node: Node) {
+        return accessKind(node) !== AccessKind.Read;
+    }
+
+    const enum AccessKind {
+        /** Only reads from a variable. */
+        Read,
+        /** Only writes to a variable without using the result. E.g.: `x++;`. */
+        Write,
+        /** Writes to a variable and uses the result as an expression. E.g.: `f(x++);`. */
+        ReadWrite
+    }
+    function accessKind(node: Node): AccessKind {
+        const { parent } = node;
+        if (!parent) return AccessKind.Read;
+
+        switch (parent.kind) {
+            case SyntaxKind.ParenthesizedExpression:
+                return accessKind(parent);
+            case SyntaxKind.PostfixUnaryExpression:
+            case SyntaxKind.PrefixUnaryExpression:
+                const { operator } = parent as PrefixUnaryExpression | PostfixUnaryExpression;
+                return operator === SyntaxKind.PlusPlusToken || operator === SyntaxKind.MinusMinusToken ? writeOrReadWrite() : AccessKind.Read;
+            case SyntaxKind.BinaryExpression:
+                const { left, operatorToken } = parent as BinaryExpression;
+                return left === node && isAssignmentOperator(operatorToken.kind) ?
+                    operatorToken.kind === SyntaxKind.EqualsToken ? AccessKind.Write : writeOrReadWrite()
+                    : AccessKind.Read;
+            case SyntaxKind.PropertyAccessExpression:
+                return (parent as PropertyAccessExpression).name !== node ? AccessKind.Read : accessKind(parent);
+            case SyntaxKind.PropertyAssignment: {
+                const parentAccess = accessKind(parent.parent);
+                // In `({ x: varname }) = { x: 1 }`, the left `x` is a read, the right `x` is a write.
+                return node === (parent as PropertyAssignment).name ? reverseAccessKind(parentAccess) : parentAccess;
+            }
+            case SyntaxKind.ShorthandPropertyAssignment:
+                // Assume it's the local variable being accessed, since we don't check public properties for --noUnusedLocals.
+                return node === (parent as ShorthandPropertyAssignment).objectAssignmentInitializer ? AccessKind.Read : accessKind(parent.parent);
+            case SyntaxKind.ArrayLiteralExpression:
+                return accessKind(parent);
+            default:
+                return AccessKind.Read;
+        }
+
+        function writeOrReadWrite(): AccessKind {
+            // If grandparent is not an ExpressionStatement, this is used as an expression in addition to having a side effect.
+            return parent.parent && skipParenthesesUp(parent.parent).kind === SyntaxKind.ExpressionStatement ? AccessKind.Write : AccessKind.ReadWrite;
+        }
+    }
+    function reverseAccessKind(a: AccessKind): AccessKind {
+        switch (a) {
+            case AccessKind.Read:
+                return AccessKind.Write;
+            case AccessKind.Write:
+                return AccessKind.Read;
+            case AccessKind.ReadWrite:
+                return AccessKind.ReadWrite;
+            default:
+                return Debug.assertNever(a);
+        }
+    }
+
+    export function compareDataObjects(dst: any, src: any): boolean {
+        if (!dst || !src || Object.keys(dst).length !== Object.keys(src).length) {
+            return false;
+        }
+
+        for (const e in dst) {
+            if (typeof dst[e] === "object") {
+                if (!compareDataObjects(dst[e], src[e])) {
+                    return false;
+                }
+            }
+            else if (typeof dst[e] !== "function") {
+                if (dst[e] !== src[e]) {
+                    return false;
+                }
+            }
+        }
+        return true;
+    }
+
+    /**
+     * clears already present map by calling onDeleteExistingValue callback before deleting that key/value
+     */
+    export function clearMap<T>(map: { forEach: Map<T>["forEach"]; clear: Map<T>["clear"]; }, onDeleteValue: (valueInMap: T, key: string) => void) {
+        // Remove all
+        map.forEach(onDeleteValue);
+        map.clear();
+    }
+
+    export interface MutateMapOptions<T, U> {
+        createNewValue(key: string, valueInNewMap: U): T;
+        onDeleteValue(existingValue: T, key: string): void;
+
+        /**
+         * If present this is called with the key when there is value for that key both in new map as well as existing map provided
+         * Caller can then decide to update or remove this key.
+         * If the key is removed, caller will get callback of createNewValue for that key.
+         * If this callback is not provided, the value of such keys is not updated.
+         */
+        onExistingValue?(existingValue: T, valueInNewMap: U, key: string): void;
+    }
+
+    /**
+     * Mutates the map with newMap such that keys in map will be same as newMap.
+     */
+    export function mutateMap<T, U>(map: Map<T>, newMap: ReadonlyMap<U>, options: MutateMapOptions<T, U>) {
+        const { createNewValue, onDeleteValue, onExistingValue } = options;
+        // Needs update
+        map.forEach((existingValue, key) => {
+            const valueInNewMap = newMap.get(key);
+            // Not present any more in new map, remove it
+            if (valueInNewMap === undefined) {
+                map.delete(key);
+                onDeleteValue(existingValue, key);
+            }
+            // If present notify about existing values
+            else if (onExistingValue) {
+                onExistingValue(existingValue, valueInNewMap, key);
+            }
+        });
+
+        // Add new values that are not already present
+        newMap.forEach((valueInNewMap, key) => {
+            if (!map.has(key)) {
+                // New values
+                map.set(key, createNewValue(key, valueInNewMap));
+            }
+        });
+    }
+
+    /** Calls `callback` on `directory` and every ancestor directory it has, returning the first defined result. */
+    export function forEachAncestorDirectory<T>(directory: string, callback: (directory: string) => T | undefined): T | undefined {
+        while (true) {
+            const result = callback(directory);
+            if (result !== undefined) {
+                return result;
+            }
+
+            const parentPath = getDirectoryPath(directory);
+            if (parentPath === directory) {
+                return undefined;
+            }
+
+            directory = parentPath;
+        }
+    }
+
+    // Return true if the given type is the constructor type for an abstract class
+    export function isAbstractConstructorType(type: Type): boolean {
+        return !!(getObjectFlags(type) & ObjectFlags.Anonymous) && !!type.symbol && isAbstractConstructorSymbol(type.symbol);
+    }
+
+    export function isAbstractConstructorSymbol(symbol: Symbol): boolean {
+        if (symbol.flags & SymbolFlags.Class) {
+            const declaration = getClassLikeDeclarationOfSymbol(symbol);
+            return !!declaration && hasModifier(declaration, ModifierFlags.Abstract);
+        }
+        return false;
+    }
+
+    export function getClassLikeDeclarationOfSymbol(symbol: Symbol): ClassLikeDeclaration | undefined {
+        return find(symbol.declarations, isClassLike);
+    }
+
+    export function getObjectFlags(type: Type): ObjectFlags {
+        return type.flags & TypeFlags.ObjectFlagsType ? (<ObjectFlagsType>type).objectFlags : 0;
+    }
+
+    export function typeHasCallOrConstructSignatures(type: Type, checker: TypeChecker) {
+        return checker.getSignaturesOfType(type, SignatureKind.Call).length !== 0 || checker.getSignaturesOfType(type, SignatureKind.Construct).length !== 0;
+    }
+
+    export function forSomeAncestorDirectory(directory: string, callback: (directory: string) => boolean): boolean {
+        return !!forEachAncestorDirectory(directory, d => callback(d) ? true : undefined);
+    }
+
+    export function isUMDExportSymbol(symbol: Symbol | undefined): boolean {
+        return !!symbol && !!symbol.declarations && !!symbol.declarations[0] && isNamespaceExportDeclaration(symbol.declarations[0]);
+    }
+
+    export function showModuleSpecifier({ moduleSpecifier }: ImportDeclaration): string {
+        return isStringLiteral(moduleSpecifier) ? moduleSpecifier.text : getTextOfNode(moduleSpecifier);
+    }
+
+    export function getLastChild(node: Node): Node | undefined {
+        let lastChild: Node | undefined;
+        forEachChild(node,
+            child => {
+                if (nodeIsPresent(child)) lastChild = child;
+            },
+            children => {
+                // As an optimization, jump straight to the end of the list.
+                for (let i = children.length - 1; i >= 0; i--) {
+                    if (nodeIsPresent(children[i])) {
+                        lastChild = children[i];
+                        break;
+                    }
+                }
+            });
+        return lastChild;
+    }
+
+    /** Add a value to a set, and return true if it wasn't already present. */
+    export function addToSeen(seen: Map<true>, key: string | number): boolean;
+    export function addToSeen<T>(seen: Map<T>, key: string | number, value: T): boolean;
+    export function addToSeen<T>(seen: Map<T>, key: string | number, value: T = true as any): boolean {
+        key = String(key);
+        if (seen.has(key)) {
+            return false;
+        }
+        seen.set(key, value);
+        return true;
+    }
+
+    export function isObjectTypeDeclaration(node: Node): node is ObjectTypeDeclaration {
+        return isClassLike(node) || isInterfaceDeclaration(node) || isTypeLiteralNode(node);
+    }
+
+    export function isTypeNodeKind(kind: SyntaxKind) {
+        return (kind >= SyntaxKind.FirstTypeNode && kind <= SyntaxKind.LastTypeNode)
+            || kind === SyntaxKind.AnyKeyword
+            || kind === SyntaxKind.UnknownKeyword
+            || kind === SyntaxKind.NumberKeyword
+            || kind === SyntaxKind.BigIntKeyword
+            || kind === SyntaxKind.ObjectKeyword
+            || kind === SyntaxKind.BooleanKeyword
+            || kind === SyntaxKind.StringKeyword
+            || kind === SyntaxKind.SymbolKeyword
+            || kind === SyntaxKind.ThisKeyword
+            || kind === SyntaxKind.VoidKeyword
+            || kind === SyntaxKind.UndefinedKeyword
+            || kind === SyntaxKind.NullKeyword
+            || kind === SyntaxKind.NeverKeyword
+            || kind === SyntaxKind.ExpressionWithTypeArguments
+            || kind === SyntaxKind.JSDocAllType
+            || kind === SyntaxKind.JSDocUnknownType
+            || kind === SyntaxKind.JSDocNullableType
+            || kind === SyntaxKind.JSDocNonNullableType
+            || kind === SyntaxKind.JSDocOptionalType
+            || kind === SyntaxKind.JSDocFunctionType
+            || kind === SyntaxKind.JSDocVariadicType;
+    }
+
+    export function isAccessExpression(node: Node): node is AccessExpression {
+        return node.kind === SyntaxKind.PropertyAccessExpression || node.kind === SyntaxKind.ElementAccessExpression;
+    }
+
+    export function isBundleFileTextLike(section: BundleFileSection): section is BundleFileTextLike {
+        switch (section.kind) {
+            case BundleFileSectionKind.Text:
+            case BundleFileSectionKind.Internal:
+                return true;
+            default:
+                return false;
+        }
+    }
+}
+
+// eslint-disable-next-line no-redeclare
+namespace ts {
+    export function getDefaultLibFileName(options: CompilerOptions): string {
+        switch (options.target) {
+            case ScriptTarget.ESNext:
+                return "lib.esnext.full.d.ts";
+            case ScriptTarget.ES2020:
+                return "lib.es2020.full.d.ts";
+            case ScriptTarget.ES2019:
+                return "lib.es2019.full.d.ts";
+            case ScriptTarget.ES2018:
+                return "lib.es2018.full.d.ts";
+            case ScriptTarget.ES2017:
+                return "lib.es2017.full.d.ts";
+            case ScriptTarget.ES2016:
+                return "lib.es2016.full.d.ts";
+            case ScriptTarget.ES2015:
+                return "lib.es6.d.ts";  // We don't use lib.es2015.full.d.ts due to breaking change.
+            default:
+                return "lib.d.ts";
+        }
+    }
+
+    export function textSpanEnd(span: TextSpan) {
+        return span.start + span.length;
+    }
+
+    export function textSpanIsEmpty(span: TextSpan) {
+        return span.length === 0;
+    }
+
+    export function textSpanContainsPosition(span: TextSpan, position: number) {
+        return position >= span.start && position < textSpanEnd(span);
+    }
+
+    /* @internal */
+    export function textRangeContainsPositionInclusive(span: TextRange, position: number): boolean {
+        return position >= span.pos && position <= span.end;
+    }
+
+    // Returns true if 'span' contains 'other'.
+    export function textSpanContainsTextSpan(span: TextSpan, other: TextSpan) {
+        return other.start >= span.start && textSpanEnd(other) <= textSpanEnd(span);
+    }
+
+    export function textSpanOverlapsWith(span: TextSpan, other: TextSpan) {
+        return textSpanOverlap(span, other) !== undefined;
+    }
+
+    export function textSpanOverlap(span1: TextSpan, span2: TextSpan): TextSpan | undefined {
+        const overlap = textSpanIntersection(span1, span2);
+        return overlap && overlap.length === 0 ? undefined : overlap;
+    }
+
+    export function textSpanIntersectsWithTextSpan(span: TextSpan, other: TextSpan) {
+        return decodedTextSpanIntersectsWith(span.start, span.length, other.start, other.length);
+    }
+
+    export function textSpanIntersectsWith(span: TextSpan, start: number, length: number) {
+        return decodedTextSpanIntersectsWith(span.start, span.length, start, length);
+    }
+
+    export function decodedTextSpanIntersectsWith(start1: number, length1: number, start2: number, length2: number) {
+        const end1 = start1 + length1;
+        const end2 = start2 + length2;
+        return start2 <= end1 && end2 >= start1;
+    }
+
+    export function textSpanIntersectsWithPosition(span: TextSpan, position: number) {
+        return position <= textSpanEnd(span) && position >= span.start;
+    }
+
+    export function textSpanIntersection(span1: TextSpan, span2: TextSpan): TextSpan | undefined {
+        const start = Math.max(span1.start, span2.start);
+        const end = Math.min(textSpanEnd(span1), textSpanEnd(span2));
+        return start <= end ? createTextSpanFromBounds(start, end) : undefined;
+    }
+
+    export function createTextSpan(start: number, length: number): TextSpan {
+        if (start < 0) {
+            throw new Error("start < 0");
+        }
+        if (length < 0) {
+            throw new Error("length < 0");
+        }
+
+        return { start, length };
+    }
+
+    export function createTextSpanFromBounds(start: number, end: number) {
+        return createTextSpan(start, end - start);
+    }
+
+    export function textChangeRangeNewSpan(range: TextChangeRange) {
+        return createTextSpan(range.span.start, range.newLength);
+    }
+
+    export function textChangeRangeIsUnchanged(range: TextChangeRange) {
+        return textSpanIsEmpty(range.span) && range.newLength === 0;
+    }
+
+    export function createTextChangeRange(span: TextSpan, newLength: number): TextChangeRange {
+        if (newLength < 0) {
+            throw new Error("newLength < 0");
+        }
+
+        return { span, newLength };
+    }
+
+    export let unchangedTextChangeRange = createTextChangeRange(createTextSpan(0, 0), 0); // eslint-disable-line prefer-const
+
+    /**
+     * Called to merge all the changes that occurred across several versions of a script snapshot
+     * into a single change.  i.e. if a user keeps making successive edits to a script we will
+     * have a text change from V1 to V2, V2 to V3, ..., Vn.
+     *
+     * This function will then merge those changes into a single change range valid between V1 and
+     * Vn.
+     */
+    export function collapseTextChangeRangesAcrossMultipleVersions(changes: ReadonlyArray<TextChangeRange>): TextChangeRange {
+        if (changes.length === 0) {
+            return unchangedTextChangeRange;
+        }
+
+        if (changes.length === 1) {
+            return changes[0];
+        }
+
+        // We change from talking about { { oldStart, oldLength }, newLength } to { oldStart, oldEnd, newEnd }
+        // as it makes things much easier to reason about.
+        const change0 = changes[0];
+
+        let oldStartN = change0.span.start;
+        let oldEndN = textSpanEnd(change0.span);
+        let newEndN = oldStartN + change0.newLength;
+
+        for (let i = 1; i < changes.length; i++) {
+            const nextChange = changes[i];
+
+            // Consider the following case:
+            // i.e. two edits.  The first represents the text change range { { 10, 50 }, 30 }.  i.e. The span starting
+            // at 10, with length 50 is reduced to length 30.  The second represents the text change range { { 30, 30 }, 40 }.
+            // i.e. the span starting at 30 with length 30 is increased to length 40.
+            //
+            //      0         10        20        30        40        50        60        70        80        90        100
+            //      -------------------------------------------------------------------------------------------------------
+            //                |                                                 /
+            //                |                                            /----
+            //  T1            |                                       /----
+            //                |                                  /----
+            //                |                             /----
+            //      -------------------------------------------------------------------------------------------------------
+            //                                     |                            \
+            //                                     |                               \
+            //   T2                                |                                 \
+            //                                     |                                   \
+            //                                     |                                      \
+            //      -------------------------------------------------------------------------------------------------------
+            //
+            // Merging these turns out to not be too difficult.  First, determining the new start of the change is trivial
+            // it's just the min of the old and new starts.  i.e.:
+            //
+            //      0         10        20        30        40        50        60        70        80        90        100
+            //      ------------------------------------------------------------*------------------------------------------
+            //                |                                                 /
+            //                |                                            /----
+            //  T1            |                                       /----
+            //                |                                  /----
+            //                |                             /----
+            //      ----------------------------------------$-------------------$------------------------------------------
+            //                .                    |                            \
+            //                .                    |                               \
+            //   T2           .                    |                                 \
+            //                .                    |                                   \
+            //                .                    |                                      \
+            //      ----------------------------------------------------------------------*--------------------------------
+            //
+            // (Note the dots represent the newly inferred start.
+            // Determining the new and old end is also pretty simple.  Basically it boils down to paying attention to the
+            // absolute positions at the asterisks, and the relative change between the dollar signs. Basically, we see
+            // which if the two $'s precedes the other, and we move that one forward until they line up.  in this case that
+            // means:
+            //
+            //      0         10        20        30        40        50        60        70        80        90        100
+            //      --------------------------------------------------------------------------------*----------------------
+            //                |                                                                     /
+            //                |                                                                /----
+            //  T1            |                                                           /----
+            //                |                                                      /----
+            //                |                                                 /----
+            //      ------------------------------------------------------------$------------------------------------------
+            //                .                    |                            \
+            //                .                    |                               \
+            //   T2           .                    |                                 \
+            //                .                    |                                   \
+            //                .                    |                                      \
+            //      ----------------------------------------------------------------------*--------------------------------
+            //
+            // In other words (in this case), we're recognizing that the second edit happened after where the first edit
+            // ended with a delta of 20 characters (60 - 40).  Thus, if we go back in time to where the first edit started
+            // that's the same as if we started at char 80 instead of 60.
+            //
+            // As it so happens, the same logic applies if the second edit precedes the first edit.  In that case rather
+            // than pushing the first edit forward to match the second, we'll push the second edit forward to match the
+            // first.
+            //
+            // In this case that means we have { oldStart: 10, oldEnd: 80, newEnd: 70 } or, in TextChangeRange
+            // semantics: { { start: 10, length: 70 }, newLength: 60 }
+            //
+            // The math then works out as follows.
+            // If we have { oldStart1, oldEnd1, newEnd1 } and { oldStart2, oldEnd2, newEnd2 } then we can compute the
+            // final result like so:
+            //
+            // {
+            //      oldStart3: Min(oldStart1, oldStart2),
+            //      oldEnd3: Max(oldEnd1, oldEnd1 + (oldEnd2 - newEnd1)),
+            //      newEnd3: Max(newEnd2, newEnd2 + (newEnd1 - oldEnd2))
+            // }
+
+            const oldStart1 = oldStartN;
+            const oldEnd1 = oldEndN;
+            const newEnd1 = newEndN;
+
+            const oldStart2 = nextChange.span.start;
+            const oldEnd2 = textSpanEnd(nextChange.span);
+            const newEnd2 = oldStart2 + nextChange.newLength;
+
+            oldStartN = Math.min(oldStart1, oldStart2);
+            oldEndN = Math.max(oldEnd1, oldEnd1 + (oldEnd2 - newEnd1));
+            newEndN = Math.max(newEnd2, newEnd2 + (newEnd1 - oldEnd2));
+        }
+
+        return createTextChangeRange(createTextSpanFromBounds(oldStartN, oldEndN), /*newLength*/ newEndN - oldStartN);
+    }
+
+    export function getTypeParameterOwner(d: Declaration): Declaration | undefined {
+        if (d && d.kind === SyntaxKind.TypeParameter) {
+            for (let current: Node = d; current; current = current.parent) {
+                if (isFunctionLike(current) || isClassLike(current) || current.kind === SyntaxKind.InterfaceDeclaration) {
+                    return <Declaration>current;
+                }
+            }
+        }
+    }
+
+    export type ParameterPropertyDeclaration = ParameterDeclaration & { parent: ConstructorDeclaration, name: Identifier };
+    export function isParameterPropertyDeclaration(node: Node): node is ParameterPropertyDeclaration {
+        return hasModifier(node, ModifierFlags.ParameterPropertyModifier) && node.parent.kind === SyntaxKind.Constructor;
+    }
+
+    export function isEmptyBindingPattern(node: BindingName): node is BindingPattern {
+        if (isBindingPattern(node)) {
+            return every(node.elements, isEmptyBindingElement);
+        }
+        return false;
+    }
+
+    export function isEmptyBindingElement(node: BindingElement): boolean {
+        if (isOmittedExpression(node)) {
+            return true;
+        }
+        return isEmptyBindingPattern(node.name);
+    }
+
+    export function walkUpBindingElementsAndPatterns(binding: BindingElement): VariableDeclaration | ParameterDeclaration {
+        let node = binding.parent;
+        while (isBindingElement(node.parent)) {
+            node = node.parent.parent;
+        }
+        return node.parent;
+    }
+
+    function getCombinedFlags(node: Node, getFlags: (n: Node) => number): number {
+        if (isBindingElement(node)) {
+            node = walkUpBindingElementsAndPatterns(node);
+        }
+        let flags = getFlags(node);
+        if (node.kind === SyntaxKind.VariableDeclaration) {
+            node = node.parent;
+        }
+        if (node && node.kind === SyntaxKind.VariableDeclarationList) {
+            flags |= getFlags(node);
+            node = node.parent;
+        }
+        if (node && node.kind === SyntaxKind.VariableStatement) {
+            flags |= getFlags(node);
+        }
+        return flags;
+    }
+
+    export function getCombinedModifierFlags(node: Declaration): ModifierFlags {
+        return getCombinedFlags(node, getModifierFlags);
+    }
+
+    // Returns the node flags for this node and all relevant parent nodes.  This is done so that
+    // nodes like variable declarations and binding elements can returned a view of their flags
+    // that includes the modifiers from their container.  i.e. flags like export/declare aren't
+    // stored on the variable declaration directly, but on the containing variable statement
+    // (if it has one).  Similarly, flags for let/const are store on the variable declaration
+    // list.  By calling this function, all those flags are combined so that the client can treat
+    // the node as if it actually had those flags.
+    export function getCombinedNodeFlags(node: Node): NodeFlags {
+        return getCombinedFlags(node, n => n.flags);
+    }
+
+    /**
+     * Checks to see if the locale is in the appropriate format,
+     * and if it is, attempts to set the appropriate language.
+     */
+    export function validateLocaleAndSetLanguage(
+        locale: string,
+        sys: { getExecutingFilePath(): string, resolvePath(path: string): string, fileExists(fileName: string): boolean, readFile(fileName: string): string | undefined },
+        errors?: Push<Diagnostic>) {
+        const matchResult = /^([a-z]+)([_\-]([a-z]+))?$/.exec(locale.toLowerCase());
+
+        if (!matchResult) {
+            if (errors) {
+                errors.push(createCompilerDiagnostic(Diagnostics.Locale_must_be_of_the_form_language_or_language_territory_For_example_0_or_1, "en", "ja-jp"));
+            }
+            return;
+        }
+
+        const language = matchResult[1];
+        const territory = matchResult[3];
+
+        // First try the entire locale, then fall back to just language if that's all we have.
+        // Either ways do not fail, and fallback to the English diagnostic strings.
+        if (!trySetLanguageAndTerritory(language, territory, errors)) {
+            trySetLanguageAndTerritory(language, /*territory*/ undefined, errors);
+        }
+
+        // Set the UI locale for string collation
+        setUILocale(locale);
+
+        function trySetLanguageAndTerritory(language: string, territory: string | undefined, errors?: Push<Diagnostic>): boolean {
+            const compilerFilePath = normalizePath(sys.getExecutingFilePath());
+            const containingDirectoryPath = getDirectoryPath(compilerFilePath);
+
+            let filePath = combinePaths(containingDirectoryPath, language);
+
+            if (territory) {
+                filePath = filePath + "-" + territory;
+            }
+
+            filePath = sys.resolvePath(combinePaths(filePath, "diagnosticMessages.generated.json"));
+
+            if (!sys.fileExists(filePath)) {
+                return false;
+            }
+
+            // TODO: Add codePage support for readFile?
+            let fileContents: string | undefined = "";
+            try {
+                fileContents = sys.readFile(filePath);
+            }
+            catch (e) {
+                if (errors) {
+                    errors.push(createCompilerDiagnostic(Diagnostics.Unable_to_open_file_0, filePath));
+                }
+                return false;
+            }
+            try {
+                // making clear this is a global mutation!
+                // eslint-disable-next-line @typescript-eslint/no-unnecessary-qualifier
+                ts.localizedDiagnosticMessages = JSON.parse(fileContents!);
+            }
+            catch {
+                if (errors) {
+                    errors.push(createCompilerDiagnostic(Diagnostics.Corrupted_locale_file_0, filePath));
+                }
+                return false;
+            }
+
+            return true;
+        }
+    }
+
+    export function getOriginalNode(node: Node): Node;
+    export function getOriginalNode<T extends Node>(node: Node, nodeTest: (node: Node) => node is T): T;
+    export function getOriginalNode(node: Node | undefined): Node | undefined;
+    export function getOriginalNode<T extends Node>(node: Node | undefined, nodeTest: (node: Node | undefined) => node is T): T | undefined;
+    export function getOriginalNode(node: Node | undefined, nodeTest?: (node: Node | undefined) => boolean): Node | undefined {
+        if (node) {
+            while (node.original !== undefined) {
+                node = node.original;
+            }
+        }
+
+        return !nodeTest || nodeTest(node) ? node : undefined;
+    }
+
+    /**
+     * Gets a value indicating whether a node originated in the parse tree.
+     *
+     * @param node The node to test.
+     */
+    export function isParseTreeNode(node: Node): boolean {
+        return (node.flags & NodeFlags.Synthesized) === 0;
+    }
+
+    /**
+     * Gets the original parse tree node for a node.
+     *
+     * @param node The original node.
+     * @returns The original parse tree node if found; otherwise, undefined.
+     */
+    export function getParseTreeNode(node: Node): Node;
+
+    /**
+     * Gets the original parse tree node for a node.
+     *
+     * @param node The original node.
+     * @param nodeTest A callback used to ensure the correct type of parse tree node is returned.
+     * @returns The original parse tree node if found; otherwise, undefined.
+     */
+    export function getParseTreeNode<T extends Node>(node: Node | undefined, nodeTest?: (node: Node) => node is T): T | undefined;
+    export function getParseTreeNode(node: Node | undefined, nodeTest?: (node: Node) => boolean): Node | undefined {
+        if (node === undefined || isParseTreeNode(node)) {
+            return node;
+        }
+
+        node = getOriginalNode(node);
+
+        if (isParseTreeNode(node) && (!nodeTest || nodeTest(node))) {
+            return node;
+        }
+
+        return undefined;
+    }
+
+    /** Add an extra underscore to identifiers that start with two underscores to avoid issues with magic names like '__proto__' */
+    export function escapeLeadingUnderscores(identifier: string): __String {
+        return (identifier.length >= 2 && identifier.charCodeAt(0) === CharacterCodes._ && identifier.charCodeAt(1) === CharacterCodes._ ? "_" + identifier : identifier) as __String;
+    }
+
+    /**
+     * Remove extra underscore from escaped identifier text content.
+     *
+     * @param identifier The escaped identifier text.
+     * @returns The unescaped identifier text.
+     */
+    export function unescapeLeadingUnderscores(identifier: __String): string {
+        const id = identifier as string;
+        return id.length >= 3 && id.charCodeAt(0) === CharacterCodes._ && id.charCodeAt(1) === CharacterCodes._ && id.charCodeAt(2) === CharacterCodes._ ? id.substr(1) : id;
+    }
+
+    export function idText(identifier: Identifier): string {
+        return unescapeLeadingUnderscores(identifier.escapedText);
+    }
+    export function symbolName(symbol: Symbol): string {
+        return unescapeLeadingUnderscores(symbol.escapedName);
+    }
+
+    /**
+     * A JSDocTypedef tag has an _optional_ name field - if a name is not directly present, we should
+     * attempt to draw the name from the node the declaration is on (as that declaration is what its' symbol
+     * will be merged with)
+     */
+    function nameForNamelessJSDocTypedef(declaration: JSDocTypedefTag): Identifier | undefined {
+        const hostNode = declaration.parent.parent;
+        if (!hostNode) {
+            return undefined;
+        }
+        // Covers classes, functions - any named declaration host node
+        if (isDeclaration(hostNode)) {
+            return getDeclarationIdentifier(hostNode);
+        }
+        // Covers remaining cases (returning undefined if none match).
+        switch (hostNode.kind) {
+            case SyntaxKind.VariableStatement:
+                if (hostNode.declarationList && hostNode.declarationList.declarations[0]) {
+                    return getDeclarationIdentifier(hostNode.declarationList.declarations[0]);
+                }
+                break;
+            case SyntaxKind.ExpressionStatement:
+                const expr = hostNode.expression;
+                switch (expr.kind) {
+                    case SyntaxKind.PropertyAccessExpression:
+                        return (expr as PropertyAccessExpression).name;
+                    case SyntaxKind.ElementAccessExpression:
+                        const arg = (expr as ElementAccessExpression).argumentExpression;
+                        if (isIdentifier(arg)) {
+                            return arg;
+                        }
+                }
+                break;
+            case SyntaxKind.ParenthesizedExpression: {
+                return getDeclarationIdentifier(hostNode.expression);
+            }
+            case SyntaxKind.LabeledStatement: {
+                if (isDeclaration(hostNode.statement) || isExpression(hostNode.statement)) {
+                    return getDeclarationIdentifier(hostNode.statement);
+                }
+                break;
+            }
+        }
+    }
+
+    function getDeclarationIdentifier(node: Declaration | Expression): Identifier | undefined {
+        const name = getNameOfDeclaration(node);
+        return name && isIdentifier(name) ? name : undefined;
+    }
+
+    export function getNameOfJSDocTypedef(declaration: JSDocTypedefTag): Identifier | undefined {
+        return declaration.name || nameForNamelessJSDocTypedef(declaration);
+    }
+
+    /** @internal */
+    export function isNamedDeclaration(node: Node): node is NamedDeclaration & { name: DeclarationName } {
+        return !!(node as NamedDeclaration).name; // A 'name' property should always be a DeclarationName.
+    }
+
+    /** @internal */
+    export function getNonAssignedNameOfDeclaration(declaration: Declaration | Expression): DeclarationName | undefined {
+        switch (declaration.kind) {
+            case SyntaxKind.Identifier:
+                return declaration as Identifier;
+            case SyntaxKind.JSDocPropertyTag:
+            case SyntaxKind.JSDocParameterTag: {
+                const { name } = declaration as JSDocPropertyLikeTag;
+                if (name.kind === SyntaxKind.QualifiedName) {
+                    return name.right;
+                }
+                break;
+            }
+            case SyntaxKind.CallExpression:
+            case SyntaxKind.BinaryExpression: {
+                const expr = declaration as BinaryExpression | CallExpression;
+                switch (getAssignmentDeclarationKind(expr)) {
+                    case AssignmentDeclarationKind.ExportsProperty:
+                    case AssignmentDeclarationKind.ThisProperty:
+                    case AssignmentDeclarationKind.Property:
+                    case AssignmentDeclarationKind.PrototypeProperty:
+                        return ((expr as BinaryExpression).left as PropertyAccessExpression).name;
+                    case AssignmentDeclarationKind.ObjectDefinePropertyValue:
+                    case AssignmentDeclarationKind.ObjectDefinePropertyExports:
+                    case AssignmentDeclarationKind.ObjectDefinePrototypeProperty:
+                        return (expr as BindableObjectDefinePropertyCall).arguments[1];
+                    default:
+                        return undefined;
+                }
+            }
+            case SyntaxKind.JSDocTypedefTag:
+                return getNameOfJSDocTypedef(declaration as JSDocTypedefTag);
+            case SyntaxKind.ExportAssignment: {
+                const { expression } = declaration as ExportAssignment;
+                return isIdentifier(expression) ? expression : undefined;
+            }
+        }
+        return (declaration as NamedDeclaration).name;
+    }
+
+    export function getNameOfDeclaration(declaration: Declaration | Expression): DeclarationName | undefined {
+        if (declaration === undefined) return undefined;
+        return getNonAssignedNameOfDeclaration(declaration) ||
+            (isFunctionExpression(declaration) || isClassExpression(declaration) ? getAssignedName(declaration) : undefined);
+    }
+
+    function getAssignedName(node: Node): DeclarationName | undefined {
+        if (!node.parent) {
+            return undefined;
+        }
+        else if (isPropertyAssignment(node.parent) || isBindingElement(node.parent)) {
+            return node.parent.name;
+        }
+        else if (isBinaryExpression(node.parent) && node === node.parent.right) {
+            if (isIdentifier(node.parent.left)) {
+                return node.parent.left;
+            }
+            else if (isPropertyAccessExpression(node.parent.left)) {
+                return node.parent.left.name;
+            }
+        }
+        else if (isVariableDeclaration(node.parent) && isIdentifier(node.parent.name)) {
+            return node.parent.name;
+        }
+    }
+
+    /**
+     * Gets the JSDoc parameter tags for the node if present.
+     *
+     * @remarks Returns any JSDoc param tag whose name matches the provided
+     * parameter, whether a param tag on a containing function
+     * expression, or a param tag on a variable declaration whose
+     * initializer is the containing function. The tags closest to the
+     * node are returned first, so in the previous example, the param
+     * tag on the containing function expression would be first.
+     *
+     * For binding patterns, parameter tags are matched by position.
+     */
+    export function getJSDocParameterTags(param: ParameterDeclaration): ReadonlyArray<JSDocParameterTag> {
+        if (param.name) {
+            if (isIdentifier(param.name)) {
+                const name = param.name.escapedText;
+                return getJSDocTags(param.parent).filter((tag): tag is JSDocParameterTag => isJSDocParameterTag(tag) && isIdentifier(tag.name) && tag.name.escapedText === name);
+            }
+            else {
+                const i = param.parent.parameters.indexOf(param);
+                Debug.assert(i > -1, "Parameters should always be in their parents' parameter list");
+                const paramTags = getJSDocTags(param.parent).filter(isJSDocParameterTag);
+                if (i < paramTags.length) {
+                    return [paramTags[i]];
+                }
+            }
+        }
+        // return empty array for: out-of-order binding patterns and JSDoc function syntax, which has un-named parameters
+        return emptyArray;
+    }
+
+    /**
+     * Gets the JSDoc type parameter tags for the node if present.
+     *
+     * @remarks Returns any JSDoc template tag whose names match the provided
+     * parameter, whether a template tag on a containing function
+     * expression, or a template tag on a variable declaration whose
+     * initializer is the containing function. The tags closest to the
+     * node are returned first, so in the previous example, the template
+     * tag on the containing function expression would be first.
+     */
+    export function getJSDocTypeParameterTags(param: TypeParameterDeclaration): ReadonlyArray<JSDocTemplateTag> {
+        const name = param.name.escapedText;
+        return getJSDocTags(param.parent).filter((tag): tag is JSDocTemplateTag =>
+            isJSDocTemplateTag(tag) && tag.typeParameters.some(tp => tp.name.escapedText === name));
+    }
+
+    /**
+     * Return true if the node has JSDoc parameter tags.
+     *
+     * @remarks Includes parameter tags that are not directly on the node,
+     * for example on a variable declaration whose initializer is a function expression.
+     */
+    export function hasJSDocParameterTags(node: FunctionLikeDeclaration | SignatureDeclaration): boolean {
+        return !!getFirstJSDocTag(node, isJSDocParameterTag);
+    }
+
+    /** Gets the JSDoc augments tag for the node if present */
+    export function getJSDocAugmentsTag(node: Node): JSDocAugmentsTag | undefined {
+        return getFirstJSDocTag(node, isJSDocAugmentsTag);
+    }
+
+    /** Gets the JSDoc class tag for the node if present */
+    export function getJSDocClassTag(node: Node): JSDocClassTag | undefined {
+        return getFirstJSDocTag(node, isJSDocClassTag);
+    }
+
+    /** Gets the JSDoc enum tag for the node if present */
+    export function getJSDocEnumTag(node: Node): JSDocEnumTag | undefined {
+        return getFirstJSDocTag(node, isJSDocEnumTag);
+    }
+
+    /** Gets the JSDoc this tag for the node if present */
+    export function getJSDocThisTag(node: Node): JSDocThisTag | undefined {
+        return getFirstJSDocTag(node, isJSDocThisTag);
+    }
+
+    /** Gets the JSDoc return tag for the node if present */
+    export function getJSDocReturnTag(node: Node): JSDocReturnTag | undefined {
+        return getFirstJSDocTag(node, isJSDocReturnTag);
+    }
+
+    /** Gets the JSDoc template tag for the node if present */
+    export function getJSDocTemplateTag(node: Node): JSDocTemplateTag | undefined {
+        return getFirstJSDocTag(node, isJSDocTemplateTag);
+    }
+
+    /** Gets the JSDoc type tag for the node if present and valid */
+    export function getJSDocTypeTag(node: Node): JSDocTypeTag | undefined {
+        // We should have already issued an error if there were multiple type jsdocs, so just use the first one.
+        const tag = getFirstJSDocTag(node, isJSDocTypeTag);
+        if (tag && tag.typeExpression && tag.typeExpression.type) {
+            return tag;
+        }
+        return undefined;
+    }
+
+    /**
+     * Gets the type node for the node if provided via JSDoc.
+     *
+     * @remarks The search includes any JSDoc param tag that relates
+     * to the provided parameter, for example a type tag on the
+     * parameter itself, or a param tag on a containing function
+     * expression, or a param tag on a variable declaration whose
+     * initializer is the containing function. The tags closest to the
+     * node are examined first, so in the previous example, the type
+     * tag directly on the node would be returned.
+     */
+    export function getJSDocType(node: Node): TypeNode | undefined {
+        let tag: JSDocTypeTag | JSDocParameterTag | undefined = getFirstJSDocTag(node, isJSDocTypeTag);
+        if (!tag && isParameter(node)) {
+            tag = find(getJSDocParameterTags(node), tag => !!tag.typeExpression);
+        }
+
+        return tag && tag.typeExpression && tag.typeExpression.type;
+    }
+
+    /**
+     * Gets the return type node for the node if provided via JSDoc return tag or type tag.
+     *
+     * @remarks `getJSDocReturnTag` just gets the whole JSDoc tag. This function
+     * gets the type from inside the braces, after the fat arrow, etc.
+     */
+    export function getJSDocReturnType(node: Node): TypeNode | undefined {
+        const returnTag = getJSDocReturnTag(node);
+        if (returnTag && returnTag.typeExpression) {
+            return returnTag.typeExpression.type;
+        }
+        const typeTag = getJSDocTypeTag(node);
+        if (typeTag && typeTag.typeExpression) {
+            const type = typeTag.typeExpression.type;
+            if (isTypeLiteralNode(type)) {
+                const sig = find(type.members, isCallSignatureDeclaration);
+                return sig && sig.type;
+            }
+            if (isFunctionTypeNode(type)) {
+                return type.type;
+            }
+        }
+    }
+
+    /** Get all JSDoc tags related to a node, including those on parent nodes. */
+    export function getJSDocTags(node: Node): ReadonlyArray<JSDocTag> {
+        let tags = (node as JSDocContainer).jsDocCache;
+        // If cache is 'null', that means we did the work of searching for JSDoc tags and came up with nothing.
+        if (tags === undefined) {
+            const comments = getJSDocCommentsAndTags(node);
+            Debug.assert(comments.length < 2 || comments[0] !== comments[1]);
+            (node as JSDocContainer).jsDocCache = tags = flatMap(comments, j => isJSDoc(j) ? j.tags : j);
+        }
+        return tags;
+    }
+
+    /** Get the first JSDoc tag of a specified kind, or undefined if not present. */
+    function getFirstJSDocTag<T extends JSDocTag>(node: Node, predicate: (tag: JSDocTag) => tag is T): T | undefined {
+        return find(getJSDocTags(node), predicate);
+    }
+
+    /** Gets all JSDoc tags of a specified kind, or undefined if not present. */
+    export function getAllJSDocTagsOfKind(node: Node, kind: SyntaxKind): ReadonlyArray<JSDocTag> {
+        return getJSDocTags(node).filter(doc => doc.kind === kind);
+    }
+
+    /**
+     * Gets the effective type parameters. If the node was parsed in a
+     * JavaScript file, gets the type parameters from the `@template` tag from JSDoc.
+     */
+    export function getEffectiveTypeParameterDeclarations(node: DeclarationWithTypeParameters): ReadonlyArray<TypeParameterDeclaration> {
+        if (isJSDocSignature(node)) {
+            return emptyArray;
+        }
+        if (isJSDocTypeAlias(node)) {
+            Debug.assert(node.parent.kind === SyntaxKind.JSDocComment);
+            return flatMap(node.parent.tags, tag => isJSDocTemplateTag(tag) ? tag.typeParameters : undefined);
+        }
+        if (node.typeParameters) {
+            return node.typeParameters;
+        }
+        if (isInJSFile(node)) {
+            const decls = getJSDocTypeParameterDeclarations(node);
+            if (decls.length) {
+                return decls;
+            }
+            const typeTag = getJSDocType(node);
+            if (typeTag && isFunctionTypeNode(typeTag) && typeTag.typeParameters) {
+                return typeTag.typeParameters;
+            }
+        }
+        return emptyArray;
+    }
+
+    export function getEffectiveConstraintOfTypeParameter(node: TypeParameterDeclaration): TypeNode | undefined {
+        return node.constraint ? node.constraint :
+            isJSDocTemplateTag(node.parent) && node === node.parent.typeParameters[0] ? node.parent.constraint :
+            undefined;
+    }
+}
+
+// Simple node tests of the form `node.kind === SyntaxKind.Foo`.
+// eslint-disable-next-line no-redeclare
+namespace ts {
+    // Literals
+    export function isNumericLiteral(node: Node): node is NumericLiteral {
+        return node.kind === SyntaxKind.NumericLiteral;
+    }
+
+    export function isBigIntLiteral(node: Node): node is BigIntLiteral {
+        return node.kind === SyntaxKind.BigIntLiteral;
+    }
+
+    export function isStringLiteral(node: Node): node is StringLiteral {
+        return node.kind === SyntaxKind.StringLiteral;
+    }
+
+    export function isJsxText(node: Node): node is JsxText {
+        return node.kind === SyntaxKind.JsxText;
+    }
+
+    export function isRegularExpressionLiteral(node: Node): node is RegularExpressionLiteral {
+        return node.kind === SyntaxKind.RegularExpressionLiteral;
+    }
+
+    export function isNoSubstitutionTemplateLiteral(node: Node): node is NoSubstitutionTemplateLiteral {
+        return node.kind === SyntaxKind.NoSubstitutionTemplateLiteral;
+    }
+
+    // Pseudo-literals
+
+    export function isTemplateHead(node: Node): node is TemplateHead {
+        return node.kind === SyntaxKind.TemplateHead;
+    }
+
+    export function isTemplateMiddle(node: Node): node is TemplateMiddle {
+        return node.kind === SyntaxKind.TemplateMiddle;
+    }
+
+    export function isTemplateTail(node: Node): node is TemplateTail {
+        return node.kind === SyntaxKind.TemplateTail;
+    }
+
+    export function isIdentifier(node: Node): node is Identifier {
+        return node.kind === SyntaxKind.Identifier;
+    }
+
+    // Names
+
+    export function isQualifiedName(node: Node): node is QualifiedName {
+        return node.kind === SyntaxKind.QualifiedName;
+    }
+
+    export function isComputedPropertyName(node: Node): node is ComputedPropertyName {
+        return node.kind === SyntaxKind.ComputedPropertyName;
+    }
+
+    // Signature elements
+
+    export function isTypeParameterDeclaration(node: Node): node is TypeParameterDeclaration {
+        return node.kind === SyntaxKind.TypeParameter;
+    }
+
+    export function isParameter(node: Node): node is ParameterDeclaration {
+        return node.kind === SyntaxKind.Parameter;
+    }
+
+    export function isDecorator(node: Node): node is Decorator {
+        return node.kind === SyntaxKind.Decorator;
+    }
+
+    // TypeMember
+
+    export function isPropertySignature(node: Node): node is PropertySignature {
+        return node.kind === SyntaxKind.PropertySignature;
+    }
+
+    export function isPropertyDeclaration(node: Node): node is PropertyDeclaration {
+        return node.kind === SyntaxKind.PropertyDeclaration;
+    }
+
+    export function isMethodSignature(node: Node): node is MethodSignature {
+        return node.kind === SyntaxKind.MethodSignature;
+    }
+
+    export function isMethodDeclaration(node: Node): node is MethodDeclaration {
+        return node.kind === SyntaxKind.MethodDeclaration;
+    }
+
+    export function isConstructorDeclaration(node: Node): node is ConstructorDeclaration {
+        return node.kind === SyntaxKind.Constructor;
+    }
+
+    export function isGetAccessorDeclaration(node: Node): node is GetAccessorDeclaration {
+        return node.kind === SyntaxKind.GetAccessor;
+    }
+
+    export function isSetAccessorDeclaration(node: Node): node is SetAccessorDeclaration {
+        return node.kind === SyntaxKind.SetAccessor;
+    }
+
+    export function isCallSignatureDeclaration(node: Node): node is CallSignatureDeclaration {
+        return node.kind === SyntaxKind.CallSignature;
+    }
+
+    export function isConstructSignatureDeclaration(node: Node): node is ConstructSignatureDeclaration {
+        return node.kind === SyntaxKind.ConstructSignature;
+    }
+
+    export function isIndexSignatureDeclaration(node: Node): node is IndexSignatureDeclaration {
+        return node.kind === SyntaxKind.IndexSignature;
+    }
+
+    /* @internal */
+    export function isGetOrSetAccessorDeclaration(node: Node): node is AccessorDeclaration {
+        return node.kind === SyntaxKind.SetAccessor || node.kind === SyntaxKind.GetAccessor;
+    }
+
+    // Type
+
+    export function isTypePredicateNode(node: Node): node is TypePredicateNode {
+        return node.kind === SyntaxKind.TypePredicate;
+    }
+
+    export function isTypeReferenceNode(node: Node): node is TypeReferenceNode {
+        return node.kind === SyntaxKind.TypeReference;
+    }
+
+    export function isFunctionTypeNode(node: Node): node is FunctionTypeNode {
+        return node.kind === SyntaxKind.FunctionType;
+    }
+
+    export function isConstructorTypeNode(node: Node): node is ConstructorTypeNode {
+        return node.kind === SyntaxKind.ConstructorType;
+    }
+
+    export function isTypeQueryNode(node: Node): node is TypeQueryNode {
+        return node.kind === SyntaxKind.TypeQuery;
+    }
+
+    export function isTypeLiteralNode(node: Node): node is TypeLiteralNode {
+        return node.kind === SyntaxKind.TypeLiteral;
+    }
+
+    export function isArrayTypeNode(node: Node): node is ArrayTypeNode {
+        return node.kind === SyntaxKind.ArrayType;
+    }
+
+    export function isTupleTypeNode(node: Node): node is TupleTypeNode {
+        return node.kind === SyntaxKind.TupleType;
+    }
+
+    export function isUnionTypeNode(node: Node): node is UnionTypeNode {
+        return node.kind === SyntaxKind.UnionType;
+    }
+
+    export function isIntersectionTypeNode(node: Node): node is IntersectionTypeNode {
+        return node.kind === SyntaxKind.IntersectionType;
+    }
+
+    export function isConditionalTypeNode(node: Node): node is ConditionalTypeNode {
+        return node.kind === SyntaxKind.ConditionalType;
+    }
+
+    export function isInferTypeNode(node: Node): node is InferTypeNode {
+        return node.kind === SyntaxKind.InferType;
+    }
+
+    export function isParenthesizedTypeNode(node: Node): node is ParenthesizedTypeNode {
+        return node.kind === SyntaxKind.ParenthesizedType;
+    }
+
+    export function isThisTypeNode(node: Node): node is ThisTypeNode {
+        return node.kind === SyntaxKind.ThisType;
+    }
+
+    export function isTypeOperatorNode(node: Node): node is TypeOperatorNode {
+        return node.kind === SyntaxKind.TypeOperator;
+    }
+
+    export function isIndexedAccessTypeNode(node: Node): node is IndexedAccessTypeNode {
+        return node.kind === SyntaxKind.IndexedAccessType;
+    }
+
+    export function isMappedTypeNode(node: Node): node is MappedTypeNode {
+        return node.kind === SyntaxKind.MappedType;
+    }
+
+    export function isLiteralTypeNode(node: Node): node is LiteralTypeNode {
+        return node.kind === SyntaxKind.LiteralType;
+    }
+
+    export function isImportTypeNode(node: Node): node is ImportTypeNode {
+        return node.kind === SyntaxKind.ImportType;
+    }
+
+    // Binding patterns
+
+    export function isObjectBindingPattern(node: Node): node is ObjectBindingPattern {
+        return node.kind === SyntaxKind.ObjectBindingPattern;
+    }
+
+    export function isArrayBindingPattern(node: Node): node is ArrayBindingPattern {
+        return node.kind === SyntaxKind.ArrayBindingPattern;
+    }
+
+    export function isBindingElement(node: Node): node is BindingElement {
+        return node.kind === SyntaxKind.BindingElement;
+    }
+
+    // Expression
+
+    export function isArrayLiteralExpression(node: Node): node is ArrayLiteralExpression {
+        return node.kind === SyntaxKind.ArrayLiteralExpression;
+    }
+
+    export function isObjectLiteralExpression(node: Node): node is ObjectLiteralExpression {
+        return node.kind === SyntaxKind.ObjectLiteralExpression;
+    }
+
+    export function isPropertyAccessExpression(node: Node): node is PropertyAccessExpression {
+        return node.kind === SyntaxKind.PropertyAccessExpression;
+    }
+
+    export function isElementAccessExpression(node: Node): node is ElementAccessExpression {
+        return node.kind === SyntaxKind.ElementAccessExpression;
+    }
+
+    export function isCallExpression(node: Node): node is CallExpression {
+        return node.kind === SyntaxKind.CallExpression;
+    }
+
+    export function isNewExpression(node: Node): node is NewExpression {
+        return node.kind === SyntaxKind.NewExpression;
+    }
+
+    export function isTaggedTemplateExpression(node: Node): node is TaggedTemplateExpression {
+        return node.kind === SyntaxKind.TaggedTemplateExpression;
+    }
+
+    export function isTypeAssertion(node: Node): node is TypeAssertion {
+        return node.kind === SyntaxKind.TypeAssertionExpression;
+    }
+
+    export function isConstTypeReference(node: Node) {
+        return isTypeReferenceNode(node) && isIdentifier(node.typeName) &&
+            node.typeName.escapedText === "const" && !node.typeArguments;
+    }
+
+    export function isParenthesizedExpression(node: Node): node is ParenthesizedExpression {
+        return node.kind === SyntaxKind.ParenthesizedExpression;
+    }
+
+    export function skipPartiallyEmittedExpressions(node: Expression): Expression;
+    export function skipPartiallyEmittedExpressions(node: Node): Node;
+    export function skipPartiallyEmittedExpressions(node: Node) {
+        while (node.kind === SyntaxKind.PartiallyEmittedExpression) {
+            node = (<PartiallyEmittedExpression>node).expression;
+        }
+
+        return node;
+    }
+
+    export function isFunctionExpression(node: Node): node is FunctionExpression {
+        return node.kind === SyntaxKind.FunctionExpression;
+    }
+
+    export function isArrowFunction(node: Node): node is ArrowFunction {
+        return node.kind === SyntaxKind.ArrowFunction;
+    }
+
+    export function isDeleteExpression(node: Node): node is DeleteExpression {
+        return node.kind === SyntaxKind.DeleteExpression;
+    }
+
+    export function isTypeOfExpression(node: Node): node is TypeOfExpression {
+        return node.kind === SyntaxKind.TypeOfExpression;
+    }
+
+    export function isVoidExpression(node: Node): node is VoidExpression {
+        return node.kind === SyntaxKind.VoidExpression;
+    }
+
+    export function isAwaitExpression(node: Node): node is AwaitExpression {
+        return node.kind === SyntaxKind.AwaitExpression;
+    }
+
+    export function isPrefixUnaryExpression(node: Node): node is PrefixUnaryExpression {
+        return node.kind === SyntaxKind.PrefixUnaryExpression;
+    }
+
+    export function isPostfixUnaryExpression(node: Node): node is PostfixUnaryExpression {
+        return node.kind === SyntaxKind.PostfixUnaryExpression;
+    }
+
+    export function isBinaryExpression(node: Node): node is BinaryExpression {
+        return node.kind === SyntaxKind.BinaryExpression;
+    }
+
+    export function isConditionalExpression(node: Node): node is ConditionalExpression {
+        return node.kind === SyntaxKind.ConditionalExpression;
+    }
+
+    export function isTemplateExpression(node: Node): node is TemplateExpression {
+        return node.kind === SyntaxKind.TemplateExpression;
+    }
+
+    export function isYieldExpression(node: Node): node is YieldExpression {
+        return node.kind === SyntaxKind.YieldExpression;
+    }
+
+    export function isSpreadElement(node: Node): node is SpreadElement {
+        return node.kind === SyntaxKind.SpreadElement;
+    }
+
+    export function isClassExpression(node: Node): node is ClassExpression {
+        return node.kind === SyntaxKind.ClassExpression;
+    }
+
+    export function isOmittedExpression(node: Node): node is OmittedExpression {
+        return node.kind === SyntaxKind.OmittedExpression;
+    }
+
+    export function isExpressionWithTypeArguments(node: Node): node is ExpressionWithTypeArguments {
+        return node.kind === SyntaxKind.ExpressionWithTypeArguments;
+    }
+
+    export function isAsExpression(node: Node): node is AsExpression {
+        return node.kind === SyntaxKind.AsExpression;
+    }
+
+    export function isNonNullExpression(node: Node): node is NonNullExpression {
+        return node.kind === SyntaxKind.NonNullExpression;
+    }
+
+    export function isMetaProperty(node: Node): node is MetaProperty {
+        return node.kind === SyntaxKind.MetaProperty;
+    }
+
+    // Misc
+
+    export function isTemplateSpan(node: Node): node is TemplateSpan {
+        return node.kind === SyntaxKind.TemplateSpan;
+    }
+
+    export function isSemicolonClassElement(node: Node): node is SemicolonClassElement {
+        return node.kind === SyntaxKind.SemicolonClassElement;
+    }
+
+    // Block
+
+    export function isBlock(node: Node): node is Block {
+        return node.kind === SyntaxKind.Block;
+    }
+
+    export function isVariableStatement(node: Node): node is VariableStatement {
+        return node.kind === SyntaxKind.VariableStatement;
+    }
+
+    export function isEmptyStatement(node: Node): node is EmptyStatement {
+        return node.kind === SyntaxKind.EmptyStatement;
+    }
+
+    export function isExpressionStatement(node: Node): node is ExpressionStatement {
+        return node.kind === SyntaxKind.ExpressionStatement;
+    }
+
+    export function isIfStatement(node: Node): node is IfStatement {
+        return node.kind === SyntaxKind.IfStatement;
+    }
+
+    export function isDoStatement(node: Node): node is DoStatement {
+        return node.kind === SyntaxKind.DoStatement;
+    }
+
+    export function isWhileStatement(node: Node): node is WhileStatement {
+        return node.kind === SyntaxKind.WhileStatement;
+    }
+
+    export function isForStatement(node: Node): node is ForStatement {
+        return node.kind === SyntaxKind.ForStatement;
+    }
+
+    export function isForInStatement(node: Node): node is ForInStatement {
+        return node.kind === SyntaxKind.ForInStatement;
+    }
+
+    export function isForOfStatement(node: Node): node is ForOfStatement {
+        return node.kind === SyntaxKind.ForOfStatement;
+    }
+
+    export function isContinueStatement(node: Node): node is ContinueStatement {
+        return node.kind === SyntaxKind.ContinueStatement;
+    }
+
+    export function isBreakStatement(node: Node): node is BreakStatement {
+        return node.kind === SyntaxKind.BreakStatement;
+    }
+
+    export function isBreakOrContinueStatement(node: Node): node is BreakOrContinueStatement {
+        return node.kind === SyntaxKind.BreakStatement || node.kind === SyntaxKind.ContinueStatement;
+    }
+
+    export function isReturnStatement(node: Node): node is ReturnStatement {
+        return node.kind === SyntaxKind.ReturnStatement;
+    }
+
+    export function isWithStatement(node: Node): node is WithStatement {
+        return node.kind === SyntaxKind.WithStatement;
+    }
+
+    export function isSwitchStatement(node: Node): node is SwitchStatement {
+        return node.kind === SyntaxKind.SwitchStatement;
+    }
+
+    export function isLabeledStatement(node: Node): node is LabeledStatement {
+        return node.kind === SyntaxKind.LabeledStatement;
+    }
+
+    export function isThrowStatement(node: Node): node is ThrowStatement {
+        return node.kind === SyntaxKind.ThrowStatement;
+    }
+
+    export function isTryStatement(node: Node): node is TryStatement {
+        return node.kind === SyntaxKind.TryStatement;
+    }
+
+    export function isDebuggerStatement(node: Node): node is DebuggerStatement {
+        return node.kind === SyntaxKind.DebuggerStatement;
+    }
+
+    export function isVariableDeclaration(node: Node): node is VariableDeclaration {
+        return node.kind === SyntaxKind.VariableDeclaration;
+    }
+
+    export function isVariableDeclarationList(node: Node): node is VariableDeclarationList {
+        return node.kind === SyntaxKind.VariableDeclarationList;
+    }
+
+    export function isFunctionDeclaration(node: Node): node is FunctionDeclaration {
+        return node.kind === SyntaxKind.FunctionDeclaration;
+    }
+
+    export function isClassDeclaration(node: Node): node is ClassDeclaration {
+        return node.kind === SyntaxKind.ClassDeclaration;
+    }
+
+    export function isInterfaceDeclaration(node: Node): node is InterfaceDeclaration {
+        return node.kind === SyntaxKind.InterfaceDeclaration;
+    }
+
+    export function isTypeAliasDeclaration(node: Node): node is TypeAliasDeclaration {
+        return node.kind === SyntaxKind.TypeAliasDeclaration;
+    }
+
+    export function isEnumDeclaration(node: Node): node is EnumDeclaration {
+        return node.kind === SyntaxKind.EnumDeclaration;
+    }
+
+    export function isModuleDeclaration(node: Node): node is ModuleDeclaration {
+        return node.kind === SyntaxKind.ModuleDeclaration;
+    }
+
+    export function isModuleBlock(node: Node): node is ModuleBlock {
+        return node.kind === SyntaxKind.ModuleBlock;
+    }
+
+    export function isCaseBlock(node: Node): node is CaseBlock {
+        return node.kind === SyntaxKind.CaseBlock;
+    }
+
+    export function isNamespaceExportDeclaration(node: Node): node is NamespaceExportDeclaration {
+        return node.kind === SyntaxKind.NamespaceExportDeclaration;
+    }
+
+    export function isImportEqualsDeclaration(node: Node): node is ImportEqualsDeclaration {
+        return node.kind === SyntaxKind.ImportEqualsDeclaration;
+    }
+
+    export function isImportDeclaration(node: Node): node is ImportDeclaration {
+        return node.kind === SyntaxKind.ImportDeclaration;
+    }
+
+    export function isImportClause(node: Node): node is ImportClause {
+        return node.kind === SyntaxKind.ImportClause;
+    }
+
+    export function isNamespaceImport(node: Node): node is NamespaceImport {
+        return node.kind === SyntaxKind.NamespaceImport;
+    }
+
+    export function isNamedImports(node: Node): node is NamedImports {
+        return node.kind === SyntaxKind.NamedImports;
+    }
+
+    export function isImportSpecifier(node: Node): node is ImportSpecifier {
+        return node.kind === SyntaxKind.ImportSpecifier;
+    }
+
+    export function isExportAssignment(node: Node): node is ExportAssignment {
+        return node.kind === SyntaxKind.ExportAssignment;
+    }
+
+    export function isExportDeclaration(node: Node): node is ExportDeclaration {
+        return node.kind === SyntaxKind.ExportDeclaration;
+    }
+
+    export function isNamedExports(node: Node): node is NamedExports {
+        return node.kind === SyntaxKind.NamedExports;
+    }
+
+    export function isExportSpecifier(node: Node): node is ExportSpecifier {
+        return node.kind === SyntaxKind.ExportSpecifier;
+    }
+
+    export function isMissingDeclaration(node: Node): node is MissingDeclaration {
+        return node.kind === SyntaxKind.MissingDeclaration;
+    }
+
+    // Module References
+
+    export function isExternalModuleReference(node: Node): node is ExternalModuleReference {
+        return node.kind === SyntaxKind.ExternalModuleReference;
+    }
+
+    // JSX
+
+    export function isJsxElement(node: Node): node is JsxElement {
+        return node.kind === SyntaxKind.JsxElement;
+    }
+
+    export function isJsxSelfClosingElement(node: Node): node is JsxSelfClosingElement {
+        return node.kind === SyntaxKind.JsxSelfClosingElement;
+    }
+
+    export function isJsxOpeningElement(node: Node): node is JsxOpeningElement {
+        return node.kind === SyntaxKind.JsxOpeningElement;
+    }
+
+    export function isJsxClosingElement(node: Node): node is JsxClosingElement {
+        return node.kind === SyntaxKind.JsxClosingElement;
+    }
+
+    export function isJsxFragment(node: Node): node is JsxFragment {
+        return node.kind === SyntaxKind.JsxFragment;
+    }
+
+    export function isJsxOpeningFragment(node: Node): node is JsxOpeningFragment {
+        return node.kind === SyntaxKind.JsxOpeningFragment;
+    }
+
+    export function isJsxClosingFragment(node: Node): node is JsxClosingFragment {
+        return node.kind === SyntaxKind.JsxClosingFragment;
+    }
+
+    export function isJsxAttribute(node: Node): node is JsxAttribute {
+        return node.kind === SyntaxKind.JsxAttribute;
+    }
+
+    export function isJsxAttributes(node: Node): node is JsxAttributes {
+        return node.kind === SyntaxKind.JsxAttributes;
+    }
+
+    export function isJsxSpreadAttribute(node: Node): node is JsxSpreadAttribute {
+        return node.kind === SyntaxKind.JsxSpreadAttribute;
+    }
+
+    export function isJsxExpression(node: Node): node is JsxExpression {
+        return node.kind === SyntaxKind.JsxExpression;
+    }
+
+    // Clauses
+
+    export function isCaseClause(node: Node): node is CaseClause {
+        return node.kind === SyntaxKind.CaseClause;
+    }
+
+    export function isDefaultClause(node: Node): node is DefaultClause {
+        return node.kind === SyntaxKind.DefaultClause;
+    }
+
+    export function isHeritageClause(node: Node): node is HeritageClause {
+        return node.kind === SyntaxKind.HeritageClause;
+    }
+
+    export function isCatchClause(node: Node): node is CatchClause {
+        return node.kind === SyntaxKind.CatchClause;
+    }
+
+    // Property assignments
+
+    export function isPropertyAssignment(node: Node): node is PropertyAssignment {
+        return node.kind === SyntaxKind.PropertyAssignment;
+    }
+
+    export function isShorthandPropertyAssignment(node: Node): node is ShorthandPropertyAssignment {
+        return node.kind === SyntaxKind.ShorthandPropertyAssignment;
+    }
+
+    export function isSpreadAssignment(node: Node): node is SpreadAssignment {
+        return node.kind === SyntaxKind.SpreadAssignment;
+    }
+
+    // Enum
+
+    export function isEnumMember(node: Node): node is EnumMember {
+        return node.kind === SyntaxKind.EnumMember;
+    }
+
+    // Top-level nodes
+    export function isSourceFile(node: Node): node is SourceFile {
+        return node.kind === SyntaxKind.SourceFile;
+    }
+
+    export function isBundle(node: Node): node is Bundle {
+        return node.kind === SyntaxKind.Bundle;
+    }
+
+    export function isUnparsedSource(node: Node): node is UnparsedSource {
+        return node.kind === SyntaxKind.UnparsedSource;
+    }
+
+    export function isUnparsedPrepend(node: Node): node is UnparsedPrepend {
+        return node.kind === SyntaxKind.UnparsedPrepend;
+    }
+
+    export function isUnparsedTextLike(node: Node): node is UnparsedTextLike {
+        switch (node.kind) {
+            case SyntaxKind.UnparsedText:
+            case SyntaxKind.UnparsedInternalText:
+                return true;
+            default:
+                return false;
+        }
+    }
+
+    export function isUnparsedNode(node: Node): node is UnparsedNode {
+        return isUnparsedTextLike(node) ||
+            node.kind === SyntaxKind.UnparsedPrologue ||
+            node.kind === SyntaxKind.UnparsedSyntheticReference;
+    }
+
+    // JSDoc
+
+    export function isJSDocTypeExpression(node: Node): node is JSDocTypeExpression {
+        return node.kind === SyntaxKind.JSDocTypeExpression;
+    }
+
+    export function isJSDocAllType(node: JSDocAllType): node is JSDocAllType {
+        return node.kind === SyntaxKind.JSDocAllType;
+    }
+
+    export function isJSDocUnknownType(node: Node): node is JSDocUnknownType {
+        return node.kind === SyntaxKind.JSDocUnknownType;
+    }
+
+    export function isJSDocNullableType(node: Node): node is JSDocNullableType {
+        return node.kind === SyntaxKind.JSDocNullableType;
+    }
+
+    export function isJSDocNonNullableType(node: Node): node is JSDocNonNullableType {
+        return node.kind === SyntaxKind.JSDocNonNullableType;
+    }
+
+    export function isJSDocOptionalType(node: Node): node is JSDocOptionalType {
+        return node.kind === SyntaxKind.JSDocOptionalType;
+    }
+
+    export function isJSDocFunctionType(node: Node): node is JSDocFunctionType {
+        return node.kind === SyntaxKind.JSDocFunctionType;
+    }
+
+    export function isJSDocVariadicType(node: Node): node is JSDocVariadicType {
+        return node.kind === SyntaxKind.JSDocVariadicType;
+    }
+
+    export function isJSDoc(node: Node): node is JSDoc {
+        return node.kind === SyntaxKind.JSDocComment;
+    }
+
+    export function isJSDocAugmentsTag(node: Node): node is JSDocAugmentsTag {
+        return node.kind === SyntaxKind.JSDocAugmentsTag;
+    }
+
+    export function isJSDocClassTag(node: Node): node is JSDocClassTag {
+        return node.kind === SyntaxKind.JSDocClassTag;
+    }
+
+    export function isJSDocEnumTag(node: Node): node is JSDocEnumTag {
+        return node.kind === SyntaxKind.JSDocEnumTag;
+    }
+
+    export function isJSDocThisTag(node: Node): node is JSDocThisTag {
+        return node.kind === SyntaxKind.JSDocThisTag;
+    }
+
+    export function isJSDocParameterTag(node: Node): node is JSDocParameterTag {
+        return node.kind === SyntaxKind.JSDocParameterTag;
+    }
+
+    export function isJSDocReturnTag(node: Node): node is JSDocReturnTag {
+        return node.kind === SyntaxKind.JSDocReturnTag;
+    }
+
+    export function isJSDocTypeTag(node: Node): node is JSDocTypeTag {
+        return node.kind === SyntaxKind.JSDocTypeTag;
+    }
+
+    export function isJSDocTemplateTag(node: Node): node is JSDocTemplateTag {
+        return node.kind === SyntaxKind.JSDocTemplateTag;
+    }
+
+    export function isJSDocTypedefTag(node: Node): node is JSDocTypedefTag {
+        return node.kind === SyntaxKind.JSDocTypedefTag;
+    }
+
+    export function isJSDocPropertyTag(node: Node): node is JSDocPropertyTag {
+        return node.kind === SyntaxKind.JSDocPropertyTag;
+    }
+
+    export function isJSDocPropertyLikeTag(node: Node): node is JSDocPropertyLikeTag {
+        return node.kind === SyntaxKind.JSDocPropertyTag || node.kind === SyntaxKind.JSDocParameterTag;
+    }
+
+    export function isJSDocTypeLiteral(node: Node): node is JSDocTypeLiteral {
+        return node.kind === SyntaxKind.JSDocTypeLiteral;
+    }
+
+    export function isJSDocCallbackTag(node: Node): node is JSDocCallbackTag {
+        return node.kind === SyntaxKind.JSDocCallbackTag;
+    }
+
+    export function isJSDocSignature(node: Node): node is JSDocSignature {
+        return node.kind === SyntaxKind.JSDocSignature;
+    }
+}
+
+// Node tests
+//
+// All node tests in the following list should *not* reference parent pointers so that
+// they may be used with transformations.
+// eslint-disable-next-line no-redeclare
+namespace ts {
+    /* @internal */
+    export function isSyntaxList(n: Node): n is SyntaxList {
+        return n.kind === SyntaxKind.SyntaxList;
+    }
+
+    /* @internal */
+    export function isNode(node: Node) {
+        return isNodeKind(node.kind);
+    }
+
+    /* @internal */
+    export function isNodeKind(kind: SyntaxKind) {
+        return kind >= SyntaxKind.FirstNode;
+    }
+
+    /**
+     * True if node is of some token syntax kind.
+     * For example, this is true for an IfKeyword but not for an IfStatement.
+     * Literals are considered tokens, except TemplateLiteral, but does include TemplateHead/Middle/Tail.
+     */
+    export function isToken(n: Node): boolean {
+        return n.kind >= SyntaxKind.FirstToken && n.kind <= SyntaxKind.LastToken;
+    }
+
+    // Node Arrays
+
+    /* @internal */
+    export function isNodeArray<T extends Node>(array: ReadonlyArray<T>): array is NodeArray<T> {
+        return array.hasOwnProperty("pos") && array.hasOwnProperty("end");
+    }
+
+    // Literals
+
+    /* @internal */
+    export function isLiteralKind(kind: SyntaxKind): boolean {
+        return SyntaxKind.FirstLiteralToken <= kind && kind <= SyntaxKind.LastLiteralToken;
+    }
+
+    export function isLiteralExpression(node: Node): node is LiteralExpression {
+        return isLiteralKind(node.kind);
+    }
+
+    // Pseudo-literals
+
+    /* @internal */
+    export function isTemplateLiteralKind(kind: SyntaxKind): boolean {
+        return SyntaxKind.FirstTemplateToken <= kind && kind <= SyntaxKind.LastTemplateToken;
+    }
+
+    export type TemplateLiteralToken = NoSubstitutionTemplateLiteral | TemplateHead | TemplateMiddle | TemplateTail;
+    export function isTemplateLiteralToken(node: Node): node is TemplateLiteralToken {
+        return isTemplateLiteralKind(node.kind);
+    }
+
+    export function isTemplateMiddleOrTemplateTail(node: Node): node is TemplateMiddle | TemplateTail {
+        const kind = node.kind;
+        return kind === SyntaxKind.TemplateMiddle
+            || kind === SyntaxKind.TemplateTail;
+    }
+
+    export function isImportOrExportSpecifier(node: Node): node is ImportSpecifier | ExportSpecifier {
+        return isImportSpecifier(node) || isExportSpecifier(node);
+    }
+
+    export function isStringTextContainingNode(node: Node): node is StringLiteral | TemplateLiteralToken {
+        return node.kind === SyntaxKind.StringLiteral || isTemplateLiteralKind(node.kind);
+    }
+
+    // Identifiers
+
+    /* @internal */
+    export function isGeneratedIdentifier(node: Node): node is GeneratedIdentifier {
+        return isIdentifier(node) && (node.autoGenerateFlags! & GeneratedIdentifierFlags.KindMask) > GeneratedIdentifierFlags.None;
+    }
+
+    // Keywords
+
+    /* @internal */
+    export function isModifierKind(token: SyntaxKind): token is Modifier["kind"] {
+        switch (token) {
+            case SyntaxKind.AbstractKeyword:
+            case SyntaxKind.AsyncKeyword:
+            case SyntaxKind.ConstKeyword:
+            case SyntaxKind.DeclareKeyword:
+            case SyntaxKind.DefaultKeyword:
+            case SyntaxKind.ExportKeyword:
+            case SyntaxKind.PublicKeyword:
+            case SyntaxKind.PrivateKeyword:
+            case SyntaxKind.ProtectedKeyword:
+            case SyntaxKind.ReadonlyKeyword:
+            case SyntaxKind.StaticKeyword:
+                return true;
+        }
+        return false;
+    }
+
+    /* @internal */
+    export function isParameterPropertyModifier(kind: SyntaxKind): boolean {
+        return !!(modifierToFlag(kind) & ModifierFlags.ParameterPropertyModifier);
+    }
+
+    /* @internal */
+    export function isClassMemberModifier(idToken: SyntaxKind): boolean {
+        return isParameterPropertyModifier(idToken) || idToken === SyntaxKind.StaticKeyword;
+    }
+
+    export function isModifier(node: Node): node is Modifier {
+        return isModifierKind(node.kind);
+    }
+
+    export function isEntityName(node: Node): node is EntityName {
+        const kind = node.kind;
+        return kind === SyntaxKind.QualifiedName
+            || kind === SyntaxKind.Identifier;
+    }
+
+    export function isPropertyName(node: Node): node is PropertyName {
+        const kind = node.kind;
+        return kind === SyntaxKind.Identifier
+            || kind === SyntaxKind.StringLiteral
+            || kind === SyntaxKind.NumericLiteral
+            || kind === SyntaxKind.ComputedPropertyName;
+    }
+
+    export function isBindingName(node: Node): node is BindingName {
+        const kind = node.kind;
+        return kind === SyntaxKind.Identifier
+            || kind === SyntaxKind.ObjectBindingPattern
+            || kind === SyntaxKind.ArrayBindingPattern;
+    }
+
+    // Functions
+
+    export function isFunctionLike(node: Node): node is SignatureDeclaration {
+        return node && isFunctionLikeKind(node.kind);
+    }
+
+    /* @internal */
+    export function isFunctionLikeDeclaration(node: Node): node is FunctionLikeDeclaration {
+        return node && isFunctionLikeDeclarationKind(node.kind);
+    }
+
+    function isFunctionLikeDeclarationKind(kind: SyntaxKind): boolean {
+        switch (kind) {
+            case SyntaxKind.FunctionDeclaration:
+            case SyntaxKind.MethodDeclaration:
+            case SyntaxKind.Constructor:
+            case SyntaxKind.GetAccessor:
+            case SyntaxKind.SetAccessor:
+            case SyntaxKind.FunctionExpression:
+            case SyntaxKind.ArrowFunction:
+                return true;
+            default:
+                return false;
+        }
+    }
+
+    /* @internal */
+    export function isFunctionLikeKind(kind: SyntaxKind): boolean {
+        switch (kind) {
+            case SyntaxKind.MethodSignature:
+            case SyntaxKind.CallSignature:
+            case SyntaxKind.JSDocSignature:
+            case SyntaxKind.ConstructSignature:
+            case SyntaxKind.IndexSignature:
+            case SyntaxKind.FunctionType:
+            case SyntaxKind.JSDocFunctionType:
+            case SyntaxKind.ConstructorType:
+                return true;
+            default:
+                return isFunctionLikeDeclarationKind(kind);
+        }
+    }
+
+    /* @internal */
+    export function isFunctionOrModuleBlock(node: Node): boolean {
+        return isSourceFile(node) || isModuleBlock(node) || isBlock(node) && isFunctionLike(node.parent);
+    }
+
+    // Classes
+    export function isClassElement(node: Node): node is ClassElement {
+        const kind = node.kind;
+        return kind === SyntaxKind.Constructor
+            || kind === SyntaxKind.PropertyDeclaration
+            || kind === SyntaxKind.MethodDeclaration
+            || kind === SyntaxKind.GetAccessor
+            || kind === SyntaxKind.SetAccessor
+            || kind === SyntaxKind.IndexSignature
+            || kind === SyntaxKind.SemicolonClassElement;
+    }
+
+    export function isClassLike(node: Node): node is ClassLikeDeclaration {
+        return node && (node.kind === SyntaxKind.ClassDeclaration || node.kind === SyntaxKind.ClassExpression);
+    }
+
+    export function isAccessor(node: Node): node is AccessorDeclaration {
+        return node && (node.kind === SyntaxKind.GetAccessor || node.kind === SyntaxKind.SetAccessor);
+    }
+
+    /* @internal */
+    export function isMethodOrAccessor(node: Node): node is MethodDeclaration | AccessorDeclaration {
+        switch (node.kind) {
+            case SyntaxKind.MethodDeclaration:
+            case SyntaxKind.GetAccessor:
+            case SyntaxKind.SetAccessor:
+                return true;
+            default:
+                return false;
+        }
+    }
+
+    // Type members
+
+    export function isTypeElement(node: Node): node is TypeElement {
+        const kind = node.kind;
+        return kind === SyntaxKind.ConstructSignature
+            || kind === SyntaxKind.CallSignature
+            || kind === SyntaxKind.PropertySignature
+            || kind === SyntaxKind.MethodSignature
+            || kind === SyntaxKind.IndexSignature;
+    }
+
+    export function isClassOrTypeElement(node: Node): node is ClassElement | TypeElement {
+        return isTypeElement(node) || isClassElement(node);
+    }
+
+    export function isObjectLiteralElementLike(node: Node): node is ObjectLiteralElementLike {
+        const kind = node.kind;
+        return kind === SyntaxKind.PropertyAssignment
+            || kind === SyntaxKind.ShorthandPropertyAssignment
+            || kind === SyntaxKind.SpreadAssignment
+            || kind === SyntaxKind.MethodDeclaration
+            || kind === SyntaxKind.GetAccessor
+            || kind === SyntaxKind.SetAccessor;
+    }
+
+    // Type
+
+    /**
+     * Node test that determines whether a node is a valid type node.
+     * This differs from the `isPartOfTypeNode` function which determines whether a node is *part*
+     * of a TypeNode.
+     */
+    export function isTypeNode(node: Node): node is TypeNode {
+        return isTypeNodeKind(node.kind);
+    }
+
+    export function isFunctionOrConstructorTypeNode(node: Node): node is FunctionTypeNode | ConstructorTypeNode {
+        switch (node.kind) {
+            case SyntaxKind.FunctionType:
+            case SyntaxKind.ConstructorType:
+                return true;
+        }
+
+        return false;
+    }
+
+    // Binding patterns
+
+    /* @internal */
+    export function isBindingPattern(node: Node | undefined): node is BindingPattern {
+        if (node) {
+            const kind = node.kind;
+            return kind === SyntaxKind.ArrayBindingPattern
+                || kind === SyntaxKind.ObjectBindingPattern;
+        }
+
+        return false;
+    }
+
+    /* @internal */
+    export function isAssignmentPattern(node: Node): node is AssignmentPattern {
+        const kind = node.kind;
+        return kind === SyntaxKind.ArrayLiteralExpression
+            || kind === SyntaxKind.ObjectLiteralExpression;
+    }
+
+
+    /* @internal */
+    export function isArrayBindingElement(node: Node): node is ArrayBindingElement {
+        const kind = node.kind;
+        return kind === SyntaxKind.BindingElement
+            || kind === SyntaxKind.OmittedExpression;
+    }
+
+
+    /**
+     * Determines whether the BindingOrAssignmentElement is a BindingElement-like declaration
+     */
+    /* @internal */
+    export function isDeclarationBindingElement(bindingElement: BindingOrAssignmentElement): bindingElement is VariableDeclaration | ParameterDeclaration | BindingElement {
+        switch (bindingElement.kind) {
+            case SyntaxKind.VariableDeclaration:
+            case SyntaxKind.Parameter:
+            case SyntaxKind.BindingElement:
+                return true;
+        }
+
+        return false;
+    }
+
+    /**
+     * Determines whether a node is a BindingOrAssignmentPattern
+     */
+    /* @internal */
+    export function isBindingOrAssignmentPattern(node: BindingOrAssignmentElementTarget): node is BindingOrAssignmentPattern {
+        return isObjectBindingOrAssignmentPattern(node)
+            || isArrayBindingOrAssignmentPattern(node);
+    }
+
+    /**
+     * Determines whether a node is an ObjectBindingOrAssignmentPattern
+     */
+    /* @internal */
+    export function isObjectBindingOrAssignmentPattern(node: BindingOrAssignmentElementTarget): node is ObjectBindingOrAssignmentPattern {
+        switch (node.kind) {
+            case SyntaxKind.ObjectBindingPattern:
+            case SyntaxKind.ObjectLiteralExpression:
+                return true;
+        }
+
+        return false;
+    }
+
+    /**
+     * Determines whether a node is an ArrayBindingOrAssignmentPattern
+     */
+    /* @internal */
+    export function isArrayBindingOrAssignmentPattern(node: BindingOrAssignmentElementTarget): node is ArrayBindingOrAssignmentPattern {
+        switch (node.kind) {
+            case SyntaxKind.ArrayBindingPattern:
+            case SyntaxKind.ArrayLiteralExpression:
+                return true;
+        }
+
+        return false;
+    }
+
+    /* @internal */
+    export function isPropertyAccessOrQualifiedNameOrImportTypeNode(node: Node): node is PropertyAccessExpression | QualifiedName | ImportTypeNode {
+        const kind = node.kind;
+        return kind === SyntaxKind.PropertyAccessExpression
+            || kind === SyntaxKind.QualifiedName
+            || kind === SyntaxKind.ImportType;
+    }
+
+    // Expression
+
+    export function isPropertyAccessOrQualifiedName(node: Node): node is PropertyAccessExpression | QualifiedName {
+        const kind = node.kind;
+        return kind === SyntaxKind.PropertyAccessExpression
+            || kind === SyntaxKind.QualifiedName;
+    }
+
+    export function isCallLikeExpression(node: Node): node is CallLikeExpression {
+        switch (node.kind) {
+            case SyntaxKind.JsxOpeningElement:
+            case SyntaxKind.JsxSelfClosingElement:
+            case SyntaxKind.CallExpression:
+            case SyntaxKind.NewExpression:
+            case SyntaxKind.TaggedTemplateExpression:
+            case SyntaxKind.Decorator:
+                return true;
+            default:
+                return false;
+        }
+    }
+
+    export function isCallOrNewExpression(node: Node): node is CallExpression | NewExpression {
+        return node.kind === SyntaxKind.CallExpression || node.kind === SyntaxKind.NewExpression;
+    }
+
+    export function isTemplateLiteral(node: Node): node is TemplateLiteral {
+        const kind = node.kind;
+        return kind === SyntaxKind.TemplateExpression
+            || kind === SyntaxKind.NoSubstitutionTemplateLiteral;
+    }
+
+    /* @internal */
+    export function isLeftHandSideExpression(node: Node): node is LeftHandSideExpression {
+        return isLeftHandSideExpressionKind(skipPartiallyEmittedExpressions(node).kind);
+    }
+
+    function isLeftHandSideExpressionKind(kind: SyntaxKind): boolean {
+        switch (kind) {
+            case SyntaxKind.PropertyAccessExpression:
+            case SyntaxKind.ElementAccessExpression:
+            case SyntaxKind.NewExpression:
+            case SyntaxKind.CallExpression:
+            case SyntaxKind.JsxElement:
+            case SyntaxKind.JsxSelfClosingElement:
+            case SyntaxKind.JsxFragment:
+            case SyntaxKind.TaggedTemplateExpression:
+            case SyntaxKind.ArrayLiteralExpression:
+            case SyntaxKind.ParenthesizedExpression:
+            case SyntaxKind.ObjectLiteralExpression:
+            case SyntaxKind.ClassExpression:
+            case SyntaxKind.FunctionExpression:
+            case SyntaxKind.Identifier:
+            case SyntaxKind.RegularExpressionLiteral:
+            case SyntaxKind.NumericLiteral:
+            case SyntaxKind.BigIntLiteral:
+            case SyntaxKind.StringLiteral:
+            case SyntaxKind.NoSubstitutionTemplateLiteral:
+            case SyntaxKind.TemplateExpression:
+            case SyntaxKind.FalseKeyword:
+            case SyntaxKind.NullKeyword:
+            case SyntaxKind.ThisKeyword:
+            case SyntaxKind.TrueKeyword:
+            case SyntaxKind.SuperKeyword:
+            case SyntaxKind.NonNullExpression:
+            case SyntaxKind.MetaProperty:
+            case SyntaxKind.ImportKeyword: // technically this is only an Expression if it's in a CallExpression
+                return true;
+            default:
+                return false;
+        }
+    }
+
+    /* @internal */
+    export function isUnaryExpression(node: Node): node is UnaryExpression {
+        return isUnaryExpressionKind(skipPartiallyEmittedExpressions(node).kind);
+    }
+
+    function isUnaryExpressionKind(kind: SyntaxKind): boolean {
+        switch (kind) {
+            case SyntaxKind.PrefixUnaryExpression:
+            case SyntaxKind.PostfixUnaryExpression:
+            case SyntaxKind.DeleteExpression:
+            case SyntaxKind.TypeOfExpression:
+            case SyntaxKind.VoidExpression:
+            case SyntaxKind.AwaitExpression:
+            case SyntaxKind.TypeAssertionExpression:
+                return true;
+            default:
+                return isLeftHandSideExpressionKind(kind);
+        }
+    }
+
+    /* @internal */
+    export function isUnaryExpressionWithWrite(expr: Node): expr is PrefixUnaryExpression | PostfixUnaryExpression {
+        switch (expr.kind) {
+            case SyntaxKind.PostfixUnaryExpression:
+                return true;
+            case SyntaxKind.PrefixUnaryExpression:
+                return (<PrefixUnaryExpression>expr).operator === SyntaxKind.PlusPlusToken ||
+                    (<PrefixUnaryExpression>expr).operator === SyntaxKind.MinusMinusToken;
+            default:
+                return false;
+        }
+    }
+
+    /* @internal */
+    /**
+     * Determines whether a node is an expression based only on its kind.
+     * Use `isExpressionNode` if not in transforms.
+     */
+    export function isExpression(node: Node): node is Expression {
+        return isExpressionKind(skipPartiallyEmittedExpressions(node).kind);
+    }
+
+    function isExpressionKind(kind: SyntaxKind): boolean {
+        switch (kind) {
+            case SyntaxKind.ConditionalExpression:
+            case SyntaxKind.YieldExpression:
+            case SyntaxKind.ArrowFunction:
+            case SyntaxKind.BinaryExpression:
+            case SyntaxKind.SpreadElement:
+            case SyntaxKind.AsExpression:
+            case SyntaxKind.OmittedExpression:
+            case SyntaxKind.CommaListExpression:
+            case SyntaxKind.PartiallyEmittedExpression:
+                return true;
+            default:
+                return isUnaryExpressionKind(kind);
+        }
+    }
+
+    export function isAssertionExpression(node: Node): node is AssertionExpression {
+        const kind = node.kind;
+        return kind === SyntaxKind.TypeAssertionExpression
+            || kind === SyntaxKind.AsExpression;
+    }
+
+    /* @internal */
+    export function isPartiallyEmittedExpression(node: Node): node is PartiallyEmittedExpression {
+        return node.kind === SyntaxKind.PartiallyEmittedExpression;
+    }
+
+    /* @internal */
+    export function isNotEmittedStatement(node: Node): node is NotEmittedStatement {
+        return node.kind === SyntaxKind.NotEmittedStatement;
+    }
+
+    /* @internal */
+    export function isNotEmittedOrPartiallyEmittedNode(node: Node): node is NotEmittedStatement | PartiallyEmittedExpression {
+        return isNotEmittedStatement(node)
+            || isPartiallyEmittedExpression(node);
+    }
+
+    // Statement
+
+    export function isIterationStatement(node: Node, lookInLabeledStatements: false): node is IterationStatement;
+    export function isIterationStatement(node: Node, lookInLabeledStatements: boolean): node is IterationStatement | LabeledStatement;
+    export function isIterationStatement(node: Node, lookInLabeledStatements: boolean): node is IterationStatement {
+        switch (node.kind) {
+            case SyntaxKind.ForStatement:
+            case SyntaxKind.ForInStatement:
+            case SyntaxKind.ForOfStatement:
+            case SyntaxKind.DoStatement:
+            case SyntaxKind.WhileStatement:
+                return true;
+            case SyntaxKind.LabeledStatement:
+                return lookInLabeledStatements && isIterationStatement((<LabeledStatement>node).statement, lookInLabeledStatements);
+        }
+
+        return false;
+    }
+
+    /* @internal */
+    export function isForInOrOfStatement(node: Node): node is ForInOrOfStatement {
+        return node.kind === SyntaxKind.ForInStatement || node.kind === SyntaxKind.ForOfStatement;
+    }
+
+    // Element
+
+    /* @internal */
+    export function isConciseBody(node: Node): node is ConciseBody {
+        return isBlock(node)
+            || isExpression(node);
+    }
+
+    /* @internal */
+    export function isFunctionBody(node: Node): node is FunctionBody {
+        return isBlock(node);
+    }
+
+    /* @internal */
+    export function isForInitializer(node: Node): node is ForInitializer {
+        return isVariableDeclarationList(node)
+            || isExpression(node);
+    }
+
+    /* @internal */
+    export function isModuleBody(node: Node): node is ModuleBody {
+        const kind = node.kind;
+        return kind === SyntaxKind.ModuleBlock
+            || kind === SyntaxKind.ModuleDeclaration
+            || kind === SyntaxKind.Identifier;
+    }
+
+    /* @internal */
+    export function isNamespaceBody(node: Node): node is NamespaceBody {
+        const kind = node.kind;
+        return kind === SyntaxKind.ModuleBlock
+            || kind === SyntaxKind.ModuleDeclaration;
+    }
+
+    /* @internal */
+    export function isJSDocNamespaceBody(node: Node): node is JSDocNamespaceBody {
+        const kind = node.kind;
+        return kind === SyntaxKind.Identifier
+            || kind === SyntaxKind.ModuleDeclaration;
+    }
+
+    /* @internal */
+    export function isNamedImportBindings(node: Node): node is NamedImportBindings {
+        const kind = node.kind;
+        return kind === SyntaxKind.NamedImports
+            || kind === SyntaxKind.NamespaceImport;
+    }
+
+    /* @internal */
+    export function isModuleOrEnumDeclaration(node: Node): node is ModuleDeclaration | EnumDeclaration {
+        return node.kind === SyntaxKind.ModuleDeclaration || node.kind === SyntaxKind.EnumDeclaration;
+    }
+
+    function isDeclarationKind(kind: SyntaxKind) {
+        return kind === SyntaxKind.ArrowFunction
+            || kind === SyntaxKind.BindingElement
+            || kind === SyntaxKind.ClassDeclaration
+            || kind === SyntaxKind.ClassExpression
+            || kind === SyntaxKind.Constructor
+            || kind === SyntaxKind.EnumDeclaration
+            || kind === SyntaxKind.EnumMember
+            || kind === SyntaxKind.ExportSpecifier
+            || kind === SyntaxKind.FunctionDeclaration
+            || kind === SyntaxKind.FunctionExpression
+            || kind === SyntaxKind.GetAccessor
+            || kind === SyntaxKind.ImportClause
+            || kind === SyntaxKind.ImportEqualsDeclaration
+            || kind === SyntaxKind.ImportSpecifier
+            || kind === SyntaxKind.InterfaceDeclaration
+            || kind === SyntaxKind.JsxAttribute
+            || kind === SyntaxKind.MethodDeclaration
+            || kind === SyntaxKind.MethodSignature
+            || kind === SyntaxKind.ModuleDeclaration
+            || kind === SyntaxKind.NamespaceExportDeclaration
+            || kind === SyntaxKind.NamespaceImport
+            || kind === SyntaxKind.Parameter
+            || kind === SyntaxKind.PropertyAssignment
+            || kind === SyntaxKind.PropertyDeclaration
+            || kind === SyntaxKind.PropertySignature
+            || kind === SyntaxKind.SetAccessor
+            || kind === SyntaxKind.ShorthandPropertyAssignment
+            || kind === SyntaxKind.TypeAliasDeclaration
+            || kind === SyntaxKind.TypeParameter
+            || kind === SyntaxKind.VariableDeclaration
+            || kind === SyntaxKind.JSDocTypedefTag
+            || kind === SyntaxKind.JSDocCallbackTag
+            || kind === SyntaxKind.JSDocPropertyTag;
+    }
+
+    function isDeclarationStatementKind(kind: SyntaxKind) {
+        return kind === SyntaxKind.FunctionDeclaration
+            || kind === SyntaxKind.MissingDeclaration
+            || kind === SyntaxKind.ClassDeclaration
+            || kind === SyntaxKind.InterfaceDeclaration
+            || kind === SyntaxKind.TypeAliasDeclaration
+            || kind === SyntaxKind.EnumDeclaration
+            || kind === SyntaxKind.ModuleDeclaration
+            || kind === SyntaxKind.ImportDeclaration
+            || kind === SyntaxKind.ImportEqualsDeclaration
+            || kind === SyntaxKind.ExportDeclaration
+            || kind === SyntaxKind.ExportAssignment
+            || kind === SyntaxKind.NamespaceExportDeclaration;
+    }
+
+    function isStatementKindButNotDeclarationKind(kind: SyntaxKind) {
+        return kind === SyntaxKind.BreakStatement
+            || kind === SyntaxKind.ContinueStatement
+            || kind === SyntaxKind.DebuggerStatement
+            || kind === SyntaxKind.DoStatement
+            || kind === SyntaxKind.ExpressionStatement
+            || kind === SyntaxKind.EmptyStatement
+            || kind === SyntaxKind.ForInStatement
+            || kind === SyntaxKind.ForOfStatement
+            || kind === SyntaxKind.ForStatement
+            || kind === SyntaxKind.IfStatement
+            || kind === SyntaxKind.LabeledStatement
+            || kind === SyntaxKind.ReturnStatement
+            || kind === SyntaxKind.SwitchStatement
+            || kind === SyntaxKind.ThrowStatement
+            || kind === SyntaxKind.TryStatement
+            || kind === SyntaxKind.VariableStatement
+            || kind === SyntaxKind.WhileStatement
+            || kind === SyntaxKind.WithStatement
+            || kind === SyntaxKind.NotEmittedStatement
+            || kind === SyntaxKind.EndOfDeclarationMarker
+            || kind === SyntaxKind.MergeDeclarationMarker;
+    }
+
+    /* @internal */
+    export function isDeclaration(node: Node): node is NamedDeclaration {
+        if (node.kind === SyntaxKind.TypeParameter) {
+            return (node.parent && node.parent.kind !== SyntaxKind.JSDocTemplateTag) || isInJSFile(node);
+        }
+
+        return isDeclarationKind(node.kind);
+    }
+
+    /* @internal */
+    export function isDeclarationStatement(node: Node): node is DeclarationStatement {
+        return isDeclarationStatementKind(node.kind);
+    }
+
+    /**
+     * Determines whether the node is a statement that is not also a declaration
+     */
+    /* @internal */
+    export function isStatementButNotDeclaration(node: Node): node is Statement {
+        return isStatementKindButNotDeclarationKind(node.kind);
+    }
+
+    /* @internal */
+    export function isStatement(node: Node): node is Statement {
+        const kind = node.kind;
+        return isStatementKindButNotDeclarationKind(kind)
+            || isDeclarationStatementKind(kind)
+            || isBlockStatement(node);
+    }
+
+    function isBlockStatement(node: Node): node is Block {
+        if (node.kind !== SyntaxKind.Block) return false;
+        if (node.parent !== undefined) {
+            if (node.parent.kind === SyntaxKind.TryStatement || node.parent.kind === SyntaxKind.CatchClause) {
+                return false;
+            }
+        }
+        return !isFunctionBlock(node);
+    }
+
+    // Module references
+
+    /* @internal */
+    export function isModuleReference(node: Node): node is ModuleReference {
+        const kind = node.kind;
+        return kind === SyntaxKind.ExternalModuleReference
+            || kind === SyntaxKind.QualifiedName
+            || kind === SyntaxKind.Identifier;
+    }
+
+    // JSX
+
+    /* @internal */
+    export function isJsxTagNameExpression(node: Node): node is JsxTagNameExpression {
+        const kind = node.kind;
+        return kind === SyntaxKind.ThisKeyword
+            || kind === SyntaxKind.Identifier
+            || kind === SyntaxKind.PropertyAccessExpression;
+    }
+
+    /* @internal */
+    export function isJsxChild(node: Node): node is JsxChild {
+        const kind = node.kind;
+        return kind === SyntaxKind.JsxElement
+            || kind === SyntaxKind.JsxExpression
+            || kind === SyntaxKind.JsxSelfClosingElement
+            || kind === SyntaxKind.JsxText
+            || kind === SyntaxKind.JsxFragment;
+    }
+
+    /* @internal */
+    export function isJsxAttributeLike(node: Node): node is JsxAttributeLike {
+        const kind = node.kind;
+        return kind === SyntaxKind.JsxAttribute
+            || kind === SyntaxKind.JsxSpreadAttribute;
+    }
+
+    /* @internal */
+    export function isStringLiteralOrJsxExpression(node: Node): node is StringLiteral | JsxExpression {
+        const kind = node.kind;
+        return kind === SyntaxKind.StringLiteral
+            || kind === SyntaxKind.JsxExpression;
+    }
+
+    export function isJsxOpeningLikeElement(node: Node): node is JsxOpeningLikeElement {
+        const kind = node.kind;
+        return kind === SyntaxKind.JsxOpeningElement
+            || kind === SyntaxKind.JsxSelfClosingElement;
+    }
+
+    // Clauses
+
+    export function isCaseOrDefaultClause(node: Node): node is CaseOrDefaultClause {
+        const kind = node.kind;
+        return kind === SyntaxKind.CaseClause
+            || kind === SyntaxKind.DefaultClause;
+    }
+
+    // JSDoc
+
+    /** True if node is of some JSDoc syntax kind. */
+    /* @internal */
+    export function isJSDocNode(node: Node): boolean {
+        return node.kind >= SyntaxKind.FirstJSDocNode && node.kind <= SyntaxKind.LastJSDocNode;
+    }
+
+    /** True if node is of a kind that may contain comment text. */
+    export function isJSDocCommentContainingNode(node: Node): boolean {
+        return node.kind === SyntaxKind.JSDocComment || isJSDocTag(node) || isJSDocTypeLiteral(node) || isJSDocSignature(node);
+    }
+
+    // TODO: determine what this does before making it public.
+    /* @internal */
+    export function isJSDocTag(node: Node): node is JSDocTag {
+        return node.kind >= SyntaxKind.FirstJSDocTagNode && node.kind <= SyntaxKind.LastJSDocTagNode;
+    }
+
+    export function isSetAccessor(node: Node): node is SetAccessorDeclaration {
+        return node.kind === SyntaxKind.SetAccessor;
+    }
+
+    export function isGetAccessor(node: Node): node is GetAccessorDeclaration {
+        return node.kind === SyntaxKind.GetAccessor;
+    }
+
+    /** True if has jsdoc nodes attached to it. */
+    /* @internal */
+    // TODO: GH#19856 Would like to return `node is Node & { jsDoc: JSDoc[] }` but it causes long compile times
+    export function hasJSDocNodes(node: Node): node is HasJSDoc {
+        const { jsDoc } = node as JSDocContainer;
+        return !!jsDoc && jsDoc.length > 0;
+    }
+
+    /** True if has type node attached to it. */
+    /* @internal */
+    export function hasType(node: Node): node is HasType {
+        return !!(node as HasType).type;
+    }
+
+    /** True if has initializer node attached to it. */
+    /* @internal */
+    export function hasInitializer(node: Node): node is HasInitializer {
+        return !!(node as HasInitializer).initializer;
+    }
+
+    /** True if has initializer node attached to it. */
+    /* @internal */
+    export function hasOnlyExpressionInitializer(node: Node): node is HasExpressionInitializer {
+        return hasInitializer(node) && !isForStatement(node) && !isForInStatement(node) && !isForOfStatement(node) && !isJsxAttribute(node);
+    }
+
+    export function isObjectLiteralElement(node: Node): node is ObjectLiteralElement {
+        return node.kind === SyntaxKind.JsxAttribute || node.kind === SyntaxKind.JsxSpreadAttribute || isObjectLiteralElementLike(node);
+    }
+
+    /* @internal */
+    export function isTypeReferenceType(node: Node): node is TypeReferenceType {
+        return node.kind === SyntaxKind.TypeReference || node.kind === SyntaxKind.ExpressionWithTypeArguments;
+    }
+
+    const MAX_SMI_X86 = 0x3fff_ffff;
+    /* @internal */
+    export function guessIndentation(lines: string[]) {
+        let indentation = MAX_SMI_X86;
+        for (const line of lines) {
+            if (!line.length) {
+                continue;
+            }
+            let i = 0;
+            for (; i < line.length && i < indentation; i++) {
+                if (!isWhiteSpaceLike(line.charCodeAt(i))) {
+                    break;
+                }
+            }
+            if (i < indentation) {
+                indentation = i;
+            }
+            if (indentation === 0) {
+                return 0;
+            }
+        }
+        return indentation === MAX_SMI_X86 ? undefined : indentation;
+    }
+
+    export function isStringLiteralLike(node: Node): node is StringLiteralLike {
+        return node.kind === SyntaxKind.StringLiteral || node.kind === SyntaxKind.NoSubstitutionTemplateLiteral;
+    }
+}
+
+/* @internal */
+// eslint-disable-next-line no-redeclare
+namespace ts {
+    export function isNamedImportsOrExports(node: Node): node is NamedImportsOrExports {
+        return node.kind === SyntaxKind.NamedImports || node.kind === SyntaxKind.NamedExports;
+    }
+
+    export interface ObjectAllocator {
+        getNodeConstructor(): new (kind: SyntaxKind, pos?: number, end?: number) => Node;
+        getTokenConstructor(): new <TKind extends SyntaxKind>(kind: TKind, pos?: number, end?: number) => Token<TKind>;
+        getIdentifierConstructor(): new (kind: SyntaxKind.Identifier, pos?: number, end?: number) => Identifier;
+        getSourceFileConstructor(): new (kind: SyntaxKind.SourceFile, pos?: number, end?: number) => SourceFile;
+        getSymbolConstructor(): new (flags: SymbolFlags, name: __String) => Symbol;
+        getTypeConstructor(): new (checker: TypeChecker, flags: TypeFlags) => Type;
+        getSignatureConstructor(): new (checker: TypeChecker) => Signature;
+        getSourceMapSourceConstructor(): new (fileName: string, text: string, skipTrivia?: (pos: number) => number) => SourceMapSource;
+    }
+
+    function Symbol(this: Symbol, flags: SymbolFlags, name: __String) {
+        this.flags = flags;
+        this.escapedName = name;
+        this.declarations = undefined!;
+        this.valueDeclaration = undefined!;
+        this.id = undefined;
+        this.mergeId = undefined;
+        this.parent = undefined;
+    }
+
+    function Type(this: Type, checker: TypeChecker, flags: TypeFlags) {
+        this.flags = flags;
+        if (Debug.isDebugging) {
+            this.checker = checker;
+        }
+    }
+
+    function Signature() {}
+
+    function Node(this: Node, kind: SyntaxKind, pos: number, end: number) {
+        this.pos = pos;
+        this.end = end;
+        this.kind = kind;
+        this.id = 0;
+        this.flags = NodeFlags.None;
+        this.modifierFlagsCache = ModifierFlags.None;
+        this.transformFlags = TransformFlags.None;
+        this.parent = undefined!;
+        this.original = undefined;
+    }
+
+    function SourceMapSource(this: SourceMapSource, fileName: string, text: string, skipTrivia?: (pos: number) => number) {
+        this.fileName = fileName;
+        this.text = text;
+        this.skipTrivia = skipTrivia || (pos => pos);
+    }
+
+    // eslint-disable-next-line prefer-const
+    export let objectAllocator: ObjectAllocator = {
+        getNodeConstructor: () => <any>Node,
+        getTokenConstructor: () => <any>Node,
+        getIdentifierConstructor: () => <any>Node,
+        getSourceFileConstructor: () => <any>Node,
+        getSymbolConstructor: () => <any>Symbol,
+        getTypeConstructor: () => <any>Type,
+        getSignatureConstructor: () => <any>Signature,
+        getSourceMapSourceConstructor: () => <any>SourceMapSource,
+    };
+
+    export function formatStringFromArgs(text: string, args: ArrayLike<string | number>, baseIndex = 0): string {
+        return text.replace(/{(\d+)}/g, (_match, index: string) => "" + Debug.assertDefined(args[+index + baseIndex]));
+    }
+
+    export let localizedDiagnosticMessages: MapLike<string> | undefined;
+
+    export function getLocaleSpecificMessage(message: DiagnosticMessage) {
+        return localizedDiagnosticMessages && localizedDiagnosticMessages[message.key] || message.message;
+    }
+
+    export function createFileDiagnostic(file: SourceFile, start: number, length: number, message: DiagnosticMessage, ...args: (string | number | undefined)[]): DiagnosticWithLocation;
+    export function createFileDiagnostic(file: SourceFile, start: number, length: number, message: DiagnosticMessage): DiagnosticWithLocation {
+        Debug.assertGreaterThanOrEqual(start, 0);
+        Debug.assertGreaterThanOrEqual(length, 0);
+
+        if (file) {
+            Debug.assertLessThanOrEqual(start, file.text.length);
+            Debug.assertLessThanOrEqual(start + length, file.text.length);
+        }
+
+        let text = getLocaleSpecificMessage(message);
+
+        if (arguments.length > 4) {
+            text = formatStringFromArgs(text, arguments, 4);
+        }
+
+        return {
+            file,
+            start,
+            length,
+
+            messageText: text,
+            category: message.category,
+            code: message.code,
+            reportsUnnecessary: message.reportsUnnecessary,
+        };
+    }
+
+    export function formatMessage(_dummy: any, message: DiagnosticMessage, ...args: (string | number | undefined)[]): string;
+    export function formatMessage(_dummy: any, message: DiagnosticMessage): string {
+        let text = getLocaleSpecificMessage(message);
+
+        if (arguments.length > 2) {
+            text = formatStringFromArgs(text, arguments, 2);
+        }
+
+        return text;
+    }
+
+    export function createCompilerDiagnostic(message: DiagnosticMessage, ...args: (string | number | undefined)[]): Diagnostic;
+    export function createCompilerDiagnostic(message: DiagnosticMessage): Diagnostic {
+        let text = getLocaleSpecificMessage(message);
+
+        if (arguments.length > 1) {
+            text = formatStringFromArgs(text, arguments, 1);
+        }
+
+        return {
+            file: undefined,
+            start: undefined,
+            length: undefined,
+
+            messageText: text,
+            category: message.category,
+            code: message.code,
+            reportsUnnecessary: message.reportsUnnecessary,
+        };
+    }
+
+    export function createCompilerDiagnosticFromMessageChain(chain: DiagnosticMessageChain): Diagnostic {
+        return {
+            file: undefined,
+            start: undefined,
+            length: undefined,
+
+            code: chain.code,
+            category: chain.category,
+            messageText: chain.next ? chain : chain.messageText,
+        };
+    }
+
+    export function chainDiagnosticMessages(details: DiagnosticMessageChain | undefined, message: DiagnosticMessage, ...args: (string | number | undefined)[]): DiagnosticMessageChain;
+    export function chainDiagnosticMessages(details: DiagnosticMessageChain | undefined, message: DiagnosticMessage): DiagnosticMessageChain {
+        let text = getLocaleSpecificMessage(message);
+
+        if (arguments.length > 2) {
+            text = formatStringFromArgs(text, arguments, 2);
+        }
+
+        return {
+            messageText: text,
+            category: message.category,
+            code: message.code,
+
+            next: details
+        };
+    }
+
+    export function concatenateDiagnosticMessageChains(headChain: DiagnosticMessageChain, tailChain: DiagnosticMessageChain): DiagnosticMessageChain {
+        let lastChain = headChain;
+        while (lastChain.next) {
+            lastChain = lastChain.next;
+        }
+
+        lastChain.next = tailChain;
+        return headChain;
+    }
+
+    function getDiagnosticFilePath(diagnostic: Diagnostic): string | undefined {
+        return diagnostic.file ? diagnostic.file.path : undefined;
+    }
+
+    export function compareDiagnostics(d1: Diagnostic, d2: Diagnostic): Comparison {
+        return compareDiagnosticsSkipRelatedInformation(d1, d2) ||
+            compareRelatedInformation(d1, d2) ||
+            Comparison.EqualTo;
+    }
+
+    export function compareDiagnosticsSkipRelatedInformation(d1: Diagnostic, d2: Diagnostic): Comparison {
+        return compareStringsCaseSensitive(getDiagnosticFilePath(d1), getDiagnosticFilePath(d2)) ||
+            compareValues(d1.start, d2.start) ||
+            compareValues(d1.length, d2.length) ||
+            compareValues(d1.code, d2.code) ||
+            compareMessageText(d1.messageText, d2.messageText) ||
+            Comparison.EqualTo;
+    }
+
+    function compareRelatedInformation(d1: Diagnostic, d2: Diagnostic): Comparison {
+        if (!d1.relatedInformation && !d2.relatedInformation) {
+            return Comparison.EqualTo;
+        }
+        if (d1.relatedInformation && d2.relatedInformation) {
+            return compareValues(d1.relatedInformation.length, d2.relatedInformation.length) || forEach(d1.relatedInformation, (d1i, index) => {
+                const d2i = d2.relatedInformation![index];
+                return compareDiagnostics(d1i, d2i); // EqualTo is 0, so falsy, and will cause the next item to be compared
+            }) || Comparison.EqualTo;
+        }
+        return d1.relatedInformation ? Comparison.LessThan : Comparison.GreaterThan;
+    }
+
+    function compareMessageText(t1: string | DiagnosticMessageChain, t2: string | DiagnosticMessageChain): Comparison {
+        let text1: string | DiagnosticMessageChain | undefined = t1;
+        let text2: string | DiagnosticMessageChain | undefined = t2;
+        while (text1 && text2) {
+            // We still have both chains.
+            const string1 = isString(text1) ? text1 : text1.messageText;
+            const string2 = isString(text2) ? text2 : text2.messageText;
+
+            const res = compareStringsCaseSensitive(string1, string2);
+            if (res) {
+                return res;
+            }
+
+            text1 = isString(text1) ? undefined : text1.next;
+            text2 = isString(text2) ? undefined : text2.next;
+        }
+
+        if (!text1 && !text2) {
+            // if the chains are done, then these messages are the same.
+            return Comparison.EqualTo;
+        }
+
+        // We still have one chain remaining.  The shorter chain should come first.
+        return text1 ? Comparison.GreaterThan : Comparison.LessThan;
+    }
+
+    export function getEmitScriptTarget(compilerOptions: CompilerOptions) {
+        return compilerOptions.target || ScriptTarget.ES3;
+    }
+
+    export function getEmitModuleKind(compilerOptions: {module?: CompilerOptions["module"], target?: CompilerOptions["target"]}) {
+        return typeof compilerOptions.module === "number" ?
+            compilerOptions.module :
+            getEmitScriptTarget(compilerOptions) >= ScriptTarget.ES2015 ? ModuleKind.ES2015 : ModuleKind.CommonJS;
+    }
+
+    export function getEmitModuleResolutionKind(compilerOptions: CompilerOptions) {
+        let moduleResolution = compilerOptions.moduleResolution;
+        if (moduleResolution === undefined) {
+            moduleResolution = getEmitModuleKind(compilerOptions) === ModuleKind.CommonJS ? ModuleResolutionKind.NodeJs : ModuleResolutionKind.Classic;
+        }
+        return moduleResolution;
+    }
+
+    export function hasJsonModuleEmitEnabled(options: CompilerOptions) {
+        switch (getEmitModuleKind(options)) {
+            case ModuleKind.CommonJS:
+            case ModuleKind.AMD:
+            case ModuleKind.ES2015:
+            case ModuleKind.ESNext:
+                return true;
+            default:
+                return false;
+        }
+    }
+
+    export function unreachableCodeIsError(options: CompilerOptions): boolean {
+        return options.allowUnreachableCode === false;
+    }
+
+    export function unusedLabelIsError(options: CompilerOptions): boolean {
+        return options.allowUnusedLabels === false;
+    }
+
+    export function getAreDeclarationMapsEnabled(options: CompilerOptions) {
+        return !!(getEmitDeclarations(options) && options.declarationMap);
+    }
+
+    export function getAllowSyntheticDefaultImports(compilerOptions: CompilerOptions) {
+        const moduleKind = getEmitModuleKind(compilerOptions);
+        return compilerOptions.allowSyntheticDefaultImports !== undefined
+            ? compilerOptions.allowSyntheticDefaultImports
+            : compilerOptions.esModuleInterop ||
+            moduleKind === ModuleKind.System;
+    }
+
+    export function getEmitDeclarations(compilerOptions: CompilerOptions): boolean {
+        return !!(compilerOptions.declaration || compilerOptions.composite);
+    }
+
+    export function isIncrementalCompilation(options: CompilerOptions) {
+        return !!(options.incremental || options.composite);
+    }
+
+    export type StrictOptionName = "noImplicitAny" | "noImplicitThis" | "strictNullChecks" | "strictFunctionTypes" | "strictBindCallApply" | "strictPropertyInitialization" | "alwaysStrict";
+
+    export function getStrictOptionValue(compilerOptions: CompilerOptions, flag: StrictOptionName): boolean {
+        return compilerOptions[flag] === undefined ? !!compilerOptions.strict : !!compilerOptions[flag];
+    }
+
+    export function compilerOptionsAffectSemanticDiagnostics(newOptions: CompilerOptions, oldOptions: CompilerOptions): boolean {
+        return oldOptions !== newOptions &&
+            semanticDiagnosticsOptionDeclarations.some(option => !isJsonEqual(getCompilerOptionValue(oldOptions, option), getCompilerOptionValue(newOptions, option)));
+    }
+
+    export function compilerOptionsAffectEmit(newOptions: CompilerOptions, oldOptions: CompilerOptions): boolean {
+        return oldOptions !== newOptions &&
+            affectsEmitOptionDeclarations.some(option => !isJsonEqual(getCompilerOptionValue(oldOptions, option), getCompilerOptionValue(newOptions, option)));
+    }
+
+    export function getCompilerOptionValue(options: CompilerOptions, option: CommandLineOption): unknown {
+        return option.strictFlag ? getStrictOptionValue(options, option.name as StrictOptionName) : options[option.name];
+    }
+
+    export function hasZeroOrOneAsteriskCharacter(str: string): boolean {
+        let seenAsterisk = false;
+        for (let i = 0; i < str.length; i++) {
+            if (str.charCodeAt(i) === CharacterCodes.asterisk) {
+                if (!seenAsterisk) {
+                    seenAsterisk = true;
+                }
+                else {
+                    // have already seen asterisk
+                    return false;
+                }
+            }
+        }
+        return true;
+    }
+
+    /**
+     * Internally, we represent paths as strings with '/' as the directory separator.
+     * When we make system calls (eg: LanguageServiceHost.getDirectory()),
+     * we expect the host to correctly handle paths in our specified format.
+     */
+    export const directorySeparator = "/";
+    const altDirectorySeparator = "\\";
+    const urlSchemeSeparator = "://";
+    const backslashRegExp = /\\/g;
+
+    /**
+     * Normalize path separators.
+     */
+    export function normalizeSlashes(path: string): string {
+        return path.replace(backslashRegExp, directorySeparator);
+    }
+
+    function isVolumeCharacter(charCode: number) {
+        return (charCode >= CharacterCodes.a && charCode <= CharacterCodes.z) ||
+            (charCode >= CharacterCodes.A && charCode <= CharacterCodes.Z);
+    }
+
+    function getFileUrlVolumeSeparatorEnd(url: string, start: number) {
+        const ch0 = url.charCodeAt(start);
+        if (ch0 === CharacterCodes.colon) return start + 1;
+        if (ch0 === CharacterCodes.percent && url.charCodeAt(start + 1) === CharacterCodes._3) {
+            const ch2 = url.charCodeAt(start + 2);
+            if (ch2 === CharacterCodes.a || ch2 === CharacterCodes.A) return start + 3;
+        }
+        return -1;
+    }
+
+    /**
+     * Returns length of the root part of a path or URL (i.e. length of "/", "x:/", "//server/share/, file:///user/files").
+     * If the root is part of a URL, the twos-complement of the root length is returned.
+     */
+    function getEncodedRootLength(path: string): number {
+        if (!path) return 0;
+        const ch0 = path.charCodeAt(0);
+
+        // POSIX or UNC
+        if (ch0 === CharacterCodes.slash || ch0 === CharacterCodes.backslash) {
+            if (path.charCodeAt(1) !== ch0) return 1; // POSIX: "/" (or non-normalized "\")
+
+            const p1 = path.indexOf(ch0 === CharacterCodes.slash ? directorySeparator : altDirectorySeparator, 2);
+            if (p1 < 0) return path.length; // UNC: "//server" or "\\server"
+
+            return p1 + 1; // UNC: "//server/" or "\\server\"
+        }
+
+        // DOS
+        if (isVolumeCharacter(ch0) && path.charCodeAt(1) === CharacterCodes.colon) {
+            const ch2 = path.charCodeAt(2);
+            if (ch2 === CharacterCodes.slash || ch2 === CharacterCodes.backslash) return 3; // DOS: "c:/" or "c:\"
+            if (path.length === 2) return 2; // DOS: "c:" (but not "c:d")
+        }
+
+        // URL
+        const schemeEnd = path.indexOf(urlSchemeSeparator);
+        if (schemeEnd !== -1) {
+            const authorityStart = schemeEnd + urlSchemeSeparator.length;
+            const authorityEnd = path.indexOf(directorySeparator, authorityStart);
+            if (authorityEnd !== -1) { // URL: "file:///", "file://server/", "file://server/path"
+                // For local "file" URLs, include the leading DOS volume (if present).
+                // Per https://www.ietf.org/rfc/rfc1738.txt, a host of "" or "localhost" is a
+                // special case interpreted as "the machine from which the URL is being interpreted".
+                const scheme = path.slice(0, schemeEnd);
+                const authority = path.slice(authorityStart, authorityEnd);
+                if (scheme === "file" && (authority === "" || authority === "localhost") &&
+                    isVolumeCharacter(path.charCodeAt(authorityEnd + 1))) {
+                    const volumeSeparatorEnd = getFileUrlVolumeSeparatorEnd(path, authorityEnd + 2);
+                    if (volumeSeparatorEnd !== -1) {
+                        if (path.charCodeAt(volumeSeparatorEnd) === CharacterCodes.slash) {
+                            // URL: "file:///c:/", "file://localhost/c:/", "file:///c%3a/", "file://localhost/c%3a/"
+                            return ~(volumeSeparatorEnd + 1);
+                        }
+                        if (volumeSeparatorEnd === path.length) {
+                            // URL: "file:///c:", "file://localhost/c:", "file:///c$3a", "file://localhost/c%3a"
+                            // but not "file:///c:d" or "file:///c%3ad"
+                            return ~volumeSeparatorEnd;
+                        }
+                    }
+                }
+                return ~(authorityEnd + 1); // URL: "file://server/", "http://server/"
+            }
+            return ~path.length; // URL: "file://server", "http://server"
+        }
+
+        // relative
+        return 0;
+    }
+
+    /**
+     * Returns length of the root part of a path or URL (i.e. length of "/", "x:/", "//server/share/, file:///user/files").
+     *
+     * For example:
+     * ```ts
+     * getRootLength("a") === 0                   // ""
+     * getRootLength("/") === 1                   // "/"
+     * getRootLength("c:") === 2                  // "c:"
+     * getRootLength("c:d") === 0                 // ""
+     * getRootLength("c:/") === 3                 // "c:/"
+     * getRootLength("c:\\") === 3                // "c:\\"
+     * getRootLength("//server") === 7            // "//server"
+     * getRootLength("//server/share") === 8      // "//server/"
+     * getRootLength("\\\\server") === 7          // "\\\\server"
+     * getRootLength("\\\\server\\share") === 8   // "\\\\server\\"
+     * getRootLength("file:///path") === 8        // "file:///"
+     * getRootLength("file:///c:") === 10         // "file:///c:"
+     * getRootLength("file:///c:d") === 8         // "file:///"
+     * getRootLength("file:///c:/path") === 11    // "file:///c:/"
+     * getRootLength("file://server") === 13      // "file://server"
+     * getRootLength("file://server/path") === 14 // "file://server/"
+     * getRootLength("http://server") === 13      // "http://server"
+     * getRootLength("http://server/path") === 14 // "http://server/"
+     * ```
+     */
+    export function getRootLength(path: string) {
+        const rootLength = getEncodedRootLength(path);
+        return rootLength < 0 ? ~rootLength : rootLength;
+    }
+
+    // TODO(rbuckton): replace references with `resolvePath`
+    export function normalizePath(path: string): string {
+        return resolvePath(path);
+    }
+
+    export function normalizePathAndParts(path: string): { path: string, parts: string[] } {
+        path = normalizeSlashes(path);
+        const [root, ...parts] = reducePathComponents(getPathComponents(path));
+        if (parts.length) {
+            const joinedParts = root + parts.join(directorySeparator);
+            return { path: hasTrailingDirectorySeparator(path) ? ensureTrailingDirectorySeparator(joinedParts) : joinedParts, parts };
+        }
+        else {
+            return { path: root, parts };
+        }
+    }
+
+    /**
+     * Returns the path except for its basename. Semantics align with NodeJS's `path.dirname`
+     * except that we support URL's as well.
+     *
+     * ```ts
+     * getDirectoryPath("/path/to/file.ext") === "/path/to"
+     * getDirectoryPath("/path/to/") === "/path"
+     * getDirectoryPath("/") === "/"
+     * ```
+     */
+    export function getDirectoryPath(path: Path): Path;
+    /**
+     * Returns the path except for its basename. Semantics align with NodeJS's `path.dirname`
+     * except that we support URL's as well.
+     *
+     * ```ts
+     * getDirectoryPath("/path/to/file.ext") === "/path/to"
+     * getDirectoryPath("/path/to/") === "/path"
+     * getDirectoryPath("/") === "/"
+     * ```
+     */
+    export function getDirectoryPath(path: string): string;
+    export function getDirectoryPath(path: string): string {
+        path = normalizeSlashes(path);
+
+        // If the path provided is itself the root, then return it.
+        const rootLength = getRootLength(path);
+        if (rootLength === path.length) return path;
+
+        // return the leading portion of the path up to the last (non-terminal) directory separator
+        // but not including any trailing directory separator.
+        path = removeTrailingDirectorySeparator(path);
+        return path.slice(0, Math.max(rootLength, path.lastIndexOf(directorySeparator)));
+    }
+
+    export function startsWithDirectory(fileName: string, directoryName: string, getCanonicalFileName: GetCanonicalFileName): boolean {
+        const canonicalFileName = getCanonicalFileName(fileName);
+        const canonicalDirectoryName = getCanonicalFileName(directoryName);
+        return startsWith(canonicalFileName, canonicalDirectoryName + "/") || startsWith(canonicalFileName, canonicalDirectoryName + "\\");
+    }
+
+    export function isUrl(path: string) {
+        return getEncodedRootLength(path) < 0;
+    }
+
+    export function pathIsRelative(path: string): boolean {
+        return /^\.\.?($|[\\/])/.test(path);
+    }
+
+    /**
+     * Determines whether a path is an absolute path (e.g. starts with `/`, or a dos path
+     * like `c:`, `c:\` or `c:/`).
+     */
+    export function isRootedDiskPath(path: string) {
+        return getEncodedRootLength(path) > 0;
+    }
+
+    /**
+     * Determines whether a path consists only of a path root.
+     */
+    export function isDiskPathRoot(path: string) {
+        const rootLength = getEncodedRootLength(path);
+        return rootLength > 0 && rootLength === path.length;
+    }
+
+    export function convertToRelativePath(absoluteOrRelativePath: string, basePath: string, getCanonicalFileName: (path: string) => string): string {
+        return !isRootedDiskPath(absoluteOrRelativePath)
+            ? absoluteOrRelativePath
+            : getRelativePathToDirectoryOrUrl(basePath, absoluteOrRelativePath, basePath, getCanonicalFileName, /*isAbsolutePathAnUrl*/ false);
+    }
+
+    function pathComponents(path: string, rootLength: number) {
+        const root = path.substring(0, rootLength);
+        const rest = path.substring(rootLength).split(directorySeparator);
+        if (rest.length && !lastOrUndefined(rest)) rest.pop();
+        return [root, ...rest];
+    }
+
+    /**
+     * Parse a path into an array containing a root component (at index 0) and zero or more path
+     * components (at indices > 0). The result is not normalized.
+     * If the path is relative, the root component is `""`.
+     * If the path is absolute, the root component includes the first path separator (`/`).
+     */
+    export function getPathComponents(path: string, currentDirectory = "") {
+        path = combinePaths(currentDirectory, path);
+        const rootLength = getRootLength(path);
+        return pathComponents(path, rootLength);
+    }
+
+    /**
+     * Reduce an array of path components to a more simplified path by navigating any
+     * `"."` or `".."` entries in the path.
+     */
+    export function reducePathComponents(components: ReadonlyArray<string>) {
+        if (!some(components)) return [];
+        const reduced = [components[0]];
+        for (let i = 1; i < components.length; i++) {
+            const component = components[i];
+            if (!component) continue;
+            if (component === ".") continue;
+            if (component === "..") {
+                if (reduced.length > 1) {
+                    if (reduced[reduced.length - 1] !== "..") {
+                        reduced.pop();
+                        continue;
+                    }
+                }
+                else if (reduced[0]) continue;
+            }
+            reduced.push(component);
+        }
+        return reduced;
+    }
+
+    /**
+     * Parse a path into an array containing a root component (at index 0) and zero or more path
+     * components (at indices > 0). The result is normalized.
+     * If the path is relative, the root component is `""`.
+     * If the path is absolute, the root component includes the first path separator (`/`).
+     */
+    export function getNormalizedPathComponents(path: string, currentDirectory: string | undefined) {
+        return reducePathComponents(getPathComponents(path, currentDirectory));
+    }
+
+    export function getNormalizedAbsolutePath(fileName: string, currentDirectory: string | undefined) {
+        return getPathFromPathComponents(getNormalizedPathComponents(fileName, currentDirectory));
+    }
+
+    /**
+     * Formats a parsed path consisting of a root component (at index 0) and zero or more path
+     * segments (at indices > 0).
+     */
+    export function getPathFromPathComponents(pathComponents: ReadonlyArray<string>) {
+        if (pathComponents.length === 0) return "";
+
+        const root = pathComponents[0] && ensureTrailingDirectorySeparator(pathComponents[0]);
+        return root + pathComponents.slice(1).join(directorySeparator);
+    }
+
+    export function getNormalizedAbsolutePathWithoutRoot(fileName: string, currentDirectory: string | undefined) {
+        return getPathWithoutRoot(getNormalizedPathComponents(fileName, currentDirectory));
+    }
+
+    function getPathWithoutRoot(pathComponents: ReadonlyArray<string>) {
+        if (pathComponents.length === 0) return "";
+        return pathComponents.slice(1).join(directorySeparator);
+    }
+}
+
+/* @internal */
+// eslint-disable-next-line no-redeclare
+namespace ts {
+    export function getPathComponentsRelativeTo(from: string, to: string, stringEqualityComparer: (a: string, b: string) => boolean, getCanonicalFileName: GetCanonicalFileName) {
+        const fromComponents = reducePathComponents(getPathComponents(from));
+        const toComponents = reducePathComponents(getPathComponents(to));
+
+        let start: number;
+        for (start = 0; start < fromComponents.length && start < toComponents.length; start++) {
+            const fromComponent = getCanonicalFileName(fromComponents[start]);
+            const toComponent = getCanonicalFileName(toComponents[start]);
+            const comparer = start === 0 ? equateStringsCaseInsensitive : stringEqualityComparer;
+            if (!comparer(fromComponent, toComponent)) break;
+        }
+
+        if (start === 0) {
+            return toComponents;
+        }
+
+        const components = toComponents.slice(start);
+        const relative: string[] = [];
+        for (; start < fromComponents.length; start++) {
+            relative.push("..");
+        }
+        return ["", ...relative, ...components];
+    }
+
+    export function getRelativePathFromFile(from: string, to: string, getCanonicalFileName: GetCanonicalFileName) {
+        return ensurePathIsNonModuleName(getRelativePathFromDirectory(getDirectoryPath(from), to, getCanonicalFileName));
+    }
+
+    /**
+     * Gets a relative path that can be used to traverse between `from` and `to`.
+     */
+    export function getRelativePathFromDirectory(from: string, to: string, ignoreCase: boolean): string;
+    /**
+     * Gets a relative path that can be used to traverse between `from` and `to`.
+     */
+    export function getRelativePathFromDirectory(fromDirectory: string, to: string, getCanonicalFileName: GetCanonicalFileName): string;
+    export function getRelativePathFromDirectory(fromDirectory: string, to: string, getCanonicalFileNameOrIgnoreCase: GetCanonicalFileName | boolean) {
+        Debug.assert((getRootLength(fromDirectory) > 0) === (getRootLength(to) > 0), "Paths must either both be absolute or both be relative");
+        const getCanonicalFileName = typeof getCanonicalFileNameOrIgnoreCase === "function" ? getCanonicalFileNameOrIgnoreCase : identity;
+        const ignoreCase = typeof getCanonicalFileNameOrIgnoreCase === "boolean" ? getCanonicalFileNameOrIgnoreCase : false;
+        const pathComponents = getPathComponentsRelativeTo(fromDirectory, to, ignoreCase ? equateStringsCaseInsensitive : equateStringsCaseSensitive, getCanonicalFileName);
+        return getPathFromPathComponents(pathComponents);
+    }
+
+    export function getRelativePathToDirectoryOrUrl(directoryPathOrUrl: string, relativeOrAbsolutePath: string, currentDirectory: string, getCanonicalFileName: GetCanonicalFileName, isAbsolutePathAnUrl: boolean) {
+        const pathComponents = getPathComponentsRelativeTo(
+            resolvePath(currentDirectory, directoryPathOrUrl),
+            resolvePath(currentDirectory, relativeOrAbsolutePath),
+            equateStringsCaseSensitive,
+            getCanonicalFileName
+        );
+
+        const firstComponent = pathComponents[0];
+        if (isAbsolutePathAnUrl && isRootedDiskPath(firstComponent)) {
+            const prefix = firstComponent.charAt(0) === directorySeparator ? "file://" : "file:///";
+            pathComponents[0] = prefix + firstComponent;
+        }
+
+        return getPathFromPathComponents(pathComponents);
+    }
+
+    /**
+     * Ensures a path is either absolute (prefixed with `/` or `c:`) or dot-relative (prefixed
+     * with `./` or `../`) so as not to be confused with an unprefixed module name.
+     */
+    export function ensurePathIsNonModuleName(path: string): string {
+        return getRootLength(path) === 0 && !pathIsRelative(path) ? "./" + path : path;
+    }
+
+    /**
+     * Returns the path except for its containing directory name.
+     * Semantics align with NodeJS's `path.basename` except that we support URL's as well.
+     *
+     * ```ts
+     * getBaseFileName("/path/to/file.ext") === "file.ext"
+     * getBaseFileName("/path/to/") === "to"
+     * getBaseFileName("/") === ""
+     * ```
+     */
+    export function getBaseFileName(path: string): string;
+    /**
+     * Gets the portion of a path following the last (non-terminal) separator (`/`).
+     * Semantics align with NodeJS's `path.basename` except that we support URL's as well.
+     * If the base name has any one of the provided extensions, it is removed.
+     *
+     * ```ts
+     * getBaseFileName("/path/to/file.ext", ".ext", true) === "file"
+     * getBaseFileName("/path/to/file.js", ".ext", true) === "file.js"
+     * ```
+     */
+    export function getBaseFileName(path: string, extensions: string | ReadonlyArray<string>, ignoreCase: boolean): string;
+    export function getBaseFileName(path: string, extensions?: string | ReadonlyArray<string>, ignoreCase?: boolean) {
+        path = normalizeSlashes(path);
+
+        // if the path provided is itself the root, then it has not file name.
+        const rootLength = getRootLength(path);
+        if (rootLength === path.length) return "";
+
+        // return the trailing portion of the path starting after the last (non-terminal) directory
+        // separator but not including any trailing directory separator.
+        path = removeTrailingDirectorySeparator(path);
+        const name = path.slice(Math.max(getRootLength(path), path.lastIndexOf(directorySeparator) + 1));
+        const extension = extensions !== undefined && ignoreCase !== undefined ? getAnyExtensionFromPath(name, extensions, ignoreCase) : undefined;
+        return extension ? name.slice(0, name.length - extension.length) : name;
+    }
+
+    /**
+     * Combines paths. If a path is absolute, it replaces any previous path.
+     */
+    export function combinePaths(path: string, ...paths: (string | undefined)[]): string {
+        if (path) path = normalizeSlashes(path);
+        for (let relativePath of paths) {
+            if (!relativePath) continue;
+            relativePath = normalizeSlashes(relativePath);
+            if (!path || getRootLength(relativePath) !== 0) {
+                path = relativePath;
+            }
+            else {
+                path = ensureTrailingDirectorySeparator(path) + relativePath;
+            }
+        }
+        return path;
+    }
+
+    /**
+     * Combines and resolves paths. If a path is absolute, it replaces any previous path. Any
+     * `.` and `..` path components are resolved.
+     */
+    export function resolvePath(path: string, ...paths: (string | undefined)[]): string {
+        const combined = some(paths) ? combinePaths(path, ...paths) : normalizeSlashes(path);
+        const normalized = getPathFromPathComponents(reducePathComponents(getPathComponents(combined)));
+        return normalized && hasTrailingDirectorySeparator(combined) ? ensureTrailingDirectorySeparator(normalized) : normalized;
+    }
+
+    /**
+     * Determines whether a path has a trailing separator (`/` or `\\`).
+     */
+    export function hasTrailingDirectorySeparator(path: string) {
+        if (path.length === 0) return false;
+        const ch = path.charCodeAt(path.length - 1);
+        return ch === CharacterCodes.slash || ch === CharacterCodes.backslash;
+    }
+
+    /**
+     * Removes a trailing directory separator from a path.
+     * @param path The path.
+     */
+    export function removeTrailingDirectorySeparator(path: Path): Path;
+    export function removeTrailingDirectorySeparator(path: string): string;
+    export function removeTrailingDirectorySeparator(path: string) {
+        if (hasTrailingDirectorySeparator(path)) {
+            return path.substr(0, path.length - 1);
+        }
+
+        return path;
+    }
+
+    /**
+     * Adds a trailing directory separator to a path, if it does not already have one.
+     * @param path The path.
+     */
+    export function ensureTrailingDirectorySeparator(path: Path): Path;
+    export function ensureTrailingDirectorySeparator(path: string): string;
+    export function ensureTrailingDirectorySeparator(path: string) {
+        if (!hasTrailingDirectorySeparator(path)) {
+            return path + directorySeparator;
+        }
+
+        return path;
+    }
+
+    // check path for these segments: '', '.'. '..'
+    const relativePathSegmentRegExp = /(^|\/)\.{0,2}($|\/)/;
+
+    function comparePathsWorker(a: string, b: string, componentComparer: (a: string, b: string) => Comparison) {
+        if (a === b) return Comparison.EqualTo;
+        if (a === undefined) return Comparison.LessThan;
+        if (b === undefined) return Comparison.GreaterThan;
+
+        // NOTE: Performance optimization - shortcut if the root segments differ as there would be no
+        //       need to perform path reduction.
+        const aRoot = a.substring(0, getRootLength(a));
+        const bRoot = b.substring(0, getRootLength(b));
+        const result = compareStringsCaseInsensitive(aRoot, bRoot);
+        if (result !== Comparison.EqualTo) {
+            return result;
+        }
+
+        // NOTE: Performance optimization - shortcut if there are no relative path segments in
+        //       the non-root portion of the path
+        const aRest = a.substring(aRoot.length);
+        const bRest = b.substring(bRoot.length);
+        if (!relativePathSegmentRegExp.test(aRest) && !relativePathSegmentRegExp.test(bRest)) {
+            return componentComparer(aRest, bRest);
+        }
+
+        // The path contains a relative path segment. Normalize the paths and perform a slower component
+        // by component comparison.
+        const aComponents = reducePathComponents(getPathComponents(a));
+        const bComponents = reducePathComponents(getPathComponents(b));
+        const sharedLength = Math.min(aComponents.length, bComponents.length);
+        for (let i = 1; i < sharedLength; i++) {
+            const result = componentComparer(aComponents[i], bComponents[i]);
+            if (result !== Comparison.EqualTo) {
+                return result;
+            }
+        }
+        return compareValues(aComponents.length, bComponents.length);
+    }
+
+    /**
+     * Performs a case-sensitive comparison of two paths.
+     */
+    export function comparePathsCaseSensitive(a: string, b: string) {
+        return comparePathsWorker(a, b, compareStringsCaseSensitive);
+    }
+
+    /**
+     * Performs a case-insensitive comparison of two paths.
+     */
+    export function comparePathsCaseInsensitive(a: string, b: string) {
+        return comparePathsWorker(a, b, compareStringsCaseInsensitive);
+    }
+
+    export function comparePaths(a: string, b: string, ignoreCase?: boolean): Comparison;
+    export function comparePaths(a: string, b: string, currentDirectory: string, ignoreCase?: boolean): Comparison;
+    export function comparePaths(a: string, b: string, currentDirectory?: string | boolean, ignoreCase?: boolean) {
+        if (typeof currentDirectory === "string") {
+            a = combinePaths(currentDirectory, a);
+            b = combinePaths(currentDirectory, b);
+        }
+        else if (typeof currentDirectory === "boolean") {
+            ignoreCase = currentDirectory;
+        }
+        return comparePathsWorker(a, b, getStringComparer(ignoreCase));
+    }
+
+    export function containsPath(parent: string, child: string, ignoreCase?: boolean): boolean;
+    export function containsPath(parent: string, child: string, currentDirectory: string, ignoreCase?: boolean): boolean;
+    export function containsPath(parent: string, child: string, currentDirectory?: string | boolean, ignoreCase?: boolean) {
+        if (typeof currentDirectory === "string") {
+            parent = combinePaths(currentDirectory, parent);
+            child = combinePaths(currentDirectory, child);
+        }
+        else if (typeof currentDirectory === "boolean") {
+            ignoreCase = currentDirectory;
+        }
+        if (parent === undefined || child === undefined) return false;
+        if (parent === child) return true;
+        const parentComponents = reducePathComponents(getPathComponents(parent));
+        const childComponents = reducePathComponents(getPathComponents(child));
+        if (childComponents.length < parentComponents.length) {
+            return false;
+        }
+
+        const componentEqualityComparer = ignoreCase ? equateStringsCaseInsensitive : equateStringsCaseSensitive;
+        for (let i = 0; i < parentComponents.length; i++) {
+            const equalityComparer = i === 0 ? equateStringsCaseInsensitive : componentEqualityComparer;
+            if (!equalityComparer(parentComponents[i], childComponents[i])) {
+                return false;
+            }
+        }
+
+        return true;
+    }
+
+    function isDirectorySeparator(charCode: number): boolean {
+        return charCode === CharacterCodes.slash || charCode === CharacterCodes.backslash;
+    }
+
+    function stripLeadingDirectorySeparator(s: string): string | undefined {
+        return isDirectorySeparator(s.charCodeAt(0)) ? s.slice(1) : undefined;
+    }
+
+    export function tryRemoveDirectoryPrefix(path: string, dirPath: string, getCanonicalFileName: GetCanonicalFileName): string | undefined {
+        const withoutPrefix = tryRemovePrefix(path, dirPath, getCanonicalFileName);
+        return withoutPrefix === undefined ? undefined : stripLeadingDirectorySeparator(withoutPrefix);
+    }
+
+    // Reserved characters, forces escaping of any non-word (or digit), non-whitespace character.
+    // It may be inefficient (we could just match (/[-[\]{}()*+?.,\\^$|#\s]/g), but this is future
+    // proof.
+    const reservedCharacterPattern = /[^\w\s\/]/g;
+
+    export function regExpEscape(text: string) {
+        return text.replace(reservedCharacterPattern, escapeRegExpCharacter);
+    }
+
+    function escapeRegExpCharacter(match: string) {
+        return "\\" + match;
+    }
+
+    const wildcardCharCodes = [CharacterCodes.asterisk, CharacterCodes.question];
+
+    export function hasExtension(fileName: string): boolean {
+        return stringContains(getBaseFileName(fileName), ".");
+    }
+
+    export const commonPackageFolders: ReadonlyArray<string> = ["node_modules", "bower_components", "jspm_packages"];
+
+    const implicitExcludePathRegexPattern = `(?!(${commonPackageFolders.join("|")})(/|$))`;
+
+    interface WildcardMatcher {
+        singleAsteriskRegexFragment: string;
+        doubleAsteriskRegexFragment: string;
+        replaceWildcardCharacter: (match: string) => string;
+    }
+
+    const filesMatcher: WildcardMatcher = {
+        /**
+         * Matches any single directory segment unless it is the last segment and a .min.js file
+         * Breakdown:
+         *  [^./]                   # matches everything up to the first . character (excluding directory separators)
+         *  (\\.(?!min\\.js$))?     # matches . characters but not if they are part of the .min.js file extension
+         */
+        singleAsteriskRegexFragment: "([^./]|(\\.(?!min\\.js$))?)*",
+        /**
+         * Regex for the ** wildcard. Matches any number of subdirectories. When used for including
+         * files or directories, does not match subdirectories that start with a . character
+         */
+        doubleAsteriskRegexFragment: `(/${implicitExcludePathRegexPattern}[^/.][^/]*)*?`,
+        replaceWildcardCharacter: match => replaceWildcardCharacter(match, filesMatcher.singleAsteriskRegexFragment)
+    };
+
+    const directoriesMatcher: WildcardMatcher = {
+        singleAsteriskRegexFragment: "[^/]*",
+        /**
+         * Regex for the ** wildcard. Matches any number of subdirectories. When used for including
+         * files or directories, does not match subdirectories that start with a . character
+         */
+        doubleAsteriskRegexFragment: `(/${implicitExcludePathRegexPattern}[^/.][^/]*)*?`,
+        replaceWildcardCharacter: match => replaceWildcardCharacter(match, directoriesMatcher.singleAsteriskRegexFragment)
+    };
+
+    const excludeMatcher: WildcardMatcher = {
+        singleAsteriskRegexFragment: "[^/]*",
+        doubleAsteriskRegexFragment: "(/.+?)?",
+        replaceWildcardCharacter: match => replaceWildcardCharacter(match, excludeMatcher.singleAsteriskRegexFragment)
+    };
+
+    const wildcardMatchers = {
+        files: filesMatcher,
+        directories: directoriesMatcher,
+        exclude: excludeMatcher
+    };
+
+    export function getRegularExpressionForWildcard(specs: ReadonlyArray<string> | undefined, basePath: string, usage: "files" | "directories" | "exclude"): string | undefined {
+        const patterns = getRegularExpressionsForWildcards(specs, basePath, usage);
+        if (!patterns || !patterns.length) {
+            return undefined;
+        }
+
+        const pattern = patterns.map(pattern => `(${pattern})`).join("|");
+        // If excluding, match "foo/bar/baz...", but if including, only allow "foo".
+        const terminator = usage === "exclude" ? "($|/)" : "$";
+        return `^(${pattern})${terminator}`;
+    }
+
+    export function getRegularExpressionsForWildcards(specs: ReadonlyArray<string> | undefined, basePath: string, usage: "files" | "directories" | "exclude"): ReadonlyArray<string> | undefined {
+        if (specs === undefined || specs.length === 0) {
+            return undefined;
+        }
+
+        return flatMap(specs, spec =>
+            spec && getSubPatternFromSpec(spec, basePath, usage, wildcardMatchers[usage]));
+    }
+
+    /**
+     * An "includes" path "foo" is implicitly a glob "foo/** /*" (without the space) if its last component has no extension,
+     * and does not contain any glob characters itself.
+     */
+    export function isImplicitGlob(lastPathComponent: string): boolean {
+        return !/[.*?]/.test(lastPathComponent);
+    }
+
+    function getSubPatternFromSpec(spec: string, basePath: string, usage: "files" | "directories" | "exclude", { singleAsteriskRegexFragment, doubleAsteriskRegexFragment, replaceWildcardCharacter }: WildcardMatcher): string | undefined {
+        let subpattern = "";
+        let hasWrittenComponent = false;
+        const components = getNormalizedPathComponents(spec, basePath);
+        const lastComponent = last(components);
+        if (usage !== "exclude" && lastComponent === "**") {
+            return undefined;
+        }
+
+        // getNormalizedPathComponents includes the separator for the root component.
+        // We need to remove to create our regex correctly.
+        components[0] = removeTrailingDirectorySeparator(components[0]);
+
+        if (isImplicitGlob(lastComponent)) {
+            components.push("**", "*");
+        }
+
+        let optionalCount = 0;
+        for (let component of components) {
+            if (component === "**") {
+                subpattern += doubleAsteriskRegexFragment;
+            }
+            else {
+                if (usage === "directories") {
+                    subpattern += "(";
+                    optionalCount++;
+                }
+
+                if (hasWrittenComponent) {
+                    subpattern += directorySeparator;
+                }
+
+                if (usage !== "exclude") {
+                    let componentPattern = "";
+                    // The * and ? wildcards should not match directories or files that start with . if they
+                    // appear first in a component. Dotted directories and files can be included explicitly
+                    // like so: **/.*/.*
+                    if (component.charCodeAt(0) === CharacterCodes.asterisk) {
+                        componentPattern += "([^./]" + singleAsteriskRegexFragment + ")?";
+                        component = component.substr(1);
+                    }
+                    else if (component.charCodeAt(0) === CharacterCodes.question) {
+                        componentPattern += "[^./]";
+                        component = component.substr(1);
+                    }
+
+                    componentPattern += component.replace(reservedCharacterPattern, replaceWildcardCharacter);
+
+                    // Patterns should not include subfolders like node_modules unless they are
+                    // explicitly included as part of the path.
+                    //
+                    // As an optimization, if the component pattern is the same as the component,
+                    // then there definitely were no wildcard characters and we do not need to
+                    // add the exclusion pattern.
+                    if (componentPattern !== component) {
+                        subpattern += implicitExcludePathRegexPattern;
+                    }
+
+                    subpattern += componentPattern;
+                }
+                else {
+                    subpattern += component.replace(reservedCharacterPattern, replaceWildcardCharacter);
+                }
+            }
+
+            hasWrittenComponent = true;
+        }
+
+        while (optionalCount > 0) {
+            subpattern += ")?";
+            optionalCount--;
+        }
+
+        return subpattern;
+    }
+
+    function replaceWildcardCharacter(match: string, singleAsteriskRegexFragment: string) {
+        return match === "*" ? singleAsteriskRegexFragment : match === "?" ? "[^/]" : "\\" + match;
+    }
+
+    export interface FileSystemEntries {
+        readonly files: ReadonlyArray<string>;
+        readonly directories: ReadonlyArray<string>;
+    }
+
+    export interface FileMatcherPatterns {
+        /** One pattern for each "include" spec. */
+        includeFilePatterns: ReadonlyArray<string> | undefined;
+        /** One pattern matching one of any of the "include" specs. */
+        includeFilePattern: string | undefined;
+        includeDirectoryPattern: string | undefined;
+        excludePattern: string | undefined;
+        basePaths: ReadonlyArray<string>;
+    }
+
+    /** @param path directory of the tsconfig.json */
+    export function getFileMatcherPatterns(path: string, excludes: ReadonlyArray<string> | undefined, includes: ReadonlyArray<string> | undefined, useCaseSensitiveFileNames: boolean, currentDirectory: string): FileMatcherPatterns {
+        path = normalizePath(path);
+        currentDirectory = normalizePath(currentDirectory);
+        const absolutePath = combinePaths(currentDirectory, path);
+
+        return {
+            includeFilePatterns: map(getRegularExpressionsForWildcards(includes, absolutePath, "files"), pattern => `^${pattern}$`),
+            includeFilePattern: getRegularExpressionForWildcard(includes, absolutePath, "files"),
+            includeDirectoryPattern: getRegularExpressionForWildcard(includes, absolutePath, "directories"),
+            excludePattern: getRegularExpressionForWildcard(excludes, absolutePath, "exclude"),
+            basePaths: getBasePaths(path, includes, useCaseSensitiveFileNames)
+        };
+    }
+
+    export function getRegexFromPattern(pattern: string, useCaseSensitiveFileNames: boolean): RegExp {
+        return new RegExp(pattern, useCaseSensitiveFileNames ? "" : "i");
+    }
+
+    /** @param path directory of the tsconfig.json */
+    export function matchFiles(path: string, extensions: ReadonlyArray<string> | undefined, excludes: ReadonlyArray<string> | undefined, includes: ReadonlyArray<string> | undefined, useCaseSensitiveFileNames: boolean, currentDirectory: string, depth: number | undefined, getFileSystemEntries: (path: string) => FileSystemEntries, realpath: (path: string) => string): string[] {
+        path = normalizePath(path);
+        currentDirectory = normalizePath(currentDirectory);
+
+        const patterns = getFileMatcherPatterns(path, excludes, includes, useCaseSensitiveFileNames, currentDirectory);
+
+        const includeFileRegexes = patterns.includeFilePatterns && patterns.includeFilePatterns.map(pattern => getRegexFromPattern(pattern, useCaseSensitiveFileNames));
+        const includeDirectoryRegex = patterns.includeDirectoryPattern && getRegexFromPattern(patterns.includeDirectoryPattern, useCaseSensitiveFileNames);
+        const excludeRegex = patterns.excludePattern && getRegexFromPattern(patterns.excludePattern, useCaseSensitiveFileNames);
+
+        // Associate an array of results with each include regex. This keeps results in order of the "include" order.
+        // If there are no "includes", then just put everything in results[0].
+        const results: string[][] = includeFileRegexes ? includeFileRegexes.map(() => []) : [[]];
+        const visited = createMap<true>();
+        const toCanonical = createGetCanonicalFileName(useCaseSensitiveFileNames);
+        for (const basePath of patterns.basePaths) {
+            visitDirectory(basePath, combinePaths(currentDirectory, basePath), depth);
+        }
+
+        return flatten<string>(results);
+
+        function visitDirectory(path: string, absolutePath: string, depth: number | undefined) {
+            const canonicalPath = toCanonical(realpath(absolutePath));
+            if (visited.has(canonicalPath)) return;
+            visited.set(canonicalPath, true);
+            const { files, directories } = getFileSystemEntries(path);
+
+            for (const current of sort<string>(files, compareStringsCaseSensitive)) {
+                const name = combinePaths(path, current);
+                const absoluteName = combinePaths(absolutePath, current);
+                if (extensions && !fileExtensionIsOneOf(name, extensions)) continue;
+                if (excludeRegex && excludeRegex.test(absoluteName)) continue;
+                if (!includeFileRegexes) {
+                    results[0].push(name);
+                }
+                else {
+                    const includeIndex = findIndex(includeFileRegexes, re => re.test(absoluteName));
+                    if (includeIndex !== -1) {
+                        results[includeIndex].push(name);
+                    }
+                }
+            }
+
+            if (depth !== undefined) {
+                depth--;
+                if (depth === 0) {
+                    return;
+                }
+            }
+
+            for (const current of sort<string>(directories, compareStringsCaseSensitive)) {
+                const name = combinePaths(path, current);
+                const absoluteName = combinePaths(absolutePath, current);
+                if ((!includeDirectoryRegex || includeDirectoryRegex.test(absoluteName)) &&
+                    (!excludeRegex || !excludeRegex.test(absoluteName))) {
+                    visitDirectory(name, absoluteName, depth);
+                }
+            }
+        }
+    }
+
+    /**
+     * Computes the unique non-wildcard base paths amongst the provided include patterns.
+     */
+    function getBasePaths(path: string, includes: ReadonlyArray<string> | undefined, useCaseSensitiveFileNames: boolean): string[] {
+        // Storage for our results in the form of literal paths (e.g. the paths as written by the user).
+        const basePaths: string[] = [path];
+
+        if (includes) {
+            // Storage for literal base paths amongst the include patterns.
+            const includeBasePaths: string[] = [];
+            for (const include of includes) {
+                // We also need to check the relative paths by converting them to absolute and normalizing
+                // in case they escape the base path (e.g "..\somedirectory")
+                const absolute: string = isRootedDiskPath(include) ? include : normalizePath(combinePaths(path, include));
+                // Append the literal and canonical candidate base paths.
+                includeBasePaths.push(getIncludeBasePath(absolute));
+            }
+
+            // Sort the offsets array using either the literal or canonical path representations.
+            includeBasePaths.sort(getStringComparer(!useCaseSensitiveFileNames));
+
+            // Iterate over each include base path and include unique base paths that are not a
+            // subpath of an existing base path
+            for (const includeBasePath of includeBasePaths) {
+                if (every(basePaths, basePath => !containsPath(basePath, includeBasePath, path, !useCaseSensitiveFileNames))) {
+                    basePaths.push(includeBasePath);
+                }
+            }
+        }
+
+        return basePaths;
+    }
+
+    function getIncludeBasePath(absolute: string): string {
+        const wildcardOffset = indexOfAnyCharCode(absolute, wildcardCharCodes);
+        if (wildcardOffset < 0) {
+            // No "*" or "?" in the path
+            return !hasExtension(absolute)
+                ? absolute
+                : removeTrailingDirectorySeparator(getDirectoryPath(absolute));
+        }
+        return absolute.substring(0, absolute.lastIndexOf(directorySeparator, wildcardOffset));
+    }
+
+    export function ensureScriptKind(fileName: string, scriptKind: ScriptKind | undefined): ScriptKind {
+        // Using scriptKind as a condition handles both:
+        // - 'scriptKind' is unspecified and thus it is `undefined`
+        // - 'scriptKind' is set and it is `Unknown` (0)
+        // If the 'scriptKind' is 'undefined' or 'Unknown' then we attempt
+        // to get the ScriptKind from the file name. If it cannot be resolved
+        // from the file name then the default 'TS' script kind is returned.
+        return scriptKind || getScriptKindFromFileName(fileName) || ScriptKind.TS;
+    }
+
+    export function getScriptKindFromFileName(fileName: string): ScriptKind {
+        const ext = fileName.substr(fileName.lastIndexOf("."));
+        switch (ext.toLowerCase()) {
+            case Extension.Js:
+                return ScriptKind.JS;
+            case Extension.Jsx:
+                return ScriptKind.JSX;
+            case Extension.Ts:
+                return ScriptKind.TS;
+            case Extension.Tsx:
+                return ScriptKind.TSX;
+            case Extension.Json:
+                return ScriptKind.JSON;
+            default:
+                return ScriptKind.Unknown;
+        }
+    }
+
+    /**
+     *  List of supported extensions in order of file resolution precedence.
+     */
+    export const supportedTSExtensions: ReadonlyArray<Extension> = [Extension.Ts, Extension.Tsx, Extension.Dts];
+    export const supportedTSExtensionsWithJson: ReadonlyArray<Extension> = [Extension.Ts, Extension.Tsx, Extension.Dts, Extension.Json];
+    /** Must have ".d.ts" first because if ".ts" goes first, that will be detected as the extension instead of ".d.ts". */
+    export const supportedTSExtensionsForExtractExtension: ReadonlyArray<Extension> = [Extension.Dts, Extension.Ts, Extension.Tsx];
+    export const supportedJSExtensions: ReadonlyArray<Extension> = [Extension.Js, Extension.Jsx];
+    export const supportedJSAndJsonExtensions: ReadonlyArray<Extension> = [Extension.Js, Extension.Jsx, Extension.Json];
+    const allSupportedExtensions: ReadonlyArray<Extension> = [...supportedTSExtensions, ...supportedJSExtensions];
+    const allSupportedExtensionsWithJson: ReadonlyArray<Extension> = [...supportedTSExtensions, ...supportedJSExtensions, Extension.Json];
+
+    export function getSupportedExtensions(options?: CompilerOptions): ReadonlyArray<Extension>;
+    export function getSupportedExtensions(options?: CompilerOptions, extraFileExtensions?: ReadonlyArray<FileExtensionInfo>): ReadonlyArray<string>;
+    export function getSupportedExtensions(options?: CompilerOptions, extraFileExtensions?: ReadonlyArray<FileExtensionInfo>): ReadonlyArray<string> {
+        const needJsExtensions = options && options.allowJs;
+
+        if (!extraFileExtensions || extraFileExtensions.length === 0) {
+            return needJsExtensions ? allSupportedExtensions : supportedTSExtensions;
+        }
+
+        const extensions = [
+            ...needJsExtensions ? allSupportedExtensions : supportedTSExtensions,
+            ...mapDefined(extraFileExtensions, x => x.scriptKind === ScriptKind.Deferred || needJsExtensions && isJSLike(x.scriptKind) ? x.extension : undefined)
+        ];
+
+        return deduplicate<string>(extensions, equateStringsCaseSensitive, compareStringsCaseSensitive);
+    }
+
+    export function getSuppoertedExtensionsWithJsonIfResolveJsonModule(options: CompilerOptions | undefined, supportedExtensions: ReadonlyArray<string>): ReadonlyArray<string> {
+        if (!options || !options.resolveJsonModule) { return supportedExtensions; }
+        if (supportedExtensions === allSupportedExtensions) { return allSupportedExtensionsWithJson; }
+        if (supportedExtensions === supportedTSExtensions) { return supportedTSExtensionsWithJson; }
+        return [...supportedExtensions, Extension.Json];
+    }
+
+    function isJSLike(scriptKind: ScriptKind | undefined): boolean {
+        return scriptKind === ScriptKind.JS || scriptKind === ScriptKind.JSX;
+    }
+
+    export function hasJSFileExtension(fileName: string): boolean {
+        return some(supportedJSExtensions, extension => fileExtensionIs(fileName, extension));
+    }
+
+    export function hasJSOrJsonFileExtension(fileName: string): boolean {
+        return supportedJSAndJsonExtensions.some(ext => fileExtensionIs(fileName, ext));
+    }
+
+    export function hasTSFileExtension(fileName: string): boolean {
+        return some(supportedTSExtensions, extension => fileExtensionIs(fileName, extension));
+    }
+
+    export function isSupportedSourceFileName(fileName: string, compilerOptions?: CompilerOptions, extraFileExtensions?: ReadonlyArray<FileExtensionInfo>) {
+        if (!fileName) { return false; }
+
+        const supportedExtensions = getSupportedExtensions(compilerOptions, extraFileExtensions);
+        for (const extension of getSuppoertedExtensionsWithJsonIfResolveJsonModule(compilerOptions, supportedExtensions)) {
+            if (fileExtensionIs(fileName, extension)) {
+                return true;
+            }
+        }
+        return false;
+    }
+
+    /**
+     * Extension boundaries by priority. Lower numbers indicate higher priorities, and are
+     * aligned to the offset of the highest priority extension in the
+     * allSupportedExtensions array.
+     */
+    export const enum ExtensionPriority {
+        TypeScriptFiles = 0,
+        DeclarationAndJavaScriptFiles = 2,
+
+        Highest = TypeScriptFiles,
+        Lowest = DeclarationAndJavaScriptFiles,
+    }
+
+    export function getExtensionPriority(path: string, supportedExtensions: ReadonlyArray<string>): ExtensionPriority {
+        for (let i = supportedExtensions.length - 1; i >= 0; i--) {
+            if (fileExtensionIs(path, supportedExtensions[i])) {
+                return adjustExtensionPriority(<ExtensionPriority>i, supportedExtensions);
+            }
+        }
+
+        // If its not in the list of supported extensions, this is likely a
+        // TypeScript file with a non-ts extension
+        return ExtensionPriority.Highest;
+    }
+
+    /**
+     * Adjusts an extension priority to be the highest priority within the same range.
+     */
+    export function adjustExtensionPriority(extensionPriority: ExtensionPriority, supportedExtensions: ReadonlyArray<string>): ExtensionPriority {
+        if (extensionPriority < ExtensionPriority.DeclarationAndJavaScriptFiles) {
+            return ExtensionPriority.TypeScriptFiles;
+        }
+        else if (extensionPriority < supportedExtensions.length) {
+            return ExtensionPriority.DeclarationAndJavaScriptFiles;
+        }
+        else {
+            return supportedExtensions.length;
+        }
+    }
+
+    /**
+     * Gets the next lowest extension priority for a given priority.
+     */
+    export function getNextLowestExtensionPriority(extensionPriority: ExtensionPriority, supportedExtensions: ReadonlyArray<string>): ExtensionPriority {
+        if (extensionPriority < ExtensionPriority.DeclarationAndJavaScriptFiles) {
+            return ExtensionPriority.DeclarationAndJavaScriptFiles;
+        }
+        else {
+            return supportedExtensions.length;
+        }
+    }
+
+    const extensionsToRemove = [Extension.Dts, Extension.Ts, Extension.Js, Extension.Tsx, Extension.Jsx, Extension.Json];
+    export function removeFileExtension(path: string): string {
+        for (const ext of extensionsToRemove) {
+            const extensionless = tryRemoveExtension(path, ext);
+            if (extensionless !== undefined) {
+                return extensionless;
+            }
+        }
+        return path;
+    }
+
+    export function tryRemoveExtension(path: string, extension: string): string | undefined {
+        return fileExtensionIs(path, extension) ? removeExtension(path, extension) : undefined;
+    }
+
+    export function removeExtension(path: string, extension: string): string {
+        return path.substring(0, path.length - extension.length);
+    }
+
+    export function changeExtension<T extends string | Path>(path: T, newExtension: string): T {
+        return <T>changeAnyExtension(path, newExtension, extensionsToRemove, /*ignoreCase*/ false);
+    }
+
+    export function changeAnyExtension(path: string, ext: string): string;
+    export function changeAnyExtension(path: string, ext: string, extensions: string | ReadonlyArray<string>, ignoreCase: boolean): string;
+    export function changeAnyExtension(path: string, ext: string, extensions?: string | ReadonlyArray<string>, ignoreCase?: boolean) {
+        const pathext = extensions !== undefined && ignoreCase !== undefined ? getAnyExtensionFromPath(path, extensions, ignoreCase) : getAnyExtensionFromPath(path);
+        return pathext ? path.slice(0, path.length - pathext.length) + (startsWith(ext, ".") ? ext : "." + ext) : path;
+    }
+
+    export function tryParsePattern(pattern: string): Pattern | undefined {
+        // This should be verified outside of here and a proper error thrown.
+        Debug.assert(hasZeroOrOneAsteriskCharacter(pattern));
+        const indexOfStar = pattern.indexOf("*");
+        return indexOfStar === -1 ? undefined : {
+            prefix: pattern.substr(0, indexOfStar),
+            suffix: pattern.substr(indexOfStar + 1)
+        };
+    }
+
+    export function positionIsSynthesized(pos: number): boolean {
+        // This is a fast way of testing the following conditions:
+        //  pos === undefined || pos === null || isNaN(pos) || pos < 0;
+        return !(pos >= 0);
+    }
+
+    /** True if an extension is one of the supported TypeScript extensions. */
+    export function extensionIsTS(ext: Extension): boolean {
+        return ext === Extension.Ts || ext === Extension.Tsx || ext === Extension.Dts;
+    }
+
+    export function resolutionExtensionIsTSOrJson(ext: Extension) {
+        return extensionIsTS(ext) || ext === Extension.Json;
+    }
+
+    /**
+     * Gets the extension from a path.
+     * Path must have a valid extension.
+     */
+    export function extensionFromPath(path: string): Extension {
+        const ext = tryGetExtensionFromPath(path);
+        return ext !== undefined ? ext : Debug.fail(`File ${path} has unknown extension.`);
+    }
+
+    export function isAnySupportedFileExtension(path: string): boolean {
+        return tryGetExtensionFromPath(path) !== undefined;
+    }
+
+    export function tryGetExtensionFromPath(path: string): Extension | undefined {
+        return find<Extension>(extensionsToRemove, e => fileExtensionIs(path, e));
+    }
+
+    function getAnyExtensionFromPathWorker(path: string, extensions: string | ReadonlyArray<string>, stringEqualityComparer: (a: string, b: string) => boolean) {
+        if (typeof extensions === "string") extensions = [extensions];
+        for (let extension of extensions) {
+            if (!startsWith(extension, ".")) extension = "." + extension;
+            if (path.length >= extension.length && path.charAt(path.length - extension.length) === ".") {
+                const pathExtension = path.slice(path.length - extension.length);
+                if (stringEqualityComparer(pathExtension, extension)) {
+                    return pathExtension;
+                }
+            }
+        }
+        return "";
+    }
+
+    /**
+     * Gets the file extension for a path.
+     */
+    export function getAnyExtensionFromPath(path: string): string;
+    /**
+     * Gets the file extension for a path, provided it is one of the provided extensions.
+     */
+    export function getAnyExtensionFromPath(path: string, extensions: string | ReadonlyArray<string>, ignoreCase: boolean): string;
+    export function getAnyExtensionFromPath(path: string, extensions?: string | ReadonlyArray<string>, ignoreCase?: boolean): string {
+        // Retrieves any string from the final "." onwards from a base file name.
+        // Unlike extensionFromPath, which throws an exception on unrecognized extensions.
+        if (extensions) {
+            return getAnyExtensionFromPathWorker(path, extensions, ignoreCase ? equateStringsCaseInsensitive : equateStringsCaseSensitive);
+        }
+        const baseFileName = getBaseFileName(path);
+        const extensionIndex = baseFileName.lastIndexOf(".");
+        if (extensionIndex >= 0) {
+            return baseFileName.substring(extensionIndex);
+        }
+        return "";
+    }
+
+    export function isCheckJsEnabledForFile(sourceFile: SourceFile, compilerOptions: CompilerOptions) {
+        return sourceFile.checkJsDirective ? sourceFile.checkJsDirective.enabled : compilerOptions.checkJs;
+    }
+
+    export const emptyFileSystemEntries: FileSystemEntries = {
+        files: emptyArray,
+        directories: emptyArray
+    };
+
+
+    /**
+     * patternStrings contains both pattern strings (containing "*") and regular strings.
+     * Return an exact match if possible, or a pattern match, or undefined.
+     * (These are verified by verifyCompilerOptions to have 0 or 1 "*" characters.)
+     */
+    export function matchPatternOrExact(patternStrings: ReadonlyArray<string>, candidate: string): string | Pattern | undefined {
+        const patterns: Pattern[] = [];
+        for (const patternString of patternStrings) {
+            const pattern = tryParsePattern(patternString);
+            if (pattern) {
+                patterns.push(pattern);
+            }
+            else if (patternString === candidate) {
+                // pattern was matched as is - no need to search further
+                return patternString;
+            }
+        }
+
+        return findBestPatternMatch(patterns, _ => _, candidate);
+    }
+
+    export type Mutable<T extends object> = { -readonly [K in keyof T]: T[K] };
+
+    export function sliceAfter<T>(arr: ReadonlyArray<T>, value: T): ReadonlyArray<T> {
+        const index = arr.indexOf(value);
+        Debug.assert(index !== -1);
+        return arr.slice(index);
+    }
+
+    export function addRelatedInfo<T extends Diagnostic>(diagnostic: T, ...relatedInformation: DiagnosticRelatedInformation[]): T {
+        if (!diagnostic.relatedInformation) {
+            diagnostic.relatedInformation = [];
+        }
+        diagnostic.relatedInformation.push(...relatedInformation);
+        return diagnostic;
+    }
+
+    export function minAndMax<T>(arr: ReadonlyArray<T>, getValue: (value: T) => number): { readonly min: number, readonly max: number } {
+        Debug.assert(arr.length !== 0);
+        let min = getValue(arr[0]);
+        let max = min;
+        for (let i = 1; i < arr.length; i++) {
+            const value = getValue(arr[i]);
+            if (value < min) {
+                min = value;
+            }
+            else if (value > max) {
+                max = value;
+            }
+        }
+        return { min, max };
+    }
+
+    export interface ReadonlyNodeSet<TNode extends Node> {
+        has(node: TNode): boolean;
+        forEach(cb: (node: TNode) => void): void;
+        some(pred: (node: TNode) => boolean): boolean;
+    }
+
+    export class NodeSet<TNode extends Node> implements ReadonlyNodeSet<TNode> {
+        private map = createMap<TNode>();
+
+        add(node: TNode): void {
+            this.map.set(String(getNodeId(node)), node);
+        }
+        tryAdd(node: TNode): boolean {
+            if (this.has(node)) return false;
+            this.add(node);
+            return true;
+        }
+        has(node: TNode): boolean {
+            return this.map.has(String(getNodeId(node)));
+        }
+        forEach(cb: (node: TNode) => void): void {
+            this.map.forEach(cb);
+        }
+        some(pred: (node: TNode) => boolean): boolean {
+            return forEachEntry(this.map, pred) || false;
+        }
+    }
+
+    export interface ReadonlyNodeMap<TNode extends Node, TValue> {
+        get(node: TNode): TValue | undefined;
+        has(node: TNode): boolean;
+    }
+
+    export class NodeMap<TNode extends Node, TValue> implements ReadonlyNodeMap<TNode, TValue> {
+        private map = createMap<{ node: TNode, value: TValue }>();
+
+        get(node: TNode): TValue | undefined {
+            const res = this.map.get(String(getNodeId(node)));
+            return res && res.value;
+        }
+
+        getOrUpdate(node: TNode, setValue: () => TValue): TValue {
+            const res = this.get(node);
+            if (res) return res;
+            const value = setValue();
+            this.set(node, value);
+            return value;
+        }
+
+        set(node: TNode, value: TValue): void {
+            this.map.set(String(getNodeId(node)), { node, value });
+        }
+
+        has(node: TNode): boolean {
+            return this.map.has(String(getNodeId(node)));
+        }
+
+        forEach(cb: (value: TValue, node: TNode) => void): void {
+            this.map.forEach(({ node, value }) => cb(value, node));
+        }
+    }
+
+    export function rangeOfNode(node: Node): TextRange {
+        return { pos: getTokenPosOfNode(node), end: node.end };
+    }
+
+    export function rangeOfTypeParameters(typeParameters: NodeArray<TypeParameterDeclaration>): TextRange {
+        // Include the `<>`
+        return { pos: typeParameters.pos - 1, end: typeParameters.end + 1 };
+    }
+
+    export function skipTypeChecking(sourceFile: SourceFile, options: CompilerOptions) {
+        // If skipLibCheck is enabled, skip reporting errors if file is a declaration file.
+        // If skipDefaultLibCheck is enabled, skip reporting errors if file contains a
+        // '/// <reference no-default-lib="true"/>' directive.
+        return options.skipLibCheck && sourceFile.isDeclarationFile || options.skipDefaultLibCheck && sourceFile.hasNoDefaultLib;
+    }
+
+    export function isJsonEqual(a: unknown, b: unknown): boolean {
+        return a === b || typeof a === "object" && a !== null && typeof b === "object" && b !== null && equalOwnProperties(a as MapLike<unknown>, b as MapLike<unknown>, isJsonEqual);
+    }
+
+    export function getOrUpdate<T>(map: Map<T>, key: string, getDefault: () => T): T {
+        const got = map.get(key);
+        if (got === undefined) {
+            const value = getDefault();
+            map.set(key, value);
+            return value;
+        }
+        else {
+            return got;
+        }
+    }
+
+    /**
+     * Converts a bigint literal string, e.g. `0x1234n`,
+     * to its decimal string representation, e.g. `4660`.
+     */
+    export function parsePseudoBigInt(stringValue: string): string {
+        let log2Base: number;
+        switch (stringValue.charCodeAt(1)) { // "x" in "0x123"
+            case CharacterCodes.b:
+            case CharacterCodes.B: // 0b or 0B
+                log2Base = 1;
+                break;
+            case CharacterCodes.o:
+            case CharacterCodes.O: // 0o or 0O
+                log2Base = 3;
+                break;
+            case CharacterCodes.x:
+            case CharacterCodes.X: // 0x or 0X
+                log2Base = 4;
+                break;
+            default: // already in decimal; omit trailing "n"
+                const nIndex = stringValue.length - 1;
+                // Skip leading 0s
+                let nonZeroStart = 0;
+                while (stringValue.charCodeAt(nonZeroStart) === CharacterCodes._0) {
+                    nonZeroStart++;
+                }
+                return stringValue.slice(nonZeroStart, nIndex) || "0";
+        }
+
+        // Omit leading "0b", "0o", or "0x", and trailing "n"
+        const startIndex = 2, endIndex = stringValue.length - 1;
+        const bitsNeeded = (endIndex - startIndex) * log2Base;
+        // Stores the value specified by the string as a LE array of 16-bit integers
+        // using Uint16 instead of Uint32 so combining steps can use bitwise operators
+        const segments = new Uint16Array((bitsNeeded >>> 4) + (bitsNeeded & 15 ? 1 : 0));
+        // Add the digits, one at a time
+        for (let i = endIndex - 1, bitOffset = 0; i >= startIndex; i--, bitOffset += log2Base) {
+            const segment = bitOffset >>> 4;
+            const digitChar = stringValue.charCodeAt(i);
+            // Find character range: 0-9 < A-F < a-f
+            const digit = digitChar <= CharacterCodes._9
+                ? digitChar - CharacterCodes._0
+                : 10 + digitChar -
+                    (digitChar <= CharacterCodes.F ? CharacterCodes.A : CharacterCodes.a);
+            const shiftedDigit = digit << (bitOffset & 15);
+            segments[segment] |= shiftedDigit;
+            const residual = shiftedDigit >>> 16;
+            if (residual) segments[segment + 1] |= residual; // overflows segment
+        }
+        // Repeatedly divide segments by 10 and add remainder to base10Value
+        let base10Value = "";
+        let firstNonzeroSegment = segments.length - 1;
+        let segmentsRemaining = true;
+        while (segmentsRemaining) {
+            let mod10 = 0;
+            segmentsRemaining = false;
+            for (let segment = firstNonzeroSegment; segment >= 0; segment--) {
+                const newSegment = mod10 << 16 | segments[segment];
+                const segmentValue = (newSegment / 10) | 0;
+                segments[segment] = segmentValue;
+                mod10 = newSegment - segmentValue * 10;
+                if (segmentValue && !segmentsRemaining) {
+                    firstNonzeroSegment = segment;
+                    segmentsRemaining = true;
+                }
+            }
+            base10Value = mod10 + base10Value;
+        }
+        return base10Value;
+    }
+
+    export function pseudoBigIntToString({negative, base10Value}: PseudoBigInt): string {
+        return (negative && base10Value !== "0" ? "-" : "") + base10Value;
+    }
+}