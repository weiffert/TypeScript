// @strict: true
// @target: es6

<<<<<<< HEAD
class A {
    #foo = "foo";
    #foo = "foo";
}

class A2 {
    #foo = "foo";
    #foo() {}
}


class A3 {
    #foo = "foo";
    get #foo() { return ""}
}

class A4 {
    #foo() { return ""}
    #foo() { return ""}
}


class A5 {
    #foo() { return ""}
    get #foo() { return ""}
}


class A6 {
    #foo = "foo";
    #foo() { return ""}
    get #foo() { return ""}
}

class A7 {
    get #foo() { return ""; }
    get #foo() { return ""; }
}

class A8 {
    set #foo(a: string) {}
    set #foo(a: string) {}
}

class A9 {
    get #foo() { return ""; }
    set #foo(a: string) {}
    get #foo() { return ""; }
    set #foo(a: string) {}
=======
function Field() {

    // Error
    class A_Field_Field {
        #foo = "foo";
        #foo = "foo";
    }

    // Error
    class A_Field_Method {
        #foo = "foo";
        #foo() { }
    }

    // Error
    class A_Field_Getter {
        #foo = "foo";
        get #foo() { return ""}
    }

    // Error
    class A_Field_Setter {
        #foo = "foo";
        set #foo(value: string) { }
    }

    // Error
    class A_Field_StaticField {
        #foo = "foo";
        static #foo = "foo";
    }

    // Error
    class A_Field_StaticMethod {
        #foo = "foo";
        static #foo() { }
    }

    // Error
    class A_Field_StaticGetter {
        #foo = "foo";
        static get #foo() { return ""}
    }

    // Error
    class A_Field_StaticSetter {
        #foo = "foo";
        static set #foo(value: string) { }
    }
}

function Method() {
    // Error
    class A_Method_Field {
        #foo() { }
        #foo = "foo";
    }

    // Error
    class A_Method_Method {
        #foo() { }
        #foo() { }
    }

    // Error
    class A_Method_Getter {
        #foo() { }
        get #foo() { return ""}
    }

    // Error
    class A_Method_Setter {
        #foo() { }
        set #foo(value: string) { }
    }

    // Error
    class A_Method_StaticField {
        #foo() { }
        static #foo = "foo";
    }

    // Error
    class A_Method_StaticMethod {
        #foo() { }
        static #foo() { }
    }

    // Error
    class A_Method_StaticGetter {
        #foo() { }
        static get #foo() { return ""}
    }

    // Error
    class A_Method_StaticSetter {
        #foo() { }
        static set #foo(value: string) { }
    }
}


function Getter() {
    // Error
    class A_Getter_Field {
        get #foo() { return ""}
        #foo = "foo";
    }

    // Error
    class A_Getter_Method {
        get #foo() { return ""}
        #foo() { }
    }

    // Error
    class A_Getter_Getter {
        get #foo() { return ""}
        get #foo() { return ""}
    }

    //OK
    class A_Getter_Setter {
        get #foo() { return ""}
        set #foo(value: string) { }
    }

    // Error
    class A_Getter_StaticField {
        get #foo() { return ""}
        static #foo() { }
    }

    // Error
    class A_Getter_StaticMethod {
        get #foo() { return ""}
        static #foo() { }
    }

    // Error
    class A_Getter_StaticGetter {
        get #foo() { return ""}
        static get #foo() { return ""}
    }

    // Error
    class A_Getter_StaticSetter {
        get #foo() { return ""}
        static set #foo(value: string) { }
    }
}

function Setter() {
    // Error
    class A_Setter_Field {
        set #foo(value: string) { }
        #foo = "foo";
    }

    // Error
    class A_Setter_Method {
        set #foo(value: string) { }
        #foo() { }
    }

    // OK
    class A_Setter_Getter {
        set #foo(value: string) { }
        get #foo() { return ""}
    }

    // Error
    class A_Setter_Setter {
        set #foo(value: string) { }
        set #foo(value: string) { }
    }

    // Error
    class A_Setter_StaticField {
        set #foo(value: string) { }
        static #foo = "foo";
    }

    // Error
    class A_Setter_StaticMethod {
        set #foo(value: string) { }
        static #foo() { }
    }

    // Error
    class A_Setter_StaticGetter {
        set #foo(value: string) { }
        static get #foo() { return ""}
    }

    // Error
    class A_Setter_StaticSetter {
        set #foo(value: string) { }
        static set #foo(value: string) { }
    }
}

function StaticField() {
    // Error
    class A_StaticField_Field {
        static #foo = "foo";
        #foo = "foo";
    }

    // Error
    class A_StaticField_Method {
        static #foo = "foo";
        #foo() { }
    }

    // Error
    class A_StaticField_Getter {
        static #foo = "foo";
        get #foo() { return ""}
    }

    // Error
    class A_StaticField_Setter {
        static #foo = "foo";
        set #foo(value: string) { }
    }

    // Error
    class A_StaticField_StaticField {
        static #foo = "foo";
        static #foo = "foo";
    }

    // Error
    class A_StaticField_StaticMethod {
        static #foo = "foo";
        static #foo() { }
    }

    // Error
    class A_StaticField_StaticGetter {
        static #foo = "foo";
        static get #foo() { return ""}
    }

    // Error
    class A_StaticField_StaticSetter {
        static #foo = "foo";
        static set #foo(value: string) { }
    }
}

function StaticMethod() {
    // Error
    class A_StaticMethod_Field {
        static #foo() { }
        #foo = "foo";
    }

    // Error
    class A_StaticMethod_Method {
        static #foo() { }
        #foo() { }
    }

    // Error
    class A_StaticMethod_Getter {
        static #foo() { }
        get #foo() { return ""}
    }

    // Error
    class A_StaticMethod_Setter {
        static #foo() { }
        set #foo(value: string) { }
    }

    // Error
    class A_StaticMethod_StaticField {
        static #foo() { }
        static #foo = "foo";
    }

    // Error
    class A_StaticMethod_StaticMethod {
        static #foo() { }
        static #foo() { }
    }

    // Error
    class A_StaticMethod_StaticGetter {
        static #foo() { }
        static get #foo() { return ""}
    }

    // Error
    class A_StaticMethod_StaticSetter {
        static #foo() { }
        static set #foo(value: string) { }
    }
}

function StaticGetter() {

    // Error
    class A_StaticGetter_Field {
        static get #foo() { return ""}
        #foo = "foo";
    }

    // Error
    class A_StaticGetter_Method {
        static get #foo() { return ""}
        #foo() { }
    }

    // Error
    class A_StaticGetter_Getter {
        static get #foo() { return ""}
        get #foo() { return ""}
    }

    // Error
    class A_StaticGetter_Setter {
        static get #foo() { return ""}
        set #foo(value: string) { }
    }

    // Error
    class A_StaticGetter_StaticField {
        static get #foo() { return ""}
        static #foo() { }
    }

    // Error
    class A_StaticGetter_StaticMethod {
        static get #foo() { return ""}
        static #foo() { }
    }

    // Error
    class A_StaticGetter_StaticGetter {
        static get #foo() { return ""}
        static get #foo() { return ""}
    }
    // OK
    class A_StaticGetter_StaticSetter {
        static get #foo() { return ""}
        static set #foo(value: string) { }
    }
}

function StaticSetter() {
    // Error
    class A_StaticSetter_Field {
        static set #foo(value: string) { }
        #foo = "foo";
    }

    // Error
    class A_StaticSetter_Method {
        static set #foo(value: string) { }
        #foo() { }
    }


    // Error
    class A_StaticSetter_Getter {
        static set #foo(value: string) { }
        get #foo() { return ""}
    }

    // Error
    class A_StaticSetter_Setter {
        static set #foo(value: string) { }
        set #foo(value: string) { }
    }

    // Error
    class A_StaticSetter_StaticField {
        static set #foo(value: string) { }
        static #foo = "foo";
    }

    // Error
    class A_StaticSetter_StaticMethod {
        static set #foo(value: string) { }
        static #foo() { }
    }

    // OK
    class A_StaticSetter_StaticGetter {
        static set #foo(value: string) { }
        static get #foo() { return ""}
    }

    // Error
    class A_StaticSetter_StaticSetter {
        static set #foo(value: string) { }
        static set #foo(value: string) { }
    }
>>>>>>> 027bdb32
}
<|MERGE_RESOLUTION|>--- conflicted
+++ resolved
@@ -1,457 +1,405 @@
-// @strict: true
-// @target: es6
-
-<<<<<<< HEAD
-class A {
-    #foo = "foo";
-    #foo = "foo";
-}
-
-class A2 {
-    #foo = "foo";
-    #foo() {}
-}
-
-
-class A3 {
-    #foo = "foo";
-    get #foo() { return ""}
-}
-
-class A4 {
-    #foo() { return ""}
-    #foo() { return ""}
-}
-
-
-class A5 {
-    #foo() { return ""}
-    get #foo() { return ""}
-}
-
-
-class A6 {
-    #foo = "foo";
-    #foo() { return ""}
-    get #foo() { return ""}
-}
-
-class A7 {
-    get #foo() { return ""; }
-    get #foo() { return ""; }
-}
-
-class A8 {
-    set #foo(a: string) {}
-    set #foo(a: string) {}
-}
-
-class A9 {
-    get #foo() { return ""; }
-    set #foo(a: string) {}
-    get #foo() { return ""; }
-    set #foo(a: string) {}
-=======
-function Field() {
-
-    // Error
-    class A_Field_Field {
-        #foo = "foo";
-        #foo = "foo";
-    }
-
-    // Error
-    class A_Field_Method {
-        #foo = "foo";
-        #foo() { }
-    }
-
-    // Error
-    class A_Field_Getter {
-        #foo = "foo";
-        get #foo() { return ""}
-    }
-
-    // Error
-    class A_Field_Setter {
-        #foo = "foo";
-        set #foo(value: string) { }
-    }
-
-    // Error
-    class A_Field_StaticField {
-        #foo = "foo";
-        static #foo = "foo";
-    }
-
-    // Error
-    class A_Field_StaticMethod {
-        #foo = "foo";
-        static #foo() { }
-    }
-
-    // Error
-    class A_Field_StaticGetter {
-        #foo = "foo";
-        static get #foo() { return ""}
-    }
-
-    // Error
-    class A_Field_StaticSetter {
-        #foo = "foo";
-        static set #foo(value: string) { }
-    }
-}
-
-function Method() {
-    // Error
-    class A_Method_Field {
-        #foo() { }
-        #foo = "foo";
-    }
-
-    // Error
-    class A_Method_Method {
-        #foo() { }
-        #foo() { }
-    }
-
-    // Error
-    class A_Method_Getter {
-        #foo() { }
-        get #foo() { return ""}
-    }
-
-    // Error
-    class A_Method_Setter {
-        #foo() { }
-        set #foo(value: string) { }
-    }
-
-    // Error
-    class A_Method_StaticField {
-        #foo() { }
-        static #foo = "foo";
-    }
-
-    // Error
-    class A_Method_StaticMethod {
-        #foo() { }
-        static #foo() { }
-    }
-
-    // Error
-    class A_Method_StaticGetter {
-        #foo() { }
-        static get #foo() { return ""}
-    }
-
-    // Error
-    class A_Method_StaticSetter {
-        #foo() { }
-        static set #foo(value: string) { }
-    }
-}
-
-
-function Getter() {
-    // Error
-    class A_Getter_Field {
-        get #foo() { return ""}
-        #foo = "foo";
-    }
-
-    // Error
-    class A_Getter_Method {
-        get #foo() { return ""}
-        #foo() { }
-    }
-
-    // Error
-    class A_Getter_Getter {
-        get #foo() { return ""}
-        get #foo() { return ""}
-    }
-
-    //OK
-    class A_Getter_Setter {
-        get #foo() { return ""}
-        set #foo(value: string) { }
-    }
-
-    // Error
-    class A_Getter_StaticField {
-        get #foo() { return ""}
-        static #foo() { }
-    }
-
-    // Error
-    class A_Getter_StaticMethod {
-        get #foo() { return ""}
-        static #foo() { }
-    }
-
-    // Error
-    class A_Getter_StaticGetter {
-        get #foo() { return ""}
-        static get #foo() { return ""}
-    }
-
-    // Error
-    class A_Getter_StaticSetter {
-        get #foo() { return ""}
-        static set #foo(value: string) { }
-    }
-}
-
-function Setter() {
-    // Error
-    class A_Setter_Field {
-        set #foo(value: string) { }
-        #foo = "foo";
-    }
-
-    // Error
-    class A_Setter_Method {
-        set #foo(value: string) { }
-        #foo() { }
-    }
-
-    // OK
-    class A_Setter_Getter {
-        set #foo(value: string) { }
-        get #foo() { return ""}
-    }
-
-    // Error
-    class A_Setter_Setter {
-        set #foo(value: string) { }
-        set #foo(value: string) { }
-    }
-
-    // Error
-    class A_Setter_StaticField {
-        set #foo(value: string) { }
-        static #foo = "foo";
-    }
-
-    // Error
-    class A_Setter_StaticMethod {
-        set #foo(value: string) { }
-        static #foo() { }
-    }
-
-    // Error
-    class A_Setter_StaticGetter {
-        set #foo(value: string) { }
-        static get #foo() { return ""}
-    }
-
-    // Error
-    class A_Setter_StaticSetter {
-        set #foo(value: string) { }
-        static set #foo(value: string) { }
-    }
-}
-
-function StaticField() {
-    // Error
-    class A_StaticField_Field {
-        static #foo = "foo";
-        #foo = "foo";
-    }
-
-    // Error
-    class A_StaticField_Method {
-        static #foo = "foo";
-        #foo() { }
-    }
-
-    // Error
-    class A_StaticField_Getter {
-        static #foo = "foo";
-        get #foo() { return ""}
-    }
-
-    // Error
-    class A_StaticField_Setter {
-        static #foo = "foo";
-        set #foo(value: string) { }
-    }
-
-    // Error
-    class A_StaticField_StaticField {
-        static #foo = "foo";
-        static #foo = "foo";
-    }
-
-    // Error
-    class A_StaticField_StaticMethod {
-        static #foo = "foo";
-        static #foo() { }
-    }
-
-    // Error
-    class A_StaticField_StaticGetter {
-        static #foo = "foo";
-        static get #foo() { return ""}
-    }
-
-    // Error
-    class A_StaticField_StaticSetter {
-        static #foo = "foo";
-        static set #foo(value: string) { }
-    }
-}
-
-function StaticMethod() {
-    // Error
-    class A_StaticMethod_Field {
-        static #foo() { }
-        #foo = "foo";
-    }
-
-    // Error
-    class A_StaticMethod_Method {
-        static #foo() { }
-        #foo() { }
-    }
-
-    // Error
-    class A_StaticMethod_Getter {
-        static #foo() { }
-        get #foo() { return ""}
-    }
-
-    // Error
-    class A_StaticMethod_Setter {
-        static #foo() { }
-        set #foo(value: string) { }
-    }
-
-    // Error
-    class A_StaticMethod_StaticField {
-        static #foo() { }
-        static #foo = "foo";
-    }
-
-    // Error
-    class A_StaticMethod_StaticMethod {
-        static #foo() { }
-        static #foo() { }
-    }
-
-    // Error
-    class A_StaticMethod_StaticGetter {
-        static #foo() { }
-        static get #foo() { return ""}
-    }
-
-    // Error
-    class A_StaticMethod_StaticSetter {
-        static #foo() { }
-        static set #foo(value: string) { }
-    }
-}
-
-function StaticGetter() {
-
-    // Error
-    class A_StaticGetter_Field {
-        static get #foo() { return ""}
-        #foo = "foo";
-    }
-
-    // Error
-    class A_StaticGetter_Method {
-        static get #foo() { return ""}
-        #foo() { }
-    }
-
-    // Error
-    class A_StaticGetter_Getter {
-        static get #foo() { return ""}
-        get #foo() { return ""}
-    }
-
-    // Error
-    class A_StaticGetter_Setter {
-        static get #foo() { return ""}
-        set #foo(value: string) { }
-    }
-
-    // Error
-    class A_StaticGetter_StaticField {
-        static get #foo() { return ""}
-        static #foo() { }
-    }
-
-    // Error
-    class A_StaticGetter_StaticMethod {
-        static get #foo() { return ""}
-        static #foo() { }
-    }
-
-    // Error
-    class A_StaticGetter_StaticGetter {
-        static get #foo() { return ""}
-        static get #foo() { return ""}
-    }
-    // OK
-    class A_StaticGetter_StaticSetter {
-        static get #foo() { return ""}
-        static set #foo(value: string) { }
-    }
-}
-
-function StaticSetter() {
-    // Error
-    class A_StaticSetter_Field {
-        static set #foo(value: string) { }
-        #foo = "foo";
-    }
-
-    // Error
-    class A_StaticSetter_Method {
-        static set #foo(value: string) { }
-        #foo() { }
-    }
-
-
-    // Error
-    class A_StaticSetter_Getter {
-        static set #foo(value: string) { }
-        get #foo() { return ""}
-    }
-
-    // Error
-    class A_StaticSetter_Setter {
-        static set #foo(value: string) { }
-        set #foo(value: string) { }
-    }
-
-    // Error
-    class A_StaticSetter_StaticField {
-        static set #foo(value: string) { }
-        static #foo = "foo";
-    }
-
-    // Error
-    class A_StaticSetter_StaticMethod {
-        static set #foo(value: string) { }
-        static #foo() { }
-    }
-
-    // OK
-    class A_StaticSetter_StaticGetter {
-        static set #foo(value: string) { }
-        static get #foo() { return ""}
-    }
-
-    // Error
-    class A_StaticSetter_StaticSetter {
-        static set #foo(value: string) { }
-        static set #foo(value: string) { }
-    }
->>>>>>> 027bdb32
-}
+// @strict: true
+// @target: es6
+
+function Field() {
+
+    // Error
+    class A_Field_Field {
+        #foo = "foo";
+        #foo = "foo";
+    }
+
+    // Error
+    class A_Field_Method {
+        #foo = "foo";
+        #foo() { }
+    }
+
+    // Error
+    class A_Field_Getter {
+        #foo = "foo";
+        get #foo() { return ""}
+    }
+
+    // Error
+    class A_Field_Setter {
+        #foo = "foo";
+        set #foo(value: string) { }
+    }
+
+    // Error
+    class A_Field_StaticField {
+        #foo = "foo";
+        static #foo = "foo";
+    }
+
+    // Error
+    class A_Field_StaticMethod {
+        #foo = "foo";
+        static #foo() { }
+    }
+
+    // Error
+    class A_Field_StaticGetter {
+        #foo = "foo";
+        static get #foo() { return ""}
+    }
+
+    // Error
+    class A_Field_StaticSetter {
+        #foo = "foo";
+        static set #foo(value: string) { }
+    }
+}
+
+function Method() {
+    // Error
+    class A_Method_Field {
+        #foo() { }
+        #foo = "foo";
+    }
+
+    // Error
+    class A_Method_Method {
+        #foo() { }
+        #foo() { }
+    }
+
+    // Error
+    class A_Method_Getter {
+        #foo() { }
+        get #foo() { return ""}
+    }
+
+    // Error
+    class A_Method_Setter {
+        #foo() { }
+        set #foo(value: string) { }
+    }
+
+    // Error
+    class A_Method_StaticField {
+        #foo() { }
+        static #foo = "foo";
+    }
+
+    // Error
+    class A_Method_StaticMethod {
+        #foo() { }
+        static #foo() { }
+    }
+
+    // Error
+    class A_Method_StaticGetter {
+        #foo() { }
+        static get #foo() { return ""}
+    }
+
+    // Error
+    class A_Method_StaticSetter {
+        #foo() { }
+        static set #foo(value: string) { }
+    }
+}
+
+
+function Getter() {
+    // Error
+    class A_Getter_Field {
+        get #foo() { return ""}
+        #foo = "foo";
+    }
+
+    // Error
+    class A_Getter_Method {
+        get #foo() { return ""}
+        #foo() { }
+    }
+
+    // Error
+    class A_Getter_Getter {
+        get #foo() { return ""}
+        get #foo() { return ""}
+    }
+
+    //OK
+    class A_Getter_Setter {
+        get #foo() { return ""}
+        set #foo(value: string) { }
+    }
+
+    // Error
+    class A_Getter_StaticField {
+        get #foo() { return ""}
+        static #foo() { }
+    }
+
+    // Error
+    class A_Getter_StaticMethod {
+        get #foo() { return ""}
+        static #foo() { }
+    }
+
+    // Error
+    class A_Getter_StaticGetter {
+        get #foo() { return ""}
+        static get #foo() { return ""}
+    }
+
+    // Error
+    class A_Getter_StaticSetter {
+        get #foo() { return ""}
+        static set #foo(value: string) { }
+    }
+}
+
+function Setter() {
+    // Error
+    class A_Setter_Field {
+        set #foo(value: string) { }
+        #foo = "foo";
+    }
+
+    // Error
+    class A_Setter_Method {
+        set #foo(value: string) { }
+        #foo() { }
+    }
+
+    // OK
+    class A_Setter_Getter {
+        set #foo(value: string) { }
+        get #foo() { return ""}
+    }
+
+    // Error
+    class A_Setter_Setter {
+        set #foo(value: string) { }
+        set #foo(value: string) { }
+    }
+
+    // Error
+    class A_Setter_StaticField {
+        set #foo(value: string) { }
+        static #foo = "foo";
+    }
+
+    // Error
+    class A_Setter_StaticMethod {
+        set #foo(value: string) { }
+        static #foo() { }
+    }
+
+    // Error
+    class A_Setter_StaticGetter {
+        set #foo(value: string) { }
+        static get #foo() { return ""}
+    }
+
+    // Error
+    class A_Setter_StaticSetter {
+        set #foo(value: string) { }
+        static set #foo(value: string) { }
+    }
+}
+
+function StaticField() {
+    // Error
+    class A_StaticField_Field {
+        static #foo = "foo";
+        #foo = "foo";
+    }
+
+    // Error
+    class A_StaticField_Method {
+        static #foo = "foo";
+        #foo() { }
+    }
+
+    // Error
+    class A_StaticField_Getter {
+        static #foo = "foo";
+        get #foo() { return ""}
+    }
+
+    // Error
+    class A_StaticField_Setter {
+        static #foo = "foo";
+        set #foo(value: string) { }
+    }
+
+    // Error
+    class A_StaticField_StaticField {
+        static #foo = "foo";
+        static #foo = "foo";
+    }
+
+    // Error
+    class A_StaticField_StaticMethod {
+        static #foo = "foo";
+        static #foo() { }
+    }
+
+    // Error
+    class A_StaticField_StaticGetter {
+        static #foo = "foo";
+        static get #foo() { return ""}
+    }
+
+    // Error
+    class A_StaticField_StaticSetter {
+        static #foo = "foo";
+        static set #foo(value: string) { }
+    }
+}
+
+function StaticMethod() {
+    // Error
+    class A_StaticMethod_Field {
+        static #foo() { }
+        #foo = "foo";
+    }
+
+    // Error
+    class A_StaticMethod_Method {
+        static #foo() { }
+        #foo() { }
+    }
+
+    // Error
+    class A_StaticMethod_Getter {
+        static #foo() { }
+        get #foo() { return ""}
+    }
+
+    // Error
+    class A_StaticMethod_Setter {
+        static #foo() { }
+        set #foo(value: string) { }
+    }
+
+    // Error
+    class A_StaticMethod_StaticField {
+        static #foo() { }
+        static #foo = "foo";
+    }
+
+    // Error
+    class A_StaticMethod_StaticMethod {
+        static #foo() { }
+        static #foo() { }
+    }
+
+    // Error
+    class A_StaticMethod_StaticGetter {
+        static #foo() { }
+        static get #foo() { return ""}
+    }
+
+    // Error
+    class A_StaticMethod_StaticSetter {
+        static #foo() { }
+        static set #foo(value: string) { }
+    }
+}
+
+function StaticGetter() {
+
+    // Error
+    class A_StaticGetter_Field {
+        static get #foo() { return ""}
+        #foo = "foo";
+    }
+
+    // Error
+    class A_StaticGetter_Method {
+        static get #foo() { return ""}
+        #foo() { }
+    }
+
+    // Error
+    class A_StaticGetter_Getter {
+        static get #foo() { return ""}
+        get #foo() { return ""}
+    }
+
+    // Error
+    class A_StaticGetter_Setter {
+        static get #foo() { return ""}
+        set #foo(value: string) { }
+    }
+
+    // Error
+    class A_StaticGetter_StaticField {
+        static get #foo() { return ""}
+        static #foo() { }
+    }
+
+    // Error
+    class A_StaticGetter_StaticMethod {
+        static get #foo() { return ""}
+        static #foo() { }
+    }
+
+    // Error
+    class A_StaticGetter_StaticGetter {
+        static get #foo() { return ""}
+        static get #foo() { return ""}
+    }
+    // OK
+    class A_StaticGetter_StaticSetter {
+        static get #foo() { return ""}
+        static set #foo(value: string) { }
+    }
+}
+
+function StaticSetter() {
+    // Error
+    class A_StaticSetter_Field {
+        static set #foo(value: string) { }
+        #foo = "foo";
+    }
+
+    // Error
+    class A_StaticSetter_Method {
+        static set #foo(value: string) { }
+        #foo() { }
+    }
+
+
+    // Error
+    class A_StaticSetter_Getter {
+        static set #foo(value: string) { }
+        get #foo() { return ""}
+    }
+
+    // Error
+    class A_StaticSetter_Setter {
+        static set #foo(value: string) { }
+        set #foo(value: string) { }
+    }
+
+    // Error
+    class A_StaticSetter_StaticField {
+        static set #foo(value: string) { }
+        static #foo = "foo";
+    }
+
+    // Error
+    class A_StaticSetter_StaticMethod {
+        static set #foo(value: string) { }
+        static #foo() { }
+    }
+
+    // OK
+    class A_StaticSetter_StaticGetter {
+        static set #foo(value: string) { }
+        static get #foo() { return ""}
+    }
+
+    // Error
+    class A_StaticSetter_StaticSetter {
+        static set #foo(value: string) { }
+        static set #foo(value: string) { }
+    }
+}