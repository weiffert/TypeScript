--- conflicted
+++ resolved
@@ -1,4 +1,4 @@
-//// [parserRealSource14.ts]
+//// [parserRealSource14.ts]
 // Copyright (c) Microsoft. All rights reserved. Licensed under the Apache License, Version 2.0. 
 // See LICENSE.txt in the project root for complete license information.
 
@@ -573,390 +573,384 @@
         TypeScript.getAstWalkerFactory().walk(ast, pre, post, null, path);
     }
 }
-
-
-//// [parserRealSource14.js]
-// Copyright (c) Microsoft. All rights reserved. Licensed under the Apache License, Version 2.0. 
-// See LICENSE.txt in the project root for complete license information.
-///<reference path='typescript.ts' />
-var TypeScript;
-(function (TypeScript) {
-    function lastOf(items) {
-        return (items === null || items.length === 0) ? null : items[items.length - 1];
-    }
-    TypeScript.lastOf = lastOf;
-    function max(a, b) {
-        return a >= b ? a : b;
-    }
-    TypeScript.max = max;
-    function min(a, b) {
-        return a <= b ? a : b;
-    }
-    TypeScript.min = min;
-    //
-    // Helper class representing a path from a root ast node to a (grand)child ast node.
-    // This is helpful as our tree don't have parents.
-    //
-    var AstPath = (function () {
-        function AstPath() {
-            this.asts = [];
-            this.top = -1;
-        }
-        AstPath.reverseIndexOf = function (items, index) {
-            return (items === null || items.length <= index) ? null : items[items.length - index - 1];
-        };
-        AstPath.prototype.clone = function () {
-            var clone = new AstPath();
-            clone.asts = this.asts.map(function (value) {
-                return value;
-            });
-            clone.top = this.top;
-            return clone;
-        };
-        AstPath.prototype.pop = function () {
-            var head = this.ast();
-            this.up();
-            while (this.asts.length > this.count()) {
-                this.asts.pop();
-            }
-            return head;
-        };
-        AstPath.prototype.push = function (ast) {
-            while (this.asts.length > this.count()) {
-                this.asts.pop();
-            }
-            this.top = this.asts.length;
-            this.asts.push(ast);
-        };
-        AstPath.prototype.up = function () {
-            if (this.top <= -1)
-                throw new Error("Invalid call to 'up'");
-            this.top--;
-        };
-        AstPath.prototype.down = function () {
-            if (this.top == this.ast.length - 1)
-                throw new Error("Invalid call to 'down'");
-            this.top++;
-        };
-        AstPath.prototype.nodeType = function () {
-            if (this.ast() == null)
-                return TypeScript.NodeType.None;
-            return this.ast().nodeType;
-        };
-        AstPath.prototype.ast = function () {
-            return AstPath.reverseIndexOf(this.asts, this.asts.length - (this.top + 1));
-        };
-        AstPath.prototype.parent = function () {
-            return AstPath.reverseIndexOf(this.asts, this.asts.length - this.top);
-        };
-        AstPath.prototype.count = function () {
-            return this.top + 1;
-        };
-        AstPath.prototype.get = function (index) {
-            return this.asts[index];
-        };
-        AstPath.prototype.isNameOfClass = function () {
-            if (this.ast() === null || this.parent() === null)
-                return false;
-            return (this.ast().nodeType === TypeScript.NodeType.Name) && (this.parent().nodeType === TypeScript.NodeType.ClassDeclaration) && (this.parent().name === this.ast());
-        };
-        AstPath.prototype.isNameOfInterface = function () {
-            if (this.ast() === null || this.parent() === null)
-                return false;
-            return (this.ast().nodeType === TypeScript.NodeType.Name) && (this.parent().nodeType === TypeScript.NodeType.InterfaceDeclaration) && (this.parent().name === this.ast());
-        };
-        AstPath.prototype.isNameOfArgument = function () {
-            if (this.ast() === null || this.parent() === null)
-                return false;
-            return (this.ast().nodeType === TypeScript.NodeType.Name) && (this.parent().nodeType === TypeScript.NodeType.ArgDecl) && (this.parent().id === this.ast());
-        };
-        AstPath.prototype.isNameOfVariable = function () {
-            if (this.ast() === null || this.parent() === null)
-                return false;
-            return (this.ast().nodeType === TypeScript.NodeType.Name) && (this.parent().nodeType === TypeScript.NodeType.VarDecl) && (this.parent().id === this.ast());
-        };
-        AstPath.prototype.isNameOfModule = function () {
-            if (this.ast() === null || this.parent() === null)
-                return false;
-            return (this.ast().nodeType === TypeScript.NodeType.Name) && (this.parent().nodeType === TypeScript.NodeType.ModuleDeclaration) && (this.parent().name === this.ast());
-        };
-        AstPath.prototype.isNameOfFunction = function () {
-            if (this.ast() === null || this.parent() === null)
-                return false;
-            return (this.ast().nodeType === TypeScript.NodeType.Name) && (this.parent().nodeType === TypeScript.NodeType.FuncDecl) && (this.parent().name === this.ast());
-        };
-        AstPath.prototype.isChildOfScript = function () {
-            var ast = lastOf(this.asts);
-            return this.count() >= 3 && this.asts[this.top] === ast && this.asts[this.top - 1].nodeType === TypeScript.NodeType.List && this.asts[this.top - 2].nodeType === TypeScript.NodeType.Script;
-        };
-        AstPath.prototype.isChildOfModule = function () {
-            var ast = lastOf(this.asts);
-            return this.count() >= 3 && this.asts[this.top] === ast && this.asts[this.top - 1].nodeType === TypeScript.NodeType.List && this.asts[this.top - 2].nodeType === TypeScript.NodeType.ModuleDeclaration;
-        };
-        AstPath.prototype.isChildOfClass = function () {
-            var ast = lastOf(this.asts);
-            return this.count() >= 3 && this.asts[this.top] === ast && this.asts[this.top - 1].nodeType === TypeScript.NodeType.List && this.asts[this.top - 2].nodeType === TypeScript.NodeType.ClassDeclaration;
-        };
-        AstPath.prototype.isArgumentOfClassConstructor = function () {
-            var ast = lastOf(this.asts);
-            return this.count() >= 5 && this.asts[this.top] === ast && this.asts[this.top - 1].nodeType === TypeScript.NodeType.List && this.asts[this.top - 2].nodeType === TypeScript.NodeType.FuncDecl && this.asts[this.top - 3].nodeType === TypeScript.NodeType.List && this.asts[this.top - 4].nodeType === TypeScript.NodeType.ClassDeclaration && (this.asts[this.top - 2].isConstructor) && (this.asts[this.top - 2].arguments === this.asts[this.top - 1]) && (this.asts[this.top - 4].constructorDecl === this.asts[this.top - 2]);
-        };
-        AstPath.prototype.isChildOfInterface = function () {
-            var ast = lastOf(this.asts);
-            return this.count() >= 3 && this.asts[this.top] === ast && this.asts[this.top - 1].nodeType === TypeScript.NodeType.List && this.asts[this.top - 2].nodeType === TypeScript.NodeType.InterfaceDeclaration;
-        };
-        AstPath.prototype.isTopLevelImplicitModule = function () {
-            return this.count() >= 1 && this.asts[this.top].nodeType === TypeScript.NodeType.ModuleDeclaration && TypeScript.hasFlag(this.asts[this.top].modFlags, TypeScript.ModuleFlags.IsWholeFile);
-        };
-        AstPath.prototype.isBodyOfTopLevelImplicitModule = function () {
-            return this.count() >= 2 && this.asts[this.top - 0].nodeType === TypeScript.NodeType.List && this.asts[this.top - 1].nodeType === TypeScript.NodeType.ModuleDeclaration && this.asts[this.top - 1].members == this.asts[this.top - 0] && TypeScript.hasFlag(this.asts[this.top - 1].modFlags, TypeScript.ModuleFlags.IsWholeFile);
-        };
-        AstPath.prototype.isBodyOfScript = function () {
-            return this.count() >= 2 && this.asts[this.top - 1].nodeType === TypeScript.NodeType.Script && this.asts[this.top - 1].bod == this.asts[this.top - 0];
-        };
-        AstPath.prototype.isBodyOfSwitch = function () {
-            return this.count() >= 2 && this.asts[this.top - 1].nodeType === TypeScript.NodeType.Switch && this.asts[this.top - 1].caseList == this.asts[this.top - 0];
-        };
-        AstPath.prototype.isBodyOfModule = function () {
-            return this.count() >= 2 && this.asts[this.top - 1].nodeType === TypeScript.NodeType.ModuleDeclaration && this.asts[this.top - 1].members == this.asts[this.top - 0];
-        };
-        AstPath.prototype.isBodyOfClass = function () {
-            return this.count() >= 2 && this.asts[this.top - 1].nodeType === TypeScript.NodeType.ClassDeclaration && this.asts[this.top - 1].members == this.asts[this.top - 0];
-        };
-        AstPath.prototype.isBodyOfFunction = function () {
-            return this.count() >= 2 && this.asts[this.top - 1].nodeType === TypeScript.NodeType.FuncDecl && this.asts[this.top - 1].bod == this.asts[this.top - 0];
-        };
-        AstPath.prototype.isBodyOfInterface = function () {
-            return this.count() >= 2 && this.asts[this.top - 1].nodeType === TypeScript.NodeType.InterfaceDeclaration && this.asts[this.top - 1].members == this.asts[this.top - 0];
-        };
-        AstPath.prototype.isBodyOfBlock = function () {
-            return this.count() >= 2 && this.asts[this.top - 1].nodeType === TypeScript.NodeType.Block && this.asts[this.top - 1].statements == this.asts[this.top - 0];
-        };
-        AstPath.prototype.isBodyOfFor = function () {
-            return this.count() >= 2 && this.asts[this.top - 1].nodeType === TypeScript.NodeType.For && this.asts[this.top - 1].body == this.asts[this.top - 0];
-        };
-        AstPath.prototype.isBodyOfCase = function () {
-            return this.count() >= 2 && this.asts[this.top - 1].nodeType === TypeScript.NodeType.Case && this.asts[this.top - 1].body == this.asts[this.top - 0];
-        };
-        AstPath.prototype.isBodyOfTry = function () {
-            return this.count() >= 2 && this.asts[this.top - 1].nodeType === TypeScript.NodeType.Try && this.asts[this.top - 1].body == this.asts[this.top - 0];
-        };
-        AstPath.prototype.isBodyOfCatch = function () {
-            return this.count() >= 2 && this.asts[this.top - 1].nodeType === TypeScript.NodeType.Catch && this.asts[this.top - 1].body == this.asts[this.top - 0];
-        };
-        AstPath.prototype.isBodyOfDoWhile = function () {
-            return this.count() >= 2 && this.asts[this.top - 1].nodeType === TypeScript.NodeType.DoWhile && this.asts[this.top - 1].body == this.asts[this.top - 0];
-        };
-        AstPath.prototype.isBodyOfWhile = function () {
-            return this.count() >= 2 && this.asts[this.top - 1].nodeType === TypeScript.NodeType.While && this.asts[this.top - 1].body == this.asts[this.top - 0];
-        };
-        AstPath.prototype.isBodyOfForIn = function () {
-            return this.count() >= 2 && this.asts[this.top - 1].nodeType === TypeScript.NodeType.ForIn && this.asts[this.top - 1].body == this.asts[this.top - 0];
-        };
-        AstPath.prototype.isBodyOfWith = function () {
-            return this.count() >= 2 && this.asts[this.top - 1].nodeType === TypeScript.NodeType.With && this.asts[this.top - 1].body == this.asts[this.top - 0];
-        };
-        AstPath.prototype.isBodyOfFinally = function () {
-            return this.count() >= 2 && this.asts[this.top - 1].nodeType === TypeScript.NodeType.Finally && this.asts[this.top - 1].body == this.asts[this.top - 0];
-        };
-        AstPath.prototype.isCaseOfSwitch = function () {
-            return this.count() >= 3 && this.asts[this.top - 2].nodeType === TypeScript.NodeType.Switch && this.asts[this.top - 1].nodeType === TypeScript.NodeType.List && this.asts[this.top - 2].caseList == this.asts[this.top - 1];
-        };
-        AstPath.prototype.isDefaultCaseOfSwitch = function () {
-            return this.count() >= 3 && this.asts[this.top - 2].nodeType === TypeScript.NodeType.Switch && this.asts[this.top - 1].nodeType === TypeScript.NodeType.List && this.asts[this.top - 2].caseList == this.asts[this.top - 1] && this.asts[this.top - 2].defaultCase == this.asts[this.top - 0];
-        };
-        AstPath.prototype.isListOfObjectLit = function () {
-            return this.count() >= 2 && this.asts[this.top - 1].nodeType === TypeScript.NodeType.ObjectLit && this.asts[this.top - 0].nodeType === TypeScript.NodeType.List && this.asts[this.top - 1].operand == this.asts[this.top - 0];
-        };
-        AstPath.prototype.isBodyOfObjectLit = function () {
-            return this.isListOfObjectLit();
-        };
-        AstPath.prototype.isEmptyListOfObjectLit = function () {
-            return this.count() >= 2 && this.asts[this.top - 1].nodeType === TypeScript.NodeType.ObjectLit && this.asts[this.top - 0].nodeType === TypeScript.NodeType.List && this.asts[this.top - 1].operand == this.asts[this.top - 0] && this.asts[this.top - 0].members.length == 0;
-        };
-        AstPath.prototype.isMemberOfObjectLit = function () {
-            return this.count() >= 3 && this.asts[this.top - 2].nodeType === TypeScript.NodeType.ObjectLit && this.asts[this.top - 1].nodeType === TypeScript.NodeType.List && this.asts[this.top - 0].nodeType === TypeScript.NodeType.Member && this.asts[this.top - 2].operand == this.asts[this.top - 1];
-        };
-        AstPath.prototype.isNameOfMemberOfObjectLit = function () {
-            return this.count() >= 4 && this.asts[this.top - 3].nodeType === TypeScript.NodeType.ObjectLit && this.asts[this.top - 2].nodeType === TypeScript.NodeType.List && this.asts[this.top - 1].nodeType === TypeScript.NodeType.Member && this.asts[this.top - 0].nodeType === TypeScript.NodeType.Name && this.asts[this.top - 3].operand == this.asts[this.top - 2];
-        };
-        AstPath.prototype.isListOfArrayLit = function () {
-            return this.count() >= 2 && this.asts[this.top - 1].nodeType === TypeScript.NodeType.ArrayLit && this.asts[this.top - 0].nodeType === TypeScript.NodeType.List && this.asts[this.top - 1].operand == this.asts[this.top - 0];
-        };
-        AstPath.prototype.isTargetOfMember = function () {
-            return this.count() >= 2 && this.asts[this.top - 1].nodeType === TypeScript.NodeType.Member && this.asts[this.top - 1].operand1 === this.asts[this.top - 0];
-        };
-        AstPath.prototype.isMemberOfMember = function () {
-            return this.count() >= 2 && this.asts[this.top - 1].nodeType === TypeScript.NodeType.Member && this.asts[this.top - 1].operand2 === this.asts[this.top - 0];
-        };
-        AstPath.prototype.isItemOfList = function () {
-            return this.count() >= 2 && this.asts[this.top - 1].nodeType === TypeScript.NodeType.List;
-            //(<Tools.ASTList>this.asts[this.top - 1]).operand2 === this.asts[this.top - 0];
-        };
-        AstPath.prototype.isThenOfIf = function () {
-            return this.count() >= 2 && this.asts[this.top - 1].nodeType === TypeScript.NodeType.If && this.asts[this.top - 1].thenBod == this.asts[this.top - 0];
-        };
-        AstPath.prototype.isElseOfIf = function () {
-            return this.count() >= 2 && this.asts[this.top - 1].nodeType === TypeScript.NodeType.If && this.asts[this.top - 1].elseBod == this.asts[this.top - 0];
-        };
-        AstPath.prototype.isBodyOfDefaultCase = function () {
-            return this.isBodyOfCase();
-        };
-        AstPath.prototype.isSingleStatementList = function () {
-            return this.count() >= 1 && this.asts[this.top].nodeType === TypeScript.NodeType.List && this.asts[this.top].members.length === 1;
-        };
-        AstPath.prototype.isArgumentListOfFunction = function () {
-            return this.count() >= 2 && this.asts[this.top - 0].nodeType === TypeScript.NodeType.List && this.asts[this.top - 1].nodeType === TypeScript.NodeType.FuncDecl && this.asts[this.top - 1].arguments === this.asts[this.top - 0];
-        };
-        AstPath.prototype.isArgumentOfFunction = function () {
-            return this.count() >= 3 && this.asts[this.top - 1].nodeType === TypeScript.NodeType.List && this.asts[this.top - 2].nodeType === TypeScript.NodeType.FuncDecl && this.asts[this.top - 2].arguments === this.asts[this.top - 1];
-        };
-        AstPath.prototype.isArgumentListOfCall = function () {
-            return this.count() >= 2 && this.asts[this.top - 0].nodeType === TypeScript.NodeType.List && this.asts[this.top - 1].nodeType === TypeScript.NodeType.Call && this.asts[this.top - 1].arguments === this.asts[this.top - 0];
-        };
-        AstPath.prototype.isArgumentListOfNew = function () {
-            return this.count() >= 2 && this.asts[this.top - 0].nodeType === TypeScript.NodeType.List && this.asts[this.top - 1].nodeType === TypeScript.NodeType.New && this.asts[this.top - 1].arguments === this.asts[this.top - 0];
-        };
-        AstPath.prototype.isSynthesizedBlock = function () {
-            return this.count() >= 1 && this.asts[this.top - 0].nodeType === TypeScript.NodeType.Block && this.asts[this.top - 0].isStatementBlock === false;
-        };
-        return AstPath;
-    })();
-    TypeScript.AstPath = AstPath;
-    function isValidAstNode(ast) {
-        if (ast === null)
-            return false;
-        if (ast.minChar === -1 || ast.limChar === -1)
-            return false;
-        return true;
-    }
-    TypeScript.isValidAstNode = isValidAstNode;
-    var AstPathContext = (function () {
-        function AstPathContext() {
-            this.path = new TypeScript.AstPath();
-        }
-        return AstPathContext;
-    })();
-    TypeScript.AstPathContext = AstPathContext;
-    (function (GetAstPathOptions) {
-        GetAstPathOptions[GetAstPathOptions["Default"] = 0] = "Default";
-        GetAstPathOptions[GetAstPathOptions["EdgeInclusive"] = 1] = "EdgeInclusive";
-        //We need this options dealing with an AST coming from an incomplete AST. For example:
-        //     class foo { // r
-        // If we ask for the AST at the position after the "r" character, we won't see we are 
-        // inside a comment, because the "class" AST node has a limChar corresponding to the position of 
-        // the "{" character, meaning we don't traverse the tree down to the stmt list of the class, meaning
-        // we don't find the "precomment" attached to the errorneous empty stmt.
-        //TODO: It would be nice to be able to get rid of this.
-        GetAstPathOptions[GetAstPathOptions["DontPruneSearchBasedOnPosition"] = 2] = "DontPruneSearchBasedOnPosition";
-    })(TypeScript.GetAstPathOptions || (TypeScript.GetAstPathOptions = {}));
-    var GetAstPathOptions = TypeScript.GetAstPathOptions;
-    ///
-    /// Return the stack of AST nodes containing "position"
-    ///
-    function getAstPathToPosition(script, pos, options) {
-        if (options === void 0) { options = GetAstPathOptions.Default; }
-        var lookInComments = function (comments) {
-            if (comments && comments.length > 0) {
-                for (var i = 0; i < comments.length; i++) {
-                    var minChar = comments[i].minChar;
-                    var limChar = comments[i].limChar;
-                    if (!comments[i].isBlockComment) {
-                        limChar++; // For single line comments, include 1 more character (for the newline)
-                    }
-                    if (pos >= minChar && pos < limChar) {
-                        ctx.path.push(comments[i]);
-                    }
-                }
-            }
-        };
-        var pre = function (cur, parent, walker) {
-            if (isValidAstNode(cur)) {
-                // Add "cur" to the stack if it contains our position
-                // For "identifier" nodes, we need a special case: A position equal to "limChar" is
-                // valid, since the position corresponds to a caret position (in between characters)
-                // For example:
-                //  bar
-                //  0123
-                // If "position == 3", the caret is at the "right" of the "r" character, which should be considered valid
-<<<<<<< HEAD
-                var inclusive = hasFlag(options, GetAstPathOptions.EdgeInclusive) ||
-                    cur.nodeType === TypeScript.NodeType.Name ||
-                    pos === script.limChar; // Special "EOF" case
-=======
-                var inclusive = hasFlag(options, 1 /* EdgeInclusive */) || cur.nodeType === TypeScript.NodeType.Name || pos === script.limChar; // Special "EOF" case
->>>>>>> 17f3e146
-                var minChar = cur.minChar;
-                var limChar = cur.limChar + (inclusive ? 1 : 0);
-                if (pos >= minChar && pos < limChar) {
-                    // TODO: Since AST is sometimes not correct wrt to position, only add "cur" if it's better
-                    //       than top of the stack.
-                    var previous = ctx.path.ast();
-                    if (previous == null || (cur.minChar >= previous.minChar && cur.limChar <= previous.limChar)) {
-                        ctx.path.push(cur);
-                    }
-                    else {
-                    }
-                }
-                // The AST walker skips comments, but we might be in one, so check the pre/post comments for this node manually
-                if (pos < limChar) {
-                    lookInComments(cur.preComments);
-                }
-                if (pos >= minChar) {
-                    lookInComments(cur.postComments);
-                }
-                if (!hasFlag(options, GetAstPathOptions.DontPruneSearchBasedOnPosition)) {
-                    // Don't go further down the tree if pos is outside of [minChar, limChar]
-                    walker.options.goChildren = (minChar <= pos && pos <= limChar);
-                }
-            }
-            return cur;
-        };
-        var ctx = new AstPathContext();
-        TypeScript.getAstWalkerFactory().walk(script, pre, null, null, ctx);
-        return ctx.path;
-    }
-    TypeScript.getAstPathToPosition = getAstPathToPosition;
-    //
-    // Find a source text offset that is safe for lexing tokens at the given position.
-    // This is used when "position" might be inside a comment or string, etc.
-    //
-    function getTokenizationOffset(script, position) {
-        var bestOffset = 0;
-        var pre = function (cur, parent, walker) {
-            if (TypeScript.isValidAstNode(cur)) {
-                // Did we find a closer offset?
-                if (cur.minChar <= position) {
-                    bestOffset = max(bestOffset, cur.minChar);
-                }
-                // Stop the walk if this node is not related to "minChar"
-                if (cur.minChar > position || cur.limChar < bestOffset) {
-                    walker.options.goChildren = false;
-                }
-            }
-            return cur;
-        };
-        TypeScript.getAstWalkerFactory().walk(script, pre);
-        return bestOffset;
-    }
-    TypeScript.getTokenizationOffset = getTokenizationOffset;
-    ///
-    /// Simple function to Walk an AST using a simple callback function.
-    ///
-    function walkAST(ast, callback) {
-        var pre = function (cur, parent, walker) {
-            var path = walker.state;
-            path.push(cur);
-            callback(path, walker);
-            return cur;
-        };
-        var post = function (cur, parent, walker) {
-            var path = walker.state;
-            path.pop();
-            return cur;
-        };
-        var path = new AstPath();
-        TypeScript.getAstWalkerFactory().walk(ast, pre, post, null, path);
-    }
-    TypeScript.walkAST = walkAST;
-})(TypeScript || (TypeScript = {}));
+
+
+//// [parserRealSource14.js]
+// Copyright (c) Microsoft. All rights reserved. Licensed under the Apache License, Version 2.0. 
+// See LICENSE.txt in the project root for complete license information.
+///<reference path='typescript.ts' />
+var TypeScript;
+(function (TypeScript) {
+    function lastOf(items) {
+        return (items === null || items.length === 0) ? null : items[items.length - 1];
+    }
+    TypeScript.lastOf = lastOf;
+    function max(a, b) {
+        return a >= b ? a : b;
+    }
+    TypeScript.max = max;
+    function min(a, b) {
+        return a <= b ? a : b;
+    }
+    TypeScript.min = min;
+    //
+    // Helper class representing a path from a root ast node to a (grand)child ast node.
+    // This is helpful as our tree don't have parents.
+    //
+    var AstPath = (function () {
+        function AstPath() {
+            this.asts = [];
+            this.top = -1;
+        }
+        AstPath.reverseIndexOf = function (items, index) {
+            return (items === null || items.length <= index) ? null : items[items.length - index - 1];
+        };
+        AstPath.prototype.clone = function () {
+            var clone = new AstPath();
+            clone.asts = this.asts.map(function (value) {
+                return value;
+            });
+            clone.top = this.top;
+            return clone;
+        };
+        AstPath.prototype.pop = function () {
+            var head = this.ast();
+            this.up();
+            while (this.asts.length > this.count()) {
+                this.asts.pop();
+            }
+            return head;
+        };
+        AstPath.prototype.push = function (ast) {
+            while (this.asts.length > this.count()) {
+                this.asts.pop();
+            }
+            this.top = this.asts.length;
+            this.asts.push(ast);
+        };
+        AstPath.prototype.up = function () {
+            if (this.top <= -1)
+                throw new Error("Invalid call to 'up'");
+            this.top--;
+        };
+        AstPath.prototype.down = function () {
+            if (this.top == this.ast.length - 1)
+                throw new Error("Invalid call to 'down'");
+            this.top++;
+        };
+        AstPath.prototype.nodeType = function () {
+            if (this.ast() == null)
+                return TypeScript.NodeType.None;
+            return this.ast().nodeType;
+        };
+        AstPath.prototype.ast = function () {
+            return AstPath.reverseIndexOf(this.asts, this.asts.length - (this.top + 1));
+        };
+        AstPath.prototype.parent = function () {
+            return AstPath.reverseIndexOf(this.asts, this.asts.length - this.top);
+        };
+        AstPath.prototype.count = function () {
+            return this.top + 1;
+        };
+        AstPath.prototype.get = function (index) {
+            return this.asts[index];
+        };
+        AstPath.prototype.isNameOfClass = function () {
+            if (this.ast() === null || this.parent() === null)
+                return false;
+            return (this.ast().nodeType === TypeScript.NodeType.Name) && (this.parent().nodeType === TypeScript.NodeType.ClassDeclaration) && (this.parent().name === this.ast());
+        };
+        AstPath.prototype.isNameOfInterface = function () {
+            if (this.ast() === null || this.parent() === null)
+                return false;
+            return (this.ast().nodeType === TypeScript.NodeType.Name) && (this.parent().nodeType === TypeScript.NodeType.InterfaceDeclaration) && (this.parent().name === this.ast());
+        };
+        AstPath.prototype.isNameOfArgument = function () {
+            if (this.ast() === null || this.parent() === null)
+                return false;
+            return (this.ast().nodeType === TypeScript.NodeType.Name) && (this.parent().nodeType === TypeScript.NodeType.ArgDecl) && (this.parent().id === this.ast());
+        };
+        AstPath.prototype.isNameOfVariable = function () {
+            if (this.ast() === null || this.parent() === null)
+                return false;
+            return (this.ast().nodeType === TypeScript.NodeType.Name) && (this.parent().nodeType === TypeScript.NodeType.VarDecl) && (this.parent().id === this.ast());
+        };
+        AstPath.prototype.isNameOfModule = function () {
+            if (this.ast() === null || this.parent() === null)
+                return false;
+            return (this.ast().nodeType === TypeScript.NodeType.Name) && (this.parent().nodeType === TypeScript.NodeType.ModuleDeclaration) && (this.parent().name === this.ast());
+        };
+        AstPath.prototype.isNameOfFunction = function () {
+            if (this.ast() === null || this.parent() === null)
+                return false;
+            return (this.ast().nodeType === TypeScript.NodeType.Name) && (this.parent().nodeType === TypeScript.NodeType.FuncDecl) && (this.parent().name === this.ast());
+        };
+        AstPath.prototype.isChildOfScript = function () {
+            var ast = lastOf(this.asts);
+            return this.count() >= 3 && this.asts[this.top] === ast && this.asts[this.top - 1].nodeType === TypeScript.NodeType.List && this.asts[this.top - 2].nodeType === TypeScript.NodeType.Script;
+        };
+        AstPath.prototype.isChildOfModule = function () {
+            var ast = lastOf(this.asts);
+            return this.count() >= 3 && this.asts[this.top] === ast && this.asts[this.top - 1].nodeType === TypeScript.NodeType.List && this.asts[this.top - 2].nodeType === TypeScript.NodeType.ModuleDeclaration;
+        };
+        AstPath.prototype.isChildOfClass = function () {
+            var ast = lastOf(this.asts);
+            return this.count() >= 3 && this.asts[this.top] === ast && this.asts[this.top - 1].nodeType === TypeScript.NodeType.List && this.asts[this.top - 2].nodeType === TypeScript.NodeType.ClassDeclaration;
+        };
+        AstPath.prototype.isArgumentOfClassConstructor = function () {
+            var ast = lastOf(this.asts);
+            return this.count() >= 5 && this.asts[this.top] === ast && this.asts[this.top - 1].nodeType === TypeScript.NodeType.List && this.asts[this.top - 2].nodeType === TypeScript.NodeType.FuncDecl && this.asts[this.top - 3].nodeType === TypeScript.NodeType.List && this.asts[this.top - 4].nodeType === TypeScript.NodeType.ClassDeclaration && (this.asts[this.top - 2].isConstructor) && (this.asts[this.top - 2].arguments === this.asts[this.top - 1]) && (this.asts[this.top - 4].constructorDecl === this.asts[this.top - 2]);
+        };
+        AstPath.prototype.isChildOfInterface = function () {
+            var ast = lastOf(this.asts);
+            return this.count() >= 3 && this.asts[this.top] === ast && this.asts[this.top - 1].nodeType === TypeScript.NodeType.List && this.asts[this.top - 2].nodeType === TypeScript.NodeType.InterfaceDeclaration;
+        };
+        AstPath.prototype.isTopLevelImplicitModule = function () {
+            return this.count() >= 1 && this.asts[this.top].nodeType === TypeScript.NodeType.ModuleDeclaration && TypeScript.hasFlag(this.asts[this.top].modFlags, TypeScript.ModuleFlags.IsWholeFile);
+        };
+        AstPath.prototype.isBodyOfTopLevelImplicitModule = function () {
+            return this.count() >= 2 && this.asts[this.top - 0].nodeType === TypeScript.NodeType.List && this.asts[this.top - 1].nodeType === TypeScript.NodeType.ModuleDeclaration && this.asts[this.top - 1].members == this.asts[this.top - 0] && TypeScript.hasFlag(this.asts[this.top - 1].modFlags, TypeScript.ModuleFlags.IsWholeFile);
+        };
+        AstPath.prototype.isBodyOfScript = function () {
+            return this.count() >= 2 && this.asts[this.top - 1].nodeType === TypeScript.NodeType.Script && this.asts[this.top - 1].bod == this.asts[this.top - 0];
+        };
+        AstPath.prototype.isBodyOfSwitch = function () {
+            return this.count() >= 2 && this.asts[this.top - 1].nodeType === TypeScript.NodeType.Switch && this.asts[this.top - 1].caseList == this.asts[this.top - 0];
+        };
+        AstPath.prototype.isBodyOfModule = function () {
+            return this.count() >= 2 && this.asts[this.top - 1].nodeType === TypeScript.NodeType.ModuleDeclaration && this.asts[this.top - 1].members == this.asts[this.top - 0];
+        };
+        AstPath.prototype.isBodyOfClass = function () {
+            return this.count() >= 2 && this.asts[this.top - 1].nodeType === TypeScript.NodeType.ClassDeclaration && this.asts[this.top - 1].members == this.asts[this.top - 0];
+        };
+        AstPath.prototype.isBodyOfFunction = function () {
+            return this.count() >= 2 && this.asts[this.top - 1].nodeType === TypeScript.NodeType.FuncDecl && this.asts[this.top - 1].bod == this.asts[this.top - 0];
+        };
+        AstPath.prototype.isBodyOfInterface = function () {
+            return this.count() >= 2 && this.asts[this.top - 1].nodeType === TypeScript.NodeType.InterfaceDeclaration && this.asts[this.top - 1].members == this.asts[this.top - 0];
+        };
+        AstPath.prototype.isBodyOfBlock = function () {
+            return this.count() >= 2 && this.asts[this.top - 1].nodeType === TypeScript.NodeType.Block && this.asts[this.top - 1].statements == this.asts[this.top - 0];
+        };
+        AstPath.prototype.isBodyOfFor = function () {
+            return this.count() >= 2 && this.asts[this.top - 1].nodeType === TypeScript.NodeType.For && this.asts[this.top - 1].body == this.asts[this.top - 0];
+        };
+        AstPath.prototype.isBodyOfCase = function () {
+            return this.count() >= 2 && this.asts[this.top - 1].nodeType === TypeScript.NodeType.Case && this.asts[this.top - 1].body == this.asts[this.top - 0];
+        };
+        AstPath.prototype.isBodyOfTry = function () {
+            return this.count() >= 2 && this.asts[this.top - 1].nodeType === TypeScript.NodeType.Try && this.asts[this.top - 1].body == this.asts[this.top - 0];
+        };
+        AstPath.prototype.isBodyOfCatch = function () {
+            return this.count() >= 2 && this.asts[this.top - 1].nodeType === TypeScript.NodeType.Catch && this.asts[this.top - 1].body == this.asts[this.top - 0];
+        };
+        AstPath.prototype.isBodyOfDoWhile = function () {
+            return this.count() >= 2 && this.asts[this.top - 1].nodeType === TypeScript.NodeType.DoWhile && this.asts[this.top - 1].body == this.asts[this.top - 0];
+        };
+        AstPath.prototype.isBodyOfWhile = function () {
+            return this.count() >= 2 && this.asts[this.top - 1].nodeType === TypeScript.NodeType.While && this.asts[this.top - 1].body == this.asts[this.top - 0];
+        };
+        AstPath.prototype.isBodyOfForIn = function () {
+            return this.count() >= 2 && this.asts[this.top - 1].nodeType === TypeScript.NodeType.ForIn && this.asts[this.top - 1].body == this.asts[this.top - 0];
+        };
+        AstPath.prototype.isBodyOfWith = function () {
+            return this.count() >= 2 && this.asts[this.top - 1].nodeType === TypeScript.NodeType.With && this.asts[this.top - 1].body == this.asts[this.top - 0];
+        };
+        AstPath.prototype.isBodyOfFinally = function () {
+            return this.count() >= 2 && this.asts[this.top - 1].nodeType === TypeScript.NodeType.Finally && this.asts[this.top - 1].body == this.asts[this.top - 0];
+        };
+        AstPath.prototype.isCaseOfSwitch = function () {
+            return this.count() >= 3 && this.asts[this.top - 2].nodeType === TypeScript.NodeType.Switch && this.asts[this.top - 1].nodeType === TypeScript.NodeType.List && this.asts[this.top - 2].caseList == this.asts[this.top - 1];
+        };
+        AstPath.prototype.isDefaultCaseOfSwitch = function () {
+            return this.count() >= 3 && this.asts[this.top - 2].nodeType === TypeScript.NodeType.Switch && this.asts[this.top - 1].nodeType === TypeScript.NodeType.List && this.asts[this.top - 2].caseList == this.asts[this.top - 1] && this.asts[this.top - 2].defaultCase == this.asts[this.top - 0];
+        };
+        AstPath.prototype.isListOfObjectLit = function () {
+            return this.count() >= 2 && this.asts[this.top - 1].nodeType === TypeScript.NodeType.ObjectLit && this.asts[this.top - 0].nodeType === TypeScript.NodeType.List && this.asts[this.top - 1].operand == this.asts[this.top - 0];
+        };
+        AstPath.prototype.isBodyOfObjectLit = function () {
+            return this.isListOfObjectLit();
+        };
+        AstPath.prototype.isEmptyListOfObjectLit = function () {
+            return this.count() >= 2 && this.asts[this.top - 1].nodeType === TypeScript.NodeType.ObjectLit && this.asts[this.top - 0].nodeType === TypeScript.NodeType.List && this.asts[this.top - 1].operand == this.asts[this.top - 0] && this.asts[this.top - 0].members.length == 0;
+        };
+        AstPath.prototype.isMemberOfObjectLit = function () {
+            return this.count() >= 3 && this.asts[this.top - 2].nodeType === TypeScript.NodeType.ObjectLit && this.asts[this.top - 1].nodeType === TypeScript.NodeType.List && this.asts[this.top - 0].nodeType === TypeScript.NodeType.Member && this.asts[this.top - 2].operand == this.asts[this.top - 1];
+        };
+        AstPath.prototype.isNameOfMemberOfObjectLit = function () {
+            return this.count() >= 4 && this.asts[this.top - 3].nodeType === TypeScript.NodeType.ObjectLit && this.asts[this.top - 2].nodeType === TypeScript.NodeType.List && this.asts[this.top - 1].nodeType === TypeScript.NodeType.Member && this.asts[this.top - 0].nodeType === TypeScript.NodeType.Name && this.asts[this.top - 3].operand == this.asts[this.top - 2];
+        };
+        AstPath.prototype.isListOfArrayLit = function () {
+            return this.count() >= 2 && this.asts[this.top - 1].nodeType === TypeScript.NodeType.ArrayLit && this.asts[this.top - 0].nodeType === TypeScript.NodeType.List && this.asts[this.top - 1].operand == this.asts[this.top - 0];
+        };
+        AstPath.prototype.isTargetOfMember = function () {
+            return this.count() >= 2 && this.asts[this.top - 1].nodeType === TypeScript.NodeType.Member && this.asts[this.top - 1].operand1 === this.asts[this.top - 0];
+        };
+        AstPath.prototype.isMemberOfMember = function () {
+            return this.count() >= 2 && this.asts[this.top - 1].nodeType === TypeScript.NodeType.Member && this.asts[this.top - 1].operand2 === this.asts[this.top - 0];
+        };
+        AstPath.prototype.isItemOfList = function () {
+            return this.count() >= 2 && this.asts[this.top - 1].nodeType === TypeScript.NodeType.List;
+            //(<Tools.ASTList>this.asts[this.top - 1]).operand2 === this.asts[this.top - 0];
+        };
+        AstPath.prototype.isThenOfIf = function () {
+            return this.count() >= 2 && this.asts[this.top - 1].nodeType === TypeScript.NodeType.If && this.asts[this.top - 1].thenBod == this.asts[this.top - 0];
+        };
+        AstPath.prototype.isElseOfIf = function () {
+            return this.count() >= 2 && this.asts[this.top - 1].nodeType === TypeScript.NodeType.If && this.asts[this.top - 1].elseBod == this.asts[this.top - 0];
+        };
+        AstPath.prototype.isBodyOfDefaultCase = function () {
+            return this.isBodyOfCase();
+        };
+        AstPath.prototype.isSingleStatementList = function () {
+            return this.count() >= 1 && this.asts[this.top].nodeType === TypeScript.NodeType.List && this.asts[this.top].members.length === 1;
+        };
+        AstPath.prototype.isArgumentListOfFunction = function () {
+            return this.count() >= 2 && this.asts[this.top - 0].nodeType === TypeScript.NodeType.List && this.asts[this.top - 1].nodeType === TypeScript.NodeType.FuncDecl && this.asts[this.top - 1].arguments === this.asts[this.top - 0];
+        };
+        AstPath.prototype.isArgumentOfFunction = function () {
+            return this.count() >= 3 && this.asts[this.top - 1].nodeType === TypeScript.NodeType.List && this.asts[this.top - 2].nodeType === TypeScript.NodeType.FuncDecl && this.asts[this.top - 2].arguments === this.asts[this.top - 1];
+        };
+        AstPath.prototype.isArgumentListOfCall = function () {
+            return this.count() >= 2 && this.asts[this.top - 0].nodeType === TypeScript.NodeType.List && this.asts[this.top - 1].nodeType === TypeScript.NodeType.Call && this.asts[this.top - 1].arguments === this.asts[this.top - 0];
+        };
+        AstPath.prototype.isArgumentListOfNew = function () {
+            return this.count() >= 2 && this.asts[this.top - 0].nodeType === TypeScript.NodeType.List && this.asts[this.top - 1].nodeType === TypeScript.NodeType.New && this.asts[this.top - 1].arguments === this.asts[this.top - 0];
+        };
+        AstPath.prototype.isSynthesizedBlock = function () {
+            return this.count() >= 1 && this.asts[this.top - 0].nodeType === TypeScript.NodeType.Block && this.asts[this.top - 0].isStatementBlock === false;
+        };
+        return AstPath;
+    })();
+    TypeScript.AstPath = AstPath;
+    function isValidAstNode(ast) {
+        if (ast === null)
+            return false;
+        if (ast.minChar === -1 || ast.limChar === -1)
+            return false;
+        return true;
+    }
+    TypeScript.isValidAstNode = isValidAstNode;
+    var AstPathContext = (function () {
+        function AstPathContext() {
+            this.path = new TypeScript.AstPath();
+        }
+        return AstPathContext;
+    })();
+    TypeScript.AstPathContext = AstPathContext;
+    (function (GetAstPathOptions) {
+        GetAstPathOptions[GetAstPathOptions["Default"] = 0] = "Default";
+        GetAstPathOptions[GetAstPathOptions["EdgeInclusive"] = 1] = "EdgeInclusive";
+        //We need this options dealing with an AST coming from an incomplete AST. For example:
+        //     class foo { // r
+        // If we ask for the AST at the position after the "r" character, we won't see we are 
+        // inside a comment, because the "class" AST node has a limChar corresponding to the position of 
+        // the "{" character, meaning we don't traverse the tree down to the stmt list of the class, meaning
+        // we don't find the "precomment" attached to the errorneous empty stmt.
+        //TODO: It would be nice to be able to get rid of this.
+        GetAstPathOptions[GetAstPathOptions["DontPruneSearchBasedOnPosition"] = 2] = "DontPruneSearchBasedOnPosition";
+    })(TypeScript.GetAstPathOptions || (TypeScript.GetAstPathOptions = {}));
+    var GetAstPathOptions = TypeScript.GetAstPathOptions;
+    ///
+    /// Return the stack of AST nodes containing "position"
+    ///
+    function getAstPathToPosition(script, pos, options) {
+        if (options === void 0) { options = GetAstPathOptions.Default; }
+        var lookInComments = function (comments) {
+            if (comments && comments.length > 0) {
+                for (var i = 0; i < comments.length; i++) {
+                    var minChar = comments[i].minChar;
+                    var limChar = comments[i].limChar;
+                    if (!comments[i].isBlockComment) {
+                        limChar++; // For single line comments, include 1 more character (for the newline)
+                    }
+                    if (pos >= minChar && pos < limChar) {
+                        ctx.path.push(comments[i]);
+                    }
+                }
+            }
+        };
+        var pre = function (cur, parent, walker) {
+            if (isValidAstNode(cur)) {
+                // Add "cur" to the stack if it contains our position
+                // For "identifier" nodes, we need a special case: A position equal to "limChar" is
+                // valid, since the position corresponds to a caret position (in between characters)
+                // For example:
+                //  bar
+                //  0123
+                // If "position == 3", the caret is at the "right" of the "r" character, which should be considered valid
+                var inclusive = hasFlag(options, GetAstPathOptions.EdgeInclusive) || cur.nodeType === TypeScript.NodeType.Name || pos === script.limChar; // Special "EOF" case
+                var minChar = cur.minChar;
+                var limChar = cur.limChar + (inclusive ? 1 : 0);
+                if (pos >= minChar && pos < limChar) {
+                    // TODO: Since AST is sometimes not correct wrt to position, only add "cur" if it's better
+                    //       than top of the stack.
+                    var previous = ctx.path.ast();
+                    if (previous == null || (cur.minChar >= previous.minChar && cur.limChar <= previous.limChar)) {
+                        ctx.path.push(cur);
+                    }
+                    else {
+                    }
+                }
+                // The AST walker skips comments, but we might be in one, so check the pre/post comments for this node manually
+                if (pos < limChar) {
+                    lookInComments(cur.preComments);
+                }
+                if (pos >= minChar) {
+                    lookInComments(cur.postComments);
+                }
+                if (!hasFlag(options, GetAstPathOptions.DontPruneSearchBasedOnPosition)) {
+                    // Don't go further down the tree if pos is outside of [minChar, limChar]
+                    walker.options.goChildren = (minChar <= pos && pos <= limChar);
+                }
+            }
+            return cur;
+        };
+        var ctx = new AstPathContext();
+        TypeScript.getAstWalkerFactory().walk(script, pre, null, null, ctx);
+        return ctx.path;
+    }
+    TypeScript.getAstPathToPosition = getAstPathToPosition;
+    //
+    // Find a source text offset that is safe for lexing tokens at the given position.
+    // This is used when "position" might be inside a comment or string, etc.
+    //
+    function getTokenizationOffset(script, position) {
+        var bestOffset = 0;
+        var pre = function (cur, parent, walker) {
+            if (TypeScript.isValidAstNode(cur)) {
+                // Did we find a closer offset?
+                if (cur.minChar <= position) {
+                    bestOffset = max(bestOffset, cur.minChar);
+                }
+                // Stop the walk if this node is not related to "minChar"
+                if (cur.minChar > position || cur.limChar < bestOffset) {
+                    walker.options.goChildren = false;
+                }
+            }
+            return cur;
+        };
+        TypeScript.getAstWalkerFactory().walk(script, pre);
+        return bestOffset;
+    }
+    TypeScript.getTokenizationOffset = getTokenizationOffset;
+    ///
+    /// Simple function to Walk an AST using a simple callback function.
+    ///
+    function walkAST(ast, callback) {
+        var pre = function (cur, parent, walker) {
+            var path = walker.state;
+            path.push(cur);
+            callback(path, walker);
+            return cur;
+        };
+        var post = function (cur, parent, walker) {
+            var path = walker.state;
+            path.pop();
+            return cur;
+        };
+        var path = new AstPath();
+        TypeScript.getAstWalkerFactory().walk(ast, pre, post, null, path);
+    }
+    TypeScript.walkAST = walkAST;
+})(TypeScript || (TypeScript = {}));