--- conflicted
+++ resolved
@@ -1,187 +1,188 @@
-tests/cases/conformance/expressions/functionCalls/typeArgumentInferenceConstructSignatures.ts(25,35): error TS2345: Argument of type '3' is not assignable to parameter of type 'string'.
-tests/cases/conformance/expressions/functionCalls/typeArgumentInferenceConstructSignatures.ts(61,39): error TS2345: Argument of type '(x: string) => string' is not assignable to parameter of type '(x: number) => void'.
-  Types of parameters 'x' and 'x' are incompatible.
-    Type 'number' is not assignable to type 'string'.
-tests/cases/conformance/expressions/functionCalls/typeArgumentInferenceConstructSignatures.ts(71,39): error TS2345: Argument of type '(x: string) => string' is not assignable to parameter of type '(x: number) => void'.
-  Types of parameters 'x' and 'x' are incompatible.
-    Type 'number' is not assignable to type 'string'.
-tests/cases/conformance/expressions/functionCalls/typeArgumentInferenceConstructSignatures.ts(81,45): error TS2345: Argument of type '(n: string) => string' is not assignable to parameter of type '(b: number) => number'.
-  Types of parameters 'n' and 'b' are incompatible.
-    Type 'number' is not assignable to type 'string'.
-tests/cases/conformance/expressions/functionCalls/typeArgumentInferenceConstructSignatures.ts(106,33): error TS2345: Argument of type '0' is not assignable to parameter of type '""'.
-<<<<<<< HEAD
-tests/cases/conformance/expressions/functionCalls/typeArgumentInferenceConstructSignatures.ts(121,5): error TS2403: Subsequent variable declarations must have the same type.  Variable 'a9e' has type '{ x: number; z: Window; y?: undefined; } | { x: number; y: string; z?: undefined; }' at tests/cases/conformance/expressions/functionCalls/typeArgumentInferenceConstructSignatures.ts 119:4, but here has type '{}'.
-=======
-tests/cases/conformance/expressions/functionCalls/typeArgumentInferenceConstructSignatures.ts(118,9): error TS2304: Cannot find name 'Window'.
-tests/cases/conformance/expressions/functionCalls/typeArgumentInferenceConstructSignatures.ts(120,51): error TS2304: Cannot find name 'window'.
-tests/cases/conformance/expressions/functionCalls/typeArgumentInferenceConstructSignatures.ts(121,5): error TS2403: Subsequent variable declarations must have the same type.  Variable 'a9e' must be of type '{ x: number; z: any; y?: undefined; } | { x: number; y: string; z?: undefined; }', but here has type '{}'.
-tests/cases/conformance/expressions/functionCalls/typeArgumentInferenceConstructSignatures.ts(122,56): error TS2304: Cannot find name 'window'.
->>>>>>> 2efc92d1
-tests/cases/conformance/expressions/functionCalls/typeArgumentInferenceConstructSignatures.ts(122,74): error TS2345: Argument of type '{ x: number; y: string; }' is not assignable to parameter of type 'A92'.
-  Object literal may only specify known properties, and 'y' does not exist in type 'A92'.
-
-
-==== tests/cases/conformance/expressions/functionCalls/typeArgumentInferenceConstructSignatures.ts (7 errors) ====
-    // Generic call with no parameters
-    interface NoParams {
-        new <T>();
-    }
-    var noParams: NoParams;
-    new noParams();
-    new noParams<string>();
-    new noParams<{}>();
-    
-    // Generic call with parameters but none use type parameter type
-    interface noGenericParams {
-        new <T>(n: string);
-    }
-    var noGenericParams: noGenericParams;
-    new noGenericParams('');
-    new noGenericParams<number>('');
-    new noGenericParams<{}>('');
-    
-    // Generic call with multiple type parameters and only one used in parameter type annotation
-    interface someGenerics1 {
-        new <T, U>(n: T, m: number);
-    }
-    var someGenerics1: someGenerics1;
-    new someGenerics1(3, 4);
-    new someGenerics1<string, number>(3, 4); // Error
-                                      ~
-!!! error TS2345: Argument of type '3' is not assignable to parameter of type 'string'.
-    new someGenerics1<number, {}>(3, 4);
-    
-    // Generic call with argument of function type whose parameter is of type parameter type
-    interface someGenerics2a {
-        new <T>(n: (x: T) => void);
-    }
-    var someGenerics2a: someGenerics2a;
-    new someGenerics2a((n: string) => n);
-    new someGenerics2a<string>((n: string) => n);
-    new someGenerics2a<string>((n) => n.substr(0));
-    
-    interface someGenerics2b {
-        new <T, U>(n: (x: T, y: U) => void);
-    }
-    var someGenerics2b: someGenerics2b;
-    new someGenerics2b((n: string, x: number) => n);
-    new someGenerics2b<string, number>((n: string, t: number) => n);
-    new someGenerics2b<string, number>((n, t) => n.substr(t * t));
-    
-    // Generic call with argument of function type whose parameter is not of type parameter type but body/return type uses type parameter
-    interface someGenerics3 {
-        new <T>(producer: () => T);
-    }
-    var someGenerics3: someGenerics3;
-    new someGenerics3(() => '');
-    new someGenerics3<Window>(() => undefined);
-    new someGenerics3<number>(() => 3);
-    
-    // 2 parameter generic call with argument 1 of type parameter type and argument 2 of function type whose parameter is of type parameter type
-    interface someGenerics4 {
-        new <T, U>(n: T, f: (x: U) => void);
-    }
-    var someGenerics4: someGenerics4;
-    new someGenerics4(4, () => null);
-    new someGenerics4<string, number>('', () => 3);
-    new someGenerics4<string, number>('', (x: string) => ''); // Error
-                                          ~~~~~~~~~~~~~~~~~
-!!! error TS2345: Argument of type '(x: string) => string' is not assignable to parameter of type '(x: number) => void'.
-!!! error TS2345:   Types of parameters 'x' and 'x' are incompatible.
-!!! error TS2345:     Type 'number' is not assignable to type 'string'.
-    new someGenerics4<string, number>(null, null);
-    
-    // 2 parameter generic call with argument 2 of type parameter type and argument 1 of function type whose parameter is of type parameter type
-    interface someGenerics5 {
-        new <U, T>(n: T, f: (x: U) => void);
-    }
-    var someGenerics5: someGenerics5;
-    new someGenerics5(4, () => null);
-    new someGenerics5<number, string>('', () => 3);
-    new someGenerics5<number, string>('', (x: string) => ''); // Error
-                                          ~~~~~~~~~~~~~~~~~
-!!! error TS2345: Argument of type '(x: string) => string' is not assignable to parameter of type '(x: number) => void'.
-!!! error TS2345:   Types of parameters 'x' and 'x' are incompatible.
-!!! error TS2345:     Type 'number' is not assignable to type 'string'.
-    new someGenerics5<string, number>(null, null);
-    
-    // Generic call with multiple arguments of function types that each have parameters of the same generic type
-    interface someGenerics6 {
-        new <A>(a: (a: A) => A, b: (b: A) => A, c: (c: A) => A);
-    }
-    var someGenerics6: someGenerics6;
-    new someGenerics6(n => n, n => n, n => n);
-    new someGenerics6<number>(n => n, n => n, n => n);
-    new someGenerics6<number>((n: number) => n, (n: string) => n, (n: number) => n); // Error
-                                                ~~~~~~~~~~~~~~~~
-!!! error TS2345: Argument of type '(n: string) => string' is not assignable to parameter of type '(b: number) => number'.
-!!! error TS2345:   Types of parameters 'n' and 'b' are incompatible.
-!!! error TS2345:     Type 'number' is not assignable to type 'string'.
-    new someGenerics6<number>((n: number) => n, (n: number) => n, (n: number) => n);
-    
-    // Generic call with multiple arguments of function types that each have parameters of different generic type
-    interface someGenerics7 {
-        new <A, B, C>(a: (a: A) => A, b: (b: B) => B, c: (c: C) => C);
-    }
-    var someGenerics7: someGenerics7;
-    new someGenerics7(n => n, n => n, n => n);
-    new someGenerics7<number, string, number>(n => n, n => n, n => n);
-    new someGenerics7<number, string, number>((n: number) => n, (n: string) => n, (n: number) => n);
-    
-    // Generic call with argument of generic function type
-    interface someGenerics8 {
-        new <T>(n: T): T;
-    }
-    var someGenerics8: someGenerics8;
-    var x = new someGenerics8(someGenerics7);
-    new x<string, string, string>(null, null, null);
-    
-    // Generic call with multiple parameters of generic type passed arguments with no best common type
-    interface someGenerics9 {
-        new <T>(a: T, b: T, c: T): T;
-    }
-    var someGenerics9: someGenerics9;
-    var a9a = new someGenerics9('', 0, []);
-                                    ~
-!!! error TS2345: Argument of type '0' is not assignable to parameter of type '""'.
-    var a9a: {};
-    var a9b = new someGenerics9<{ a?: number; b?: string; }>({ a: 0 }, { b: '' }, null);
-    var a9b: { a?: number; b?: string; };
-    
-    // Generic call with multiple parameters of generic type passed arguments with multiple best common types
-    interface A91 {
-        x: number;
-        y?: string;
-    }
-    interface A92 {
-        x: number;
-        z?: Window;
-    }
-    var a9e = new someGenerics9(undefined, { x: 6, z: window }, { x: 6, y: '' });
-    var a9e: {};
-        ~~~
-<<<<<<< HEAD
-!!! error TS2403: Subsequent variable declarations must have the same type.  Variable 'a9e' has type '{ x: number; z: Window; y?: undefined; } | { x: number; y: string; z?: undefined; }' at tests/cases/conformance/expressions/functionCalls/typeArgumentInferenceConstructSignatures.ts 119:4, but here has type '{}'.
-=======
-!!! error TS2403: Subsequent variable declarations must have the same type.  Variable 'a9e' must be of type '{ x: number; z: any; y?: undefined; } | { x: number; y: string; z?: undefined; }', but here has type '{}'.
->>>>>>> 2efc92d1
-    var a9f = new someGenerics9<A92>(undefined, { x: 6, z: window }, { x: 6, y: '' });
-                                                                             ~~~~~
-!!! error TS2345: Argument of type '{ x: number; y: string; }' is not assignable to parameter of type 'A92'.
-!!! error TS2345:   Object literal may only specify known properties, and 'y' does not exist in type 'A92'.
-    var a9f: A92;
-    
-    // Generic call with multiple parameters of generic type passed arguments with a single best common type
-    var a9d = new someGenerics9({ x: 3 }, { x: 6 }, { x: 6 });
-    var a9d: { x: number; };
-    
-    // Generic call with multiple parameters of generic type where one argument is of type 'any'
-    var anyVar: any;
-    var a = new someGenerics9(7, anyVar, 4);
-    var a: any;
-    
-    // Generic call with multiple parameters of generic type where one argument is [] and the other is not 'any'
-    var arr = new someGenerics9([], null, undefined);
-    var arr: any[];
-    
+tests/cases/conformance/expressions/functionCalls/typeArgumentInferenceConstructSignatures.ts(25,35): error TS2345: Argument of type '3' is not assignable to parameter of type 'string'.
+tests/cases/conformance/expressions/functionCalls/typeArgumentInferenceConstructSignatures.ts(51,19): error TS2304: Cannot find name 'Window'.
+tests/cases/conformance/expressions/functionCalls/typeArgumentInferenceConstructSignatures.ts(61,39): error TS2345: Argument of type '(x: string) => string' is not assignable to parameter of type '(x: number) => void'.
+  Types of parameters 'x' and 'x' are incompatible.
+    Type 'number' is not assignable to type 'string'.
+tests/cases/conformance/expressions/functionCalls/typeArgumentInferenceConstructSignatures.ts(71,39): error TS2345: Argument of type '(x: string) => string' is not assignable to parameter of type '(x: number) => void'.
+  Types of parameters 'x' and 'x' are incompatible.
+    Type 'number' is not assignable to type 'string'.
+tests/cases/conformance/expressions/functionCalls/typeArgumentInferenceConstructSignatures.ts(81,45): error TS2345: Argument of type '(n: string) => string' is not assignable to parameter of type '(b: number) => number'.
+  Types of parameters 'n' and 'b' are incompatible.
+    Type 'number' is not assignable to type 'string'.
+tests/cases/conformance/expressions/functionCalls/typeArgumentInferenceConstructSignatures.ts(106,33): error TS2345: Argument of type '0' is not assignable to parameter of type '""'.
+tests/cases/conformance/expressions/functionCalls/typeArgumentInferenceConstructSignatures.ts(118,9): error TS2304: Cannot find name 'Window'.
+tests/cases/conformance/expressions/functionCalls/typeArgumentInferenceConstructSignatures.ts(120,51): error TS2304: Cannot find name 'window'.
+tests/cases/conformance/expressions/functionCalls/typeArgumentInferenceConstructSignatures.ts(121,5): error TS2403: Subsequent variable declarations must have the same type.  Variable 'a9e' must be of type '{ x: number; z: any; y?: undefined; } | { x: number; y: string; z?: undefined; }', but here has type '{}'.
+tests/cases/conformance/expressions/functionCalls/typeArgumentInferenceConstructSignatures.ts(122,56): error TS2304: Cannot find name 'window'.
+tests/cases/conformance/expressions/functionCalls/typeArgumentInferenceConstructSignatures.ts(122,74): error TS2345: Argument of type '{ x: number; y: string; }' is not assignable to parameter of type 'A92'.
+  Object literal may only specify known properties, and 'y' does not exist in type 'A92'.
+
+
+==== tests/cases/conformance/expressions/functionCalls/typeArgumentInferenceConstructSignatures.ts (11 errors) ====
+    // Generic call with no parameters
+    interface NoParams {
+        new <T>();
+    }
+    var noParams: NoParams;
+    new noParams();
+    new noParams<string>();
+    new noParams<{}>();
+    
+    // Generic call with parameters but none use type parameter type
+    interface noGenericParams {
+        new <T>(n: string);
+    }
+    var noGenericParams: noGenericParams;
+    new noGenericParams('');
+    new noGenericParams<number>('');
+    new noGenericParams<{}>('');
+    
+    // Generic call with multiple type parameters and only one used in parameter type annotation
+    interface someGenerics1 {
+        new <T, U>(n: T, m: number);
+    }
+    var someGenerics1: someGenerics1;
+    new someGenerics1(3, 4);
+    new someGenerics1<string, number>(3, 4); // Error
+                                      ~
+!!! error TS2345: Argument of type '3' is not assignable to parameter of type 'string'.
+    new someGenerics1<number, {}>(3, 4);
+    
+    // Generic call with argument of function type whose parameter is of type parameter type
+    interface someGenerics2a {
+        new <T>(n: (x: T) => void);
+    }
+    var someGenerics2a: someGenerics2a;
+    new someGenerics2a((n: string) => n);
+    new someGenerics2a<string>((n: string) => n);
+    new someGenerics2a<string>((n) => n.substr(0));
+    
+    interface someGenerics2b {
+        new <T, U>(n: (x: T, y: U) => void);
+    }
+    var someGenerics2b: someGenerics2b;
+    new someGenerics2b((n: string, x: number) => n);
+    new someGenerics2b<string, number>((n: string, t: number) => n);
+    new someGenerics2b<string, number>((n, t) => n.substr(t * t));
+    
+    // Generic call with argument of function type whose parameter is not of type parameter type but body/return type uses type parameter
+    interface someGenerics3 {
+        new <T>(producer: () => T);
+    }
+    var someGenerics3: someGenerics3;
+    new someGenerics3(() => '');
+    new someGenerics3<Window>(() => undefined);
+                      ~~~~~~
+!!! error TS2304: Cannot find name 'Window'.
+    new someGenerics3<number>(() => 3);
+    
+    // 2 parameter generic call with argument 1 of type parameter type and argument 2 of function type whose parameter is of type parameter type
+    interface someGenerics4 {
+        new <T, U>(n: T, f: (x: U) => void);
+    }
+    var someGenerics4: someGenerics4;
+    new someGenerics4(4, () => null);
+    new someGenerics4<string, number>('', () => 3);
+    new someGenerics4<string, number>('', (x: string) => ''); // Error
+                                          ~~~~~~~~~~~~~~~~~
+!!! error TS2345: Argument of type '(x: string) => string' is not assignable to parameter of type '(x: number) => void'.
+!!! error TS2345:   Types of parameters 'x' and 'x' are incompatible.
+!!! error TS2345:     Type 'number' is not assignable to type 'string'.
+    new someGenerics4<string, number>(null, null);
+    
+    // 2 parameter generic call with argument 2 of type parameter type and argument 1 of function type whose parameter is of type parameter type
+    interface someGenerics5 {
+        new <U, T>(n: T, f: (x: U) => void);
+    }
+    var someGenerics5: someGenerics5;
+    new someGenerics5(4, () => null);
+    new someGenerics5<number, string>('', () => 3);
+    new someGenerics5<number, string>('', (x: string) => ''); // Error
+                                          ~~~~~~~~~~~~~~~~~
+!!! error TS2345: Argument of type '(x: string) => string' is not assignable to parameter of type '(x: number) => void'.
+!!! error TS2345:   Types of parameters 'x' and 'x' are incompatible.
+!!! error TS2345:     Type 'number' is not assignable to type 'string'.
+    new someGenerics5<string, number>(null, null);
+    
+    // Generic call with multiple arguments of function types that each have parameters of the same generic type
+    interface someGenerics6 {
+        new <A>(a: (a: A) => A, b: (b: A) => A, c: (c: A) => A);
+    }
+    var someGenerics6: someGenerics6;
+    new someGenerics6(n => n, n => n, n => n);
+    new someGenerics6<number>(n => n, n => n, n => n);
+    new someGenerics6<number>((n: number) => n, (n: string) => n, (n: number) => n); // Error
+                                                ~~~~~~~~~~~~~~~~
+!!! error TS2345: Argument of type '(n: string) => string' is not assignable to parameter of type '(b: number) => number'.
+!!! error TS2345:   Types of parameters 'n' and 'b' are incompatible.
+!!! error TS2345:     Type 'number' is not assignable to type 'string'.
+    new someGenerics6<number>((n: number) => n, (n: number) => n, (n: number) => n);
+    
+    // Generic call with multiple arguments of function types that each have parameters of different generic type
+    interface someGenerics7 {
+        new <A, B, C>(a: (a: A) => A, b: (b: B) => B, c: (c: C) => C);
+    }
+    var someGenerics7: someGenerics7;
+    new someGenerics7(n => n, n => n, n => n);
+    new someGenerics7<number, string, number>(n => n, n => n, n => n);
+    new someGenerics7<number, string, number>((n: number) => n, (n: string) => n, (n: number) => n);
+    
+    // Generic call with argument of generic function type
+    interface someGenerics8 {
+        new <T>(n: T): T;
+    }
+    var someGenerics8: someGenerics8;
+    var x = new someGenerics8(someGenerics7);
+    new x<string, string, string>(null, null, null);
+    
+    // Generic call with multiple parameters of generic type passed arguments with no best common type
+    interface someGenerics9 {
+        new <T>(a: T, b: T, c: T): T;
+    }
+    var someGenerics9: someGenerics9;
+    var a9a = new someGenerics9('', 0, []);
+                                    ~
+!!! error TS2345: Argument of type '0' is not assignable to parameter of type '""'.
+    var a9a: {};
+    var a9b = new someGenerics9<{ a?: number; b?: string; }>({ a: 0 }, { b: '' }, null);
+    var a9b: { a?: number; b?: string; };
+    
+    // Generic call with multiple parameters of generic type passed arguments with multiple best common types
+    interface A91 {
+        x: number;
+        y?: string;
+    }
+    interface A92 {
+        x: number;
+        z?: Window;
+            ~~~~~~
+!!! error TS2304: Cannot find name 'Window'.
+    }
+    var a9e = new someGenerics9(undefined, { x: 6, z: window }, { x: 6, y: '' });
+                                                      ~~~~~~
+!!! error TS2304: Cannot find name 'window'.
+    var a9e: {};
+        ~~~
+!!! error TS2403: Subsequent variable declarations must have the same type.  Variable 'a9e' must be of type '{ x: number; z: any; y?: undefined; } | { x: number; y: string; z?: undefined; }', but here has type '{}'.
+    var a9f = new someGenerics9<A92>(undefined, { x: 6, z: window }, { x: 6, y: '' });
+                                                           ~~~~~~
+!!! error TS2304: Cannot find name 'window'.
+                                                                             ~~~~~
+!!! error TS2345: Argument of type '{ x: number; y: string; }' is not assignable to parameter of type 'A92'.
+!!! error TS2345:   Object literal may only specify known properties, and 'y' does not exist in type 'A92'.
+    var a9f: A92;
+    
+    // Generic call with multiple parameters of generic type passed arguments with a single best common type
+    var a9d = new someGenerics9({ x: 3 }, { x: 6 }, { x: 6 });
+    var a9d: { x: number; };
+    
+    // Generic call with multiple parameters of generic type where one argument is of type 'any'
+    var anyVar: any;
+    var a = new someGenerics9(7, anyVar, 4);
+    var a: any;
+    
+    // Generic call with multiple parameters of generic type where one argument is [] and the other is not 'any'
+    var arr = new someGenerics9([], null, undefined);
+    var arr: any[];
+    
     