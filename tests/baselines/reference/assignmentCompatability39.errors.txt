--- conflicted
+++ resolved
@@ -1,22 +1,17 @@
-tests/cases/compiler/assignmentCompatability39.ts(9,1): error TS2322: Type 'interfaceWithPublicAndOptional<number, string>' is not assignable to type 'classWithTwoPublic<number, string>':
-  Required property 'two' cannot be reimplemented with optional property in 'interfaceWithPublicAndOptional<number, string>'.
-
-
-==== tests/cases/compiler/assignmentCompatability39.ts (1 errors) ====
-    module __test1__ {
-        export interface interfaceWithPublicAndOptional<T,U> { one: T; two?: U; };  var obj4: interfaceWithPublicAndOptional<number,string> = { one: 1 };;
-        export var __val__obj4 = obj4;
-    }
-    module __test2__ {
-        export         class classWithTwoPublic<T,U> { constructor(public one: T, public two: U) {} }    var x2 = new classWithTwoPublic(1, "a");;
-        export var __val__x2 = x2;
-    }
-    __test2__.__val__x2 = __test1__.__val__obj4
-    ~~~~~~~~~~~~~~~~~~~
-<<<<<<< HEAD
-!!! Type 'interfaceWithPublicAndOptional<number, string>' is not assignable to type 'classWithTwoPublic<number, string>':
-!!!   Property 'two' is optional in type 'interfaceWithPublicAndOptional<number, string>' but required in type 'classWithTwoPublic<number, string>'.
-=======
-!!! error TS2322: Type 'interfaceWithPublicAndOptional<number, string>' is not assignable to type 'classWithTwoPublic<number, string>':
-!!! error TS2322:   Required property 'two' cannot be reimplemented with optional property in 'interfaceWithPublicAndOptional<number, string>'.
->>>>>>> d867cecf
+tests/cases/compiler/assignmentCompatability39.ts(9,1): error TS2322: Type 'interfaceWithPublicAndOptional<number, string>' is not assignable to type 'classWithTwoPublic<number, string>':
+  Property 'two' is optional in type 'interfaceWithPublicAndOptional<number, string>' but required in type 'classWithTwoPublic<number, string>'.
+
+
+==== tests/cases/compiler/assignmentCompatability39.ts (1 errors) ====
+    module __test1__ {
+        export interface interfaceWithPublicAndOptional<T,U> { one: T; two?: U; };  var obj4: interfaceWithPublicAndOptional<number,string> = { one: 1 };;
+        export var __val__obj4 = obj4;
+    }
+    module __test2__ {
+        export         class classWithTwoPublic<T,U> { constructor(public one: T, public two: U) {} }    var x2 = new classWithTwoPublic(1, "a");;
+        export var __val__x2 = x2;
+    }
+    __test2__.__val__x2 = __test1__.__val__obj4
+    ~~~~~~~~~~~~~~~~~~~
+!!! error TS2322: Type 'interfaceWithPublicAndOptional<number, string>' is not assignable to type 'classWithTwoPublic<number, string>':
+!!! error TS2322:   Property 'two' is optional in type 'interfaceWithPublicAndOptional<number, string>' but required in type 'classWithTwoPublic<number, string>'.