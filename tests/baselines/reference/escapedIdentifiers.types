--- conflicted
+++ resolved
@@ -1,359 +1,352 @@
-=== tests/cases/compiler/escapedIdentifiers.ts ===
-
-/*
-    0 .. \u0030
-    9 .. \u0039
-
-    A .. \u0041
-    Z .. \u005a
-
-    a .. \u0061
-    z .. \u00za
-*/
-
-// var decl
-var \u0061 = 1;
->\u0061 : number
->1 : 1
-
-a ++;
->a ++ : number
->a : number
-
-\u0061 ++;
->\u0061 ++ : number
->\u0061 : number
-
-var b = 1;
->b : number
->1 : 1
-
-b ++;
->b ++ : number
->b : number
-
-\u0062 ++;
->\u0062 ++ : number
->\u0062 : number
-
-// modules
-module moduleType1 { 
->moduleType1 : typeof moduleType1
-
-    export var baz1: number;
->baz1 : number
-}
-module moduleType\u0032 { 
->moduleType\u0032 : typeof moduleType\u0032
-
-    export var baz2: number;
->baz2 : number
-}
-
-moduleType1.baz1 = 3;
->moduleType1.baz1 = 3 : 3
->moduleType1.baz1 : number
->moduleType1 : typeof moduleType1
->baz1 : number
->3 : 3
-
-moduleType\u0031.baz1 = 3;
->moduleType\u0031.baz1 = 3 : 3
->moduleType\u0031.baz1 : number
->moduleType\u0031 : typeof moduleType1
->baz1 : number
->3 : 3
-
-moduleType2.baz2 = 3;
->moduleType2.baz2 = 3 : 3
->moduleType2.baz2 : number
->moduleType2 : typeof moduleType\u0032
->baz2 : number
->3 : 3
-
-moduleType\u0032.baz2 = 3;
->moduleType\u0032.baz2 = 3 : 3
->moduleType\u0032.baz2 : number
->moduleType\u0032 : typeof moduleType\u0032
->baz2 : number
->3 : 3
-
-// classes
-
-class classType1 { 
->classType1 : classType1
-
-    public foo1: number;
->foo1 : number
-}
-class classType\u0032 { 
->classType\u0032 : classType\u0032
-
-    public foo2: number;
->foo2 : number
-}
-
-var classType1Object1 = new classType1();
->classType1Object1 : classType1
->new classType1() : classType1
->classType1 : typeof classType1
-
-classType1Object1.foo1 = 2;
->classType1Object1.foo1 = 2 : 2
->classType1Object1.foo1 : number
->classType1Object1 : classType1
->foo1 : number
->2 : 2
-
-var classType1Object2 = new classType\u0031();
->classType1Object2 : classType1
->new classType\u0031() : classType1
->classType\u0031 : typeof classType1
-
-classType1Object2.foo1 = 2;
->classType1Object2.foo1 = 2 : 2
->classType1Object2.foo1 : number
->classType1Object2 : classType1
->foo1 : number
->2 : 2
-
-var classType2Object1 = new classType2();
->classType2Object1 : classType\u0032
->new classType2() : classType\u0032
->classType2 : typeof classType\u0032
-
-classType2Object1.foo2 = 2;
->classType2Object1.foo2 = 2 : 2
->classType2Object1.foo2 : number
->classType2Object1 : classType\u0032
->foo2 : number
->2 : 2
-
-var classType2Object2 = new classType\u0032();
->classType2Object2 : classType\u0032
->new classType\u0032() : classType\u0032
->classType\u0032 : typeof classType\u0032
-
-classType2Object2.foo2 = 2;
->classType2Object2.foo2 = 2 : 2
->classType2Object2.foo2 : number
->classType2Object2 : classType\u0032
->foo2 : number
->2 : 2
-
-// interfaces
-interface interfaceType1 { 
->interfaceType1 : interfaceType1
-
-    bar1: number;
->bar1 : number
-}
-interface interfaceType\u0032 { 
->interfaceType\u0032 : interfaceType\u0032
-
-    bar2: number;
->bar2 : number
-}
-
-var interfaceType1Object1 = <interfaceType1>{ bar1: 0 };
->interfaceType1Object1 : interfaceType1
-><interfaceType1>{ bar1: 0 } : interfaceType1
->interfaceType1 : interfaceType1
->{ bar1: 0 } : { bar1: number; }
->bar1 : number
->0 : 0
-
-interfaceType1Object1.bar1 = 2;
->interfaceType1Object1.bar1 = 2 : 2
->interfaceType1Object1.bar1 : number
->interfaceType1Object1 : interfaceType1
->bar1 : number
->2 : 2
-
-var interfaceType1Object2 = <interfaceType\u0031>{ bar1: 0 };
->interfaceType1Object2 : interfaceType1
-><interfaceType\u0031>{ bar1: 0 } : interfaceType1
->interfaceType\u0031 : interfaceType1
->{ bar1: 0 } : { bar1: number; }
->bar1 : number
->0 : 0
-
-interfaceType1Object2.bar1 = 2;
->interfaceType1Object2.bar1 = 2 : 2
->interfaceType1Object2.bar1 : number
->interfaceType1Object2 : interfaceType1
->bar1 : number
->2 : 2
-
-var interfaceType2Object1 = <interfaceType2>{ bar2: 0 };
->interfaceType2Object1 : interfaceType\u0032
-><interfaceType2>{ bar2: 0 } : interfaceType\u0032
->interfaceType2 : interfaceType\u0032
->{ bar2: 0 } : { bar2: number; }
->bar2 : number
->0 : 0
-
-interfaceType2Object1.bar2 = 2;
->interfaceType2Object1.bar2 = 2 : 2
->interfaceType2Object1.bar2 : number
->interfaceType2Object1 : interfaceType\u0032
->bar2 : number
->2 : 2
-
-var interfaceType2Object2 = <interfaceType\u0032>{ bar2: 0 };
->interfaceType2Object2 : interfaceType\u0032
-><interfaceType\u0032>{ bar2: 0 } : interfaceType\u0032
->interfaceType\u0032 : interfaceType\u0032
->{ bar2: 0 } : { bar2: number; }
->bar2 : number
->0 : 0
-
-interfaceType2Object2.bar2 = 2;
->interfaceType2Object2.bar2 = 2 : 2
->interfaceType2Object2.bar2 : number
->interfaceType2Object2 : interfaceType\u0032
->bar2 : number
->2 : 2
-
-
-// arguments
-class testClass { 
->testClass : testClass
-
-    public func(arg1: number, arg\u0032: string, arg\u0033: boolean, arg4: number) { 
->func : (arg1: number, arg\u0032: string, arg\u0033: boolean, arg4: number) => void
->arg1 : number
->arg\u0032 : string
->arg\u0033 : boolean
->arg4 : number
-
-        arg\u0031 = 1;
->arg\u0031 = 1 : 1
->arg\u0031 : number
->1 : 1
-
-        arg2 = 'string';
->arg2 = 'string' : "string"
->arg2 : string
->'string' : "string"
-
-        arg\u0033 = true;
->arg\u0033 = true : true
->arg\u0033 : boolean
->true : true
-
-        arg4 = 2;
->arg4 = 2 : 2
->arg4 : number
->2 : 2
-    }
-}
-
-// constructors
-class constructorTestClass { 
->constructorTestClass : constructorTestClass
-
-    constructor (public arg1: number,public arg\u0032: string,public arg\u0033: boolean,public arg4: number) { 
->arg1 : number
->arg\u0032 : string
->arg\u0033 : boolean
->arg4 : number
-    }
-}
-var constructorTestObject = new constructorTestClass(1, 'string', true, 2);
->constructorTestObject : constructorTestClass
->new constructorTestClass(1, 'string', true, 2) : constructorTestClass
->constructorTestClass : typeof constructorTestClass
-<<<<<<< HEAD
->1 : number
->'string' : string
->true : true
->2 : number
-=======
->1 : 1
->'string' : "string"
->true : true
->2 : 2
->>>>>>> 9950b98b
-
-constructorTestObject.arg\u0031 = 1;
->constructorTestObject.arg\u0031 = 1 : 1
->constructorTestObject.arg\u0031 : number
->constructorTestObject : constructorTestClass
->arg\u0031 : number
->1 : 1
-
-constructorTestObject.arg2 = 'string';
->constructorTestObject.arg2 = 'string' : "string"
->constructorTestObject.arg2 : string
->constructorTestObject : constructorTestClass
->arg2 : string
->'string' : "string"
-
-constructorTestObject.arg\u0033 = true;
->constructorTestObject.arg\u0033 = true : true
->constructorTestObject.arg\u0033 : boolean
->constructorTestObject : constructorTestClass
->arg\u0033 : boolean
->true : true
-
-constructorTestObject.arg4 = 2;
->constructorTestObject.arg4 = 2 : 2
->constructorTestObject.arg4 : number
->constructorTestObject : constructorTestClass
->arg4 : number
->2 : 2
-
-// Lables
-
-l\u0061bel1: 
->l\u0061bel1 : any
-
-    while (false)
->false : false
-    {  
-       while(false)
->false : false
-
-           continue label1;  // it will go to next iteration of outer loop 
->label1 : any
-    } 
-
-label2: 
->label2 : any
-
-    while (false)
->false : false
-    {  
-       while(false)
->false : false
-
-           continue l\u0061bel2;  // it will go to next iteration of outer loop 
->l\u0061bel2 : any
-    } 
-
-label3: 
->label3 : any
-
-    while (false)
->false : false
-    {  
-       while(false)
->false : false
-
-           continue label3;  // it will go to next iteration of outer loop 
->label3 : any
-    } 
-
-l\u0061bel4: 
->l\u0061bel4 : any
-
-    while (false)
->false : false
-    {  
-       while(false)
->false : false
-
-           continue l\u0061bel4;  // it will go to next iteration of outer loop 
->l\u0061bel4 : any
-    } 
+=== tests/cases/compiler/escapedIdentifiers.ts ===
+
+/*
+    0 .. \u0030
+    9 .. \u0039
+
+    A .. \u0041
+    Z .. \u005a
+
+    a .. \u0061
+    z .. \u00za
+*/
+
+// var decl
+var \u0061 = 1;
+>\u0061 : number
+>1 : 1
+
+a ++;
+>a ++ : number
+>a : number
+
+\u0061 ++;
+>\u0061 ++ : number
+>\u0061 : number
+
+var b = 1;
+>b : number
+>1 : 1
+
+b ++;
+>b ++ : number
+>b : number
+
+\u0062 ++;
+>\u0062 ++ : number
+>\u0062 : number
+
+// modules
+module moduleType1 { 
+>moduleType1 : typeof moduleType1
+
+    export var baz1: number;
+>baz1 : number
+}
+module moduleType\u0032 { 
+>moduleType\u0032 : typeof moduleType\u0032
+
+    export var baz2: number;
+>baz2 : number
+}
+
+moduleType1.baz1 = 3;
+>moduleType1.baz1 = 3 : 3
+>moduleType1.baz1 : number
+>moduleType1 : typeof moduleType1
+>baz1 : number
+>3 : 3
+
+moduleType\u0031.baz1 = 3;
+>moduleType\u0031.baz1 = 3 : 3
+>moduleType\u0031.baz1 : number
+>moduleType\u0031 : typeof moduleType1
+>baz1 : number
+>3 : 3
+
+moduleType2.baz2 = 3;
+>moduleType2.baz2 = 3 : 3
+>moduleType2.baz2 : number
+>moduleType2 : typeof moduleType\u0032
+>baz2 : number
+>3 : 3
+
+moduleType\u0032.baz2 = 3;
+>moduleType\u0032.baz2 = 3 : 3
+>moduleType\u0032.baz2 : number
+>moduleType\u0032 : typeof moduleType\u0032
+>baz2 : number
+>3 : 3
+
+// classes
+
+class classType1 { 
+>classType1 : classType1
+
+    public foo1: number;
+>foo1 : number
+}
+class classType\u0032 { 
+>classType\u0032 : classType\u0032
+
+    public foo2: number;
+>foo2 : number
+}
+
+var classType1Object1 = new classType1();
+>classType1Object1 : classType1
+>new classType1() : classType1
+>classType1 : typeof classType1
+
+classType1Object1.foo1 = 2;
+>classType1Object1.foo1 = 2 : 2
+>classType1Object1.foo1 : number
+>classType1Object1 : classType1
+>foo1 : number
+>2 : 2
+
+var classType1Object2 = new classType\u0031();
+>classType1Object2 : classType1
+>new classType\u0031() : classType1
+>classType\u0031 : typeof classType1
+
+classType1Object2.foo1 = 2;
+>classType1Object2.foo1 = 2 : 2
+>classType1Object2.foo1 : number
+>classType1Object2 : classType1
+>foo1 : number
+>2 : 2
+
+var classType2Object1 = new classType2();
+>classType2Object1 : classType\u0032
+>new classType2() : classType\u0032
+>classType2 : typeof classType\u0032
+
+classType2Object1.foo2 = 2;
+>classType2Object1.foo2 = 2 : 2
+>classType2Object1.foo2 : number
+>classType2Object1 : classType\u0032
+>foo2 : number
+>2 : 2
+
+var classType2Object2 = new classType\u0032();
+>classType2Object2 : classType\u0032
+>new classType\u0032() : classType\u0032
+>classType\u0032 : typeof classType\u0032
+
+classType2Object2.foo2 = 2;
+>classType2Object2.foo2 = 2 : 2
+>classType2Object2.foo2 : number
+>classType2Object2 : classType\u0032
+>foo2 : number
+>2 : 2
+
+// interfaces
+interface interfaceType1 { 
+>interfaceType1 : interfaceType1
+
+    bar1: number;
+>bar1 : number
+}
+interface interfaceType\u0032 { 
+>interfaceType\u0032 : interfaceType\u0032
+
+    bar2: number;
+>bar2 : number
+}
+
+var interfaceType1Object1 = <interfaceType1>{ bar1: 0 };
+>interfaceType1Object1 : interfaceType1
+><interfaceType1>{ bar1: 0 } : interfaceType1
+>interfaceType1 : interfaceType1
+>{ bar1: 0 } : { bar1: number; }
+>bar1 : number
+>0 : 0
+
+interfaceType1Object1.bar1 = 2;
+>interfaceType1Object1.bar1 = 2 : 2
+>interfaceType1Object1.bar1 : number
+>interfaceType1Object1 : interfaceType1
+>bar1 : number
+>2 : 2
+
+var interfaceType1Object2 = <interfaceType\u0031>{ bar1: 0 };
+>interfaceType1Object2 : interfaceType1
+><interfaceType\u0031>{ bar1: 0 } : interfaceType1
+>interfaceType\u0031 : interfaceType1
+>{ bar1: 0 } : { bar1: number; }
+>bar1 : number
+>0 : 0
+
+interfaceType1Object2.bar1 = 2;
+>interfaceType1Object2.bar1 = 2 : 2
+>interfaceType1Object2.bar1 : number
+>interfaceType1Object2 : interfaceType1
+>bar1 : number
+>2 : 2
+
+var interfaceType2Object1 = <interfaceType2>{ bar2: 0 };
+>interfaceType2Object1 : interfaceType\u0032
+><interfaceType2>{ bar2: 0 } : interfaceType\u0032
+>interfaceType2 : interfaceType\u0032
+>{ bar2: 0 } : { bar2: number; }
+>bar2 : number
+>0 : 0
+
+interfaceType2Object1.bar2 = 2;
+>interfaceType2Object1.bar2 = 2 : 2
+>interfaceType2Object1.bar2 : number
+>interfaceType2Object1 : interfaceType\u0032
+>bar2 : number
+>2 : 2
+
+var interfaceType2Object2 = <interfaceType\u0032>{ bar2: 0 };
+>interfaceType2Object2 : interfaceType\u0032
+><interfaceType\u0032>{ bar2: 0 } : interfaceType\u0032
+>interfaceType\u0032 : interfaceType\u0032
+>{ bar2: 0 } : { bar2: number; }
+>bar2 : number
+>0 : 0
+
+interfaceType2Object2.bar2 = 2;
+>interfaceType2Object2.bar2 = 2 : 2
+>interfaceType2Object2.bar2 : number
+>interfaceType2Object2 : interfaceType\u0032
+>bar2 : number
+>2 : 2
+
+
+// arguments
+class testClass { 
+>testClass : testClass
+
+    public func(arg1: number, arg\u0032: string, arg\u0033: boolean, arg4: number) { 
+>func : (arg1: number, arg\u0032: string, arg\u0033: boolean, arg4: number) => void
+>arg1 : number
+>arg\u0032 : string
+>arg\u0033 : boolean
+>arg4 : number
+
+        arg\u0031 = 1;
+>arg\u0031 = 1 : 1
+>arg\u0031 : number
+>1 : 1
+
+        arg2 = 'string';
+>arg2 = 'string' : "string"
+>arg2 : string
+>'string' : "string"
+
+        arg\u0033 = true;
+>arg\u0033 = true : true
+>arg\u0033 : boolean
+>true : true
+
+        arg4 = 2;
+>arg4 = 2 : 2
+>arg4 : number
+>2 : 2
+    }
+}
+
+// constructors
+class constructorTestClass { 
+>constructorTestClass : constructorTestClass
+
+    constructor (public arg1: number,public arg\u0032: string,public arg\u0033: boolean,public arg4: number) { 
+>arg1 : number
+>arg\u0032 : string
+>arg\u0033 : boolean
+>arg4 : number
+    }
+}
+var constructorTestObject = new constructorTestClass(1, 'string', true, 2);
+>constructorTestObject : constructorTestClass
+>new constructorTestClass(1, 'string', true, 2) : constructorTestClass
+>constructorTestClass : typeof constructorTestClass
+>1 : 1
+>'string' : "string"
+>true : true
+>2 : 2
+
+constructorTestObject.arg\u0031 = 1;
+>constructorTestObject.arg\u0031 = 1 : 1
+>constructorTestObject.arg\u0031 : number
+>constructorTestObject : constructorTestClass
+>arg\u0031 : number
+>1 : 1
+
+constructorTestObject.arg2 = 'string';
+>constructorTestObject.arg2 = 'string' : "string"
+>constructorTestObject.arg2 : string
+>constructorTestObject : constructorTestClass
+>arg2 : string
+>'string' : "string"
+
+constructorTestObject.arg\u0033 = true;
+>constructorTestObject.arg\u0033 = true : true
+>constructorTestObject.arg\u0033 : boolean
+>constructorTestObject : constructorTestClass
+>arg\u0033 : boolean
+>true : true
+
+constructorTestObject.arg4 = 2;
+>constructorTestObject.arg4 = 2 : 2
+>constructorTestObject.arg4 : number
+>constructorTestObject : constructorTestClass
+>arg4 : number
+>2 : 2
+
+// Lables
+
+l\u0061bel1: 
+>l\u0061bel1 : any
+
+    while (false)
+>false : false
+    {  
+       while(false)
+>false : false
+
+           continue label1;  // it will go to next iteration of outer loop 
+>label1 : any
+    } 
+
+label2: 
+>label2 : any
+
+    while (false)
+>false : false
+    {  
+       while(false)
+>false : false
+
+           continue l\u0061bel2;  // it will go to next iteration of outer loop 
+>l\u0061bel2 : any
+    } 
+
+label3: 
+>label3 : any
+
+    while (false)
+>false : false
+    {  
+       while(false)
+>false : false
+
+           continue label3;  // it will go to next iteration of outer loop 
+>label3 : any
+    } 
+
+l\u0061bel4: 
+>l\u0061bel4 : any
+
+    while (false)
+>false : false
+    {  
+       while(false)
+>false : false
+
+           continue l\u0061bel4;  // it will go to next iteration of outer loop 
+>l\u0061bel4 : any
+    } 