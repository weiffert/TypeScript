--- conflicted
+++ resolved
@@ -1,31 +1,26 @@
-tests/cases/conformance/interfaces/interfacesExtendingClasses/interfaceExtendingClassWithPrivates.ts(5,11): error TS2429: Interface 'I' incorrectly extends interface 'Foo':
-  Private property 'x' cannot be reimplemented.
-tests/cases/conformance/interfaces/interfacesExtendingClasses/interfaceExtendingClassWithPrivates.ts(15,10): error TS2341: Property 'Foo.x' is inaccessible.
-
-
-==== tests/cases/conformance/interfaces/interfacesExtendingClasses/interfaceExtendingClassWithPrivates.ts (2 errors) ====
-    class Foo {
-        private x: string;
-    }
-    
-    interface I extends Foo { // error
-              ~
-<<<<<<< HEAD
-!!! Interface 'I' incorrectly extends interface 'Foo':
-!!!   Property 'x' is private in type 'Foo' but not in type 'I'.
-=======
-!!! error TS2429: Interface 'I' incorrectly extends interface 'Foo':
-!!! error TS2429:   Private property 'x' cannot be reimplemented.
->>>>>>> d867cecf
-        x: string;
-    }
-    
-    interface I2 extends Foo {
-        y: string;
-    }
-    
-    var i: I2;
-    var r = i.y;
-    var r2 = i.x; // error
-             ~~~
+tests/cases/conformance/interfaces/interfacesExtendingClasses/interfaceExtendingClassWithPrivates.ts(5,11): error TS2429: Interface 'I' incorrectly extends interface 'Foo':
+  Property 'x' is private in type 'Foo' but not in type 'I'.
+tests/cases/conformance/interfaces/interfacesExtendingClasses/interfaceExtendingClassWithPrivates.ts(15,10): error TS2341: Property 'Foo.x' is inaccessible.
+
+
+==== tests/cases/conformance/interfaces/interfacesExtendingClasses/interfaceExtendingClassWithPrivates.ts (2 errors) ====
+    class Foo {
+        private x: string;
+    }
+    
+    interface I extends Foo { // error
+              ~
+!!! error TS2429: Interface 'I' incorrectly extends interface 'Foo':
+!!! error TS2429:   Property 'x' is private in type 'Foo' but not in type 'I'.
+        x: string;
+    }
+    
+    interface I2 extends Foo {
+        y: string;
+    }
+    
+    var i: I2;
+    var r = i.y;
+    var r2 = i.x; // error
+             ~~~
 !!! error TS2341: Property 'Foo.x' is inaccessible.