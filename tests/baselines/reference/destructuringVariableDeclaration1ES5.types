--- conflicted
+++ resolved
@@ -1,221 +1,200 @@
-=== tests/cases/conformance/es6/destructuring/destructuringVariableDeclaration1ES5.ts ===
-// The type T associated with a destructuring variable declaration is determined as follows:
-//      If the declaration includes a type annotation, T is that type.
-var {a1, a2}: { a1: number, a2: string } = { a1: 10, a2: "world" }
->a1 : number
->a2 : string
->a1 : number
->a2 : string
->{ a1: 10, a2: "world" } : { a1: number; a2: string; }
->a1 : number
->10 : 10
->a2 : string
->"world" : "world"
-
-var [a3, [[a4]], a5]: [number, [[string]], boolean] = [1, [["hello"]], true];
->a3 : number
->a4 : string
->a5 : boolean
->[1, [["hello"]], true] : [number, [[string]], true]
-<<<<<<< HEAD
->1 : number
->[["hello"]] : [[string]]
->["hello"] : [string]
->"hello" : string
-=======
->1 : 1
->[["hello"]] : [[string]]
->["hello"] : [string]
->"hello" : "hello"
->>>>>>> 9950b98b
->true : true
-
-// The type T associated with a destructuring variable declaration is determined as follows:
-//      Otherwise, if the declaration includes an initializer expression, T is the type of that initializer expression.
-var { b1: { b11 } = { b11: "string" }  } = { b1: { b11: "world" } };
->b1 : any
->b11 : string
->{ b11: "string" } : { b11: string; }
->b11 : string
->"string" : "string"
->{ b1: { b11: "world" } } : { b1?: { b11: string; }; }
->b1 : { b11: string; }
->{ b11: "world" } : { b11: string; }
->b11 : string
->"world" : "world"
-
-var temp = { t1: true, t2: "false" };
->temp : { t1: boolean; t2: string; }
->{ t1: true, t2: "false" } : { t1: boolean; t2: string; }
->t1 : boolean
->true : true
->t2 : string
->"false" : "false"
-
-var [b2 = 3, b3 = true, b4 = temp] = [3, false, { t1: false, t2: "hello" }];
->b2 : number
->3 : 3
->b3 : boolean
->true : true
->b4 : { t1: boolean; t2: string; }
->temp : { t1: boolean; t2: string; }
->[3, false, { t1: false, t2: "hello" }] : [number, false, { t1: false; t2: string; }]
-<<<<<<< HEAD
->3 : number
->false : false
->{ t1: false, t2: "hello" } : { t1: false; t2: string; }
->t1 : false
-=======
->3 : 3
->false : false
->{ t1: false, t2: "hello" } : { t1: false; t2: string; }
->t1 : boolean
->>>>>>> 9950b98b
->false : false
->t2 : string
->"hello" : "hello"
-
-var [b5 = 3, b6 = true, b7 = temp] = [undefined, undefined, undefined];
-<<<<<<< HEAD
->b5 : number
->3 : number
->b6 : boolean
->true : boolean
-=======
->b5 : 3
->3 : 3
->b6 : true
->true : true
->>>>>>> 9950b98b
->b7 : { t1: boolean; t2: string; }
->temp : { t1: boolean; t2: string; }
->[undefined, undefined, undefined] : [undefined, undefined, undefined]
->undefined : undefined
->undefined : undefined
->undefined : undefined
-
-// The type T associated with a binding element is determined as follows:
-//      If the binding element is a rest element, T is an array type with
-//          an element type E, where E is the type of the numeric index signature of S.
-var [...c1] = [1,2,3]; 
->c1 : number[]
->[1,2,3] : number[]
->1 : 1
->2 : 2
->3 : 3
-
-var [...c2] = [1,2,3, "string"]; 
->c2 : (string | number)[]
->[1,2,3, "string"] : (string | number)[]
->1 : 1
->2 : 2
->3 : 3
->"string" : "string"
-
-// The type T associated with a binding element is determined as follows:
-//      Otherwise, if S is a tuple- like type (section 3.3.3):
-//          	Let N be the zero-based index of the binding element in the array binding pattern.
-// 	            If S has a property with the numerical name N, T is the type of that property.
-var [d1,d2] = [1,"string"]	
->d1 : number
->d2 : string
->[1,"string"] : [number, string]
->1 : 1
->"string" : "string"
-
-// The type T associated with a binding element is determined as follows:
-//      Otherwise, if S is a tuple- like type (section 3.3.3):
-//              Otherwise, if S has a numeric index signature, T is the type of the numeric index signature.
-var temp1 = [true, false, true]
->temp1 : boolean[]
->[true, false, true] : boolean[]
->true : true
->false : false
->true : true
-
-var [d3, d4] = [1, "string", ...temp1];
->d3 : string | number | boolean
->d4 : string | number | boolean
->[1, "string", ...temp1] : (string | number | boolean)[]
->1 : 1
->"string" : "string"
->...temp1 : boolean
->temp1 : boolean[]
-
-//  Combining both forms of destructuring,
-var {e: [e1, e2, e3 = { b1: 1000, b4: 200 }]} = { e: [1, 2, { b1: 4, b4: 0 }] }; 
->e : any
->e1 : number
->e2 : number
->e3 : { b1: number; b4: number; }
->{ b1: 1000, b4: 200 } : { b1: number; b4: number; }
->b1 : number
->1000 : 1000
->b4 : number
->200 : 200
->{ e: [1, 2, { b1: 4, b4: 0 }] } : { e: [number, number, { b1: number; b4: number; }]; }
->e : [number, number, { b1: number; b4: number; }]
->[1, 2, { b1: 4, b4: 0 }] : [number, number, { b1: number; b4: number; }]
->1 : 1
->2 : 2
->{ b1: 4, b4: 0 } : { b1: number; b4: number; }
->b1 : number
->4 : 4
->b4 : number
->0 : 0
-
-var {f: [f1, f2, { f3: f4, f5 }, , ]} = { f: [1, 2, { f3: 4, f5: 0 }] };
->f : any
->f1 : number
->f2 : number
->f3 : any
->f4 : number
->f5 : number
-> : undefined
->{ f: [1, 2, { f3: 4, f5: 0 }] } : { f: [number, number, { f3: number; f5: number; }, any]; }
->f : [number, number, { f3: number; f5: number; }, any]
->[1, 2, { f3: 4, f5: 0 }] : [number, number, { f3: number; f5: number; }, any]
->1 : 1
->2 : 2
->{ f3: 4, f5: 0 } : { f3: number; f5: number; }
->f3 : number
->4 : 4
->f5 : number
->0 : 0
-
-// When a destructuring variable declaration, binding property, or binding element specifies
-// an initializer expression, the type of the initializer expression is required to be assignable
-// to the widened form of the type associated with the destructuring variable declaration, binding property, or binding element.
-var {g: {g1 = [undefined, null]}}: { g: { g1: any[] } } = { g: { g1: [1, 2] } };
->g : any
->g1 : any[]
->[undefined, null] : null[]
->undefined : undefined
->null : null
->g : { g1: any[]; }
->g1 : any[]
->{ g: { g1: [1, 2] } } : { g: { g1: number[]; }; }
->g : { g1: number[]; }
->{ g1: [1, 2] } : { g1: number[]; }
->g1 : number[]
->[1, 2] : number[]
->1 : 1
->2 : 2
-
-var {h: {h1 = [undefined, null]}}: { h: { h1: number[] } } = { h: { h1: [1, 2] } };
->h : any
->h1 : number[]
->[undefined, null] : null[]
->undefined : undefined
->null : null
->h : { h1: number[]; }
->h1 : number[]
->{ h: { h1: [1, 2] } } : { h: { h1: number[]; }; }
->h : { h1: number[]; }
->{ h1: [1, 2] } : { h1: number[]; }
->h1 : number[]
->[1, 2] : number[]
->1 : 1
->2 : 2
-
-
+=== tests/cases/conformance/es6/destructuring/destructuringVariableDeclaration1ES5.ts ===
+// The type T associated with a destructuring variable declaration is determined as follows:
+//      If the declaration includes a type annotation, T is that type.
+var {a1, a2}: { a1: number, a2: string } = { a1: 10, a2: "world" }
+>a1 : number
+>a2 : string
+>a1 : number
+>a2 : string
+>{ a1: 10, a2: "world" } : { a1: number; a2: string; }
+>a1 : number
+>10 : 10
+>a2 : string
+>"world" : "world"
+
+var [a3, [[a4]], a5]: [number, [[string]], boolean] = [1, [["hello"]], true];
+>a3 : number
+>a4 : string
+>a5 : boolean
+>[1, [["hello"]], true] : [number, [[string]], true]
+>1 : 1
+>[["hello"]] : [[string]]
+>["hello"] : [string]
+>"hello" : "hello"
+>true : true
+
+// The type T associated with a destructuring variable declaration is determined as follows:
+//      Otherwise, if the declaration includes an initializer expression, T is the type of that initializer expression.
+var { b1: { b11 } = { b11: "string" }  } = { b1: { b11: "world" } };
+>b1 : any
+>b11 : string
+>{ b11: "string" } : { b11: string; }
+>b11 : string
+>"string" : "string"
+>{ b1: { b11: "world" } } : { b1?: { b11: string; }; }
+>b1 : { b11: string; }
+>{ b11: "world" } : { b11: string; }
+>b11 : string
+>"world" : "world"
+
+var temp = { t1: true, t2: "false" };
+>temp : { t1: boolean; t2: string; }
+>{ t1: true, t2: "false" } : { t1: boolean; t2: string; }
+>t1 : boolean
+>true : true
+>t2 : string
+>"false" : "false"
+
+var [b2 = 3, b3 = true, b4 = temp] = [3, false, { t1: false, t2: "hello" }];
+>b2 : number
+>3 : 3
+>b3 : boolean
+>true : true
+>b4 : { t1: boolean; t2: string; }
+>temp : { t1: boolean; t2: string; }
+>[3, false, { t1: false, t2: "hello" }] : [number, false, { t1: false; t2: string; }]
+>3 : 3
+>false : false
+>{ t1: false, t2: "hello" } : { t1: false; t2: string; }
+>t1 : boolean
+>false : false
+>t2 : string
+>"hello" : "hello"
+
+var [b5 = 3, b6 = true, b7 = temp] = [undefined, undefined, undefined];
+>b5 : 3
+>3 : 3
+>b6 : true
+>true : true
+>b7 : { t1: boolean; t2: string; }
+>temp : { t1: boolean; t2: string; }
+>[undefined, undefined, undefined] : [undefined, undefined, undefined]
+>undefined : undefined
+>undefined : undefined
+>undefined : undefined
+
+// The type T associated with a binding element is determined as follows:
+//      If the binding element is a rest element, T is an array type with
+//          an element type E, where E is the type of the numeric index signature of S.
+var [...c1] = [1,2,3]; 
+>c1 : number[]
+>[1,2,3] : number[]
+>1 : 1
+>2 : 2
+>3 : 3
+
+var [...c2] = [1,2,3, "string"]; 
+>c2 : (string | number)[]
+>[1,2,3, "string"] : (string | number)[]
+>1 : 1
+>2 : 2
+>3 : 3
+>"string" : "string"
+
+// The type T associated with a binding element is determined as follows:
+//      Otherwise, if S is a tuple- like type (section 3.3.3):
+//          	Let N be the zero-based index of the binding element in the array binding pattern.
+// 	            If S has a property with the numerical name N, T is the type of that property.
+var [d1,d2] = [1,"string"]	
+>d1 : number
+>d2 : string
+>[1,"string"] : [number, string]
+>1 : 1
+>"string" : "string"
+
+// The type T associated with a binding element is determined as follows:
+//      Otherwise, if S is a tuple- like type (section 3.3.3):
+//              Otherwise, if S has a numeric index signature, T is the type of the numeric index signature.
+var temp1 = [true, false, true]
+>temp1 : boolean[]
+>[true, false, true] : boolean[]
+>true : true
+>false : false
+>true : true
+
+var [d3, d4] = [1, "string", ...temp1];
+>d3 : string | number | boolean
+>d4 : string | number | boolean
+>[1, "string", ...temp1] : (string | number | boolean)[]
+>1 : 1
+>"string" : "string"
+>...temp1 : boolean
+>temp1 : boolean[]
+
+//  Combining both forms of destructuring,
+var {e: [e1, e2, e3 = { b1: 1000, b4: 200 }]} = { e: [1, 2, { b1: 4, b4: 0 }] }; 
+>e : any
+>e1 : number
+>e2 : number
+>e3 : { b1: number; b4: number; }
+>{ b1: 1000, b4: 200 } : { b1: number; b4: number; }
+>b1 : number
+>1000 : 1000
+>b4 : number
+>200 : 200
+>{ e: [1, 2, { b1: 4, b4: 0 }] } : { e: [number, number, { b1: number; b4: number; }]; }
+>e : [number, number, { b1: number; b4: number; }]
+>[1, 2, { b1: 4, b4: 0 }] : [number, number, { b1: number; b4: number; }]
+>1 : 1
+>2 : 2
+>{ b1: 4, b4: 0 } : { b1: number; b4: number; }
+>b1 : number
+>4 : 4
+>b4 : number
+>0 : 0
+
+var {f: [f1, f2, { f3: f4, f5 }, , ]} = { f: [1, 2, { f3: 4, f5: 0 }] };
+>f : any
+>f1 : number
+>f2 : number
+>f3 : any
+>f4 : number
+>f5 : number
+> : undefined
+>{ f: [1, 2, { f3: 4, f5: 0 }] } : { f: [number, number, { f3: number; f5: number; }, any]; }
+>f : [number, number, { f3: number; f5: number; }, any]
+>[1, 2, { f3: 4, f5: 0 }] : [number, number, { f3: number; f5: number; }, any]
+>1 : 1
+>2 : 2
+>{ f3: 4, f5: 0 } : { f3: number; f5: number; }
+>f3 : number
+>4 : 4
+>f5 : number
+>0 : 0
+
+// When a destructuring variable declaration, binding property, or binding element specifies
+// an initializer expression, the type of the initializer expression is required to be assignable
+// to the widened form of the type associated with the destructuring variable declaration, binding property, or binding element.
+var {g: {g1 = [undefined, null]}}: { g: { g1: any[] } } = { g: { g1: [1, 2] } };
+>g : any
+>g1 : any[]
+>[undefined, null] : null[]
+>undefined : undefined
+>null : null
+>g : { g1: any[]; }
+>g1 : any[]
+>{ g: { g1: [1, 2] } } : { g: { g1: number[]; }; }
+>g : { g1: number[]; }
+>{ g1: [1, 2] } : { g1: number[]; }
+>g1 : number[]
+>[1, 2] : number[]
+>1 : 1
+>2 : 2
+
+var {h: {h1 = [undefined, null]}}: { h: { h1: number[] } } = { h: { h1: [1, 2] } };
+>h : any
+>h1 : number[]
+>[undefined, null] : null[]
+>undefined : undefined
+>null : null
+>h : { h1: number[]; }
+>h1 : number[]
+>{ h: { h1: [1, 2] } } : { h: { h1: number[]; }; }
+>h : { h1: number[]; }
+>{ h1: [1, 2] } : { h1: number[]; }
+>h1 : number[]
+>[1, 2] : number[]
+>1 : 1
+>2 : 2
+
+