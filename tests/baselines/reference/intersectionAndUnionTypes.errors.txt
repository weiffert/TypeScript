tests/cases/conformance/types/intersection/intersectionAndUnionTypes.ts(19,1): error TS2322: Type 'A' is not assignable to type 'A & B'.
  Property 'b' is missing in type 'A' but required in type 'B'.
tests/cases/conformance/types/intersection/intersectionAndUnionTypes.ts(20,1): error TS2322: Type 'B' is not assignable to type 'A & B'.
  Property 'a' is missing in type 'B' but required in type 'A'.
tests/cases/conformance/types/intersection/intersectionAndUnionTypes.ts(23,1): error TS2322: Type 'A | B' is not assignable to type '(A & B) | (C & D)'.
  Type 'A' is not assignable to type '(A & B) | (C & D)'.
<<<<<<< HEAD
    Type 'A' is not assignable to type 'A & B'.
      Type 'A' is not assignable to type 'B'.
=======
    Type 'A' is not assignable to type 'C & D'.
      Property 'c' is missing in type 'A' but required in type 'C'.
>>>>>>> 642803c1
tests/cases/conformance/types/intersection/intersectionAndUnionTypes.ts(25,1): error TS2322: Type 'C | D' is not assignable to type '(A & B) | (C & D)'.
  Type 'C' is not assignable to type '(A & B) | (C & D)'.
    Type 'C' is not assignable to type 'C & D'.
      Property 'd' is missing in type 'C' but required in type 'D'.
tests/cases/conformance/types/intersection/intersectionAndUnionTypes.ts(26,1): error TS2322: Type '(A & B) | (C & D)' is not assignable to type 'A & B'.
  Type 'C & D' is not assignable to type 'A & B'.
    Property 'a' is missing in type 'C & D' but required in type 'A'.
tests/cases/conformance/types/intersection/intersectionAndUnionTypes.ts(27,1): error TS2322: Type '(A & B) | (C & D)' is not assignable to type 'A | B'.
  Type 'C & D' is not assignable to type 'A | B'.
    Property 'b' is missing in type 'C & D' but required in type 'B'.
tests/cases/conformance/types/intersection/intersectionAndUnionTypes.ts(28,1): error TS2322: Type '(A & B) | (C & D)' is not assignable to type 'C & D'.
  Type 'A & B' is not assignable to type 'C & D'.
    Property 'c' is missing in type 'A & B' but required in type 'C'.
tests/cases/conformance/types/intersection/intersectionAndUnionTypes.ts(29,1): error TS2322: Type '(A & B) | (C & D)' is not assignable to type 'C | D'.
  Type 'A & B' is not assignable to type 'C | D'.
    Property 'd' is missing in type 'A & B' but required in type 'D'.
tests/cases/conformance/types/intersection/intersectionAndUnionTypes.ts(31,1): error TS2322: Type 'A & B' is not assignable to type '(A & C) | (A & D) | (B & C) | (B & D)'.
  Type 'A & B' is not assignable to type 'B & D'.
    Type 'A & B' is not assignable to type 'D'.
tests/cases/conformance/types/intersection/intersectionAndUnionTypes.ts(32,1): error TS2322: Type 'A | B' is not assignable to type '(A & C) | (A & D) | (B & C) | (B & D)'.
  Type 'A' is not assignable to type '(A & C) | (A & D) | (B & C) | (B & D)'.
    Type 'A' is not assignable to type 'A & D'.
      Type 'A' is not assignable to type 'D'.
        Property 'd' is missing in type 'A'.
tests/cases/conformance/types/intersection/intersectionAndUnionTypes.ts(33,1): error TS2322: Type 'C & D' is not assignable to type '(A & C) | (A & D) | (B & C) | (B & D)'.
  Type 'C & D' is not assignable to type 'B & D'.
    Type 'C & D' is not assignable to type 'B'.
tests/cases/conformance/types/intersection/intersectionAndUnionTypes.ts(34,1): error TS2322: Type 'C | D' is not assignable to type '(A & C) | (A & D) | (B & C) | (B & D)'.
  Type 'C' is not assignable to type '(A & C) | (A & D) | (B & C) | (B & D)'.
<<<<<<< HEAD
    Type 'C' is not assignable to type 'B & C'.
      Type 'C' is not assignable to type 'B'.
        Property 'b' is missing in type 'C'.
=======
    Type 'C' is not assignable to type 'B & D'.
      Property 'b' is missing in type 'C' but required in type 'B'.
>>>>>>> 642803c1
tests/cases/conformance/types/intersection/intersectionAndUnionTypes.ts(35,1): error TS2322: Type '(A & C) | (A & D) | (B & C) | (B & D)' is not assignable to type 'A & B'.
  Type 'A & C' is not assignable to type 'A & B'.
    Property 'b' is missing in type 'A & C' but required in type 'B'.
tests/cases/conformance/types/intersection/intersectionAndUnionTypes.ts(37,1): error TS2322: Type '(A & C) | (A & D) | (B & C) | (B & D)' is not assignable to type 'C & D'.
  Type 'A & C' is not assignable to type 'C & D'.
    Property 'd' is missing in type 'A & C' but required in type 'D'.


==== tests/cases/conformance/types/intersection/intersectionAndUnionTypes.ts (14 errors) ====
    interface A { a: string }
    interface B { b: string }
    interface C { c: string }
    interface D { d: string }
    
    var a: A;
    var b: B;
    var c: C;
    var d: D;
    var anb: A & B;
    var aob: A | B;
    var cnd: C & D;
    var cod: C | D;
    var x: A & B | C & D;
    var y: (A | B) & (C | D);
    
    a = anb;  // Ok
    b = anb;  // Ok
    anb = a;
    ~~~
!!! error TS2322: Type 'A' is not assignable to type 'A & B'.
!!! error TS2322:   Property 'b' is missing in type 'A' but required in type 'B'.
!!! related TS2728 tests/cases/conformance/types/intersection/intersectionAndUnionTypes.ts:2:15: 'b' is declared here.
    anb = b;
    ~~~
!!! error TS2322: Type 'B' is not assignable to type 'A & B'.
!!! error TS2322:   Property 'a' is missing in type 'B' but required in type 'A'.
!!! related TS2728 tests/cases/conformance/types/intersection/intersectionAndUnionTypes.ts:1:15: 'a' is declared here.
    
    x = anb;  // Ok
    x = aob;
    ~
!!! error TS2322: Type 'A | B' is not assignable to type '(A & B) | (C & D)'.
!!! error TS2322:   Type 'A' is not assignable to type '(A & B) | (C & D)'.
<<<<<<< HEAD
!!! error TS2322:     Type 'A' is not assignable to type 'A & B'.
!!! error TS2322:       Type 'A' is not assignable to type 'B'.
=======
!!! error TS2322:     Type 'A' is not assignable to type 'C & D'.
!!! error TS2322:       Property 'c' is missing in type 'A' but required in type 'C'.
!!! related TS2728 tests/cases/conformance/types/intersection/intersectionAndUnionTypes.ts:3:15: 'c' is declared here.
>>>>>>> 642803c1
    x = cnd;  // Ok
    x = cod;
    ~
!!! error TS2322: Type 'C | D' is not assignable to type '(A & B) | (C & D)'.
!!! error TS2322:   Type 'C' is not assignable to type '(A & B) | (C & D)'.
!!! error TS2322:     Type 'C' is not assignable to type 'C & D'.
!!! error TS2322:       Property 'd' is missing in type 'C' but required in type 'D'.
!!! related TS2728 tests/cases/conformance/types/intersection/intersectionAndUnionTypes.ts:4:15: 'd' is declared here.
    anb = x;
    ~~~
!!! error TS2322: Type '(A & B) | (C & D)' is not assignable to type 'A & B'.
!!! error TS2322:   Type 'C & D' is not assignable to type 'A & B'.
!!! error TS2322:     Property 'a' is missing in type 'C & D' but required in type 'A'.
!!! related TS2728 tests/cases/conformance/types/intersection/intersectionAndUnionTypes.ts:1:15: 'a' is declared here.
    aob = x;
    ~~~
!!! error TS2322: Type '(A & B) | (C & D)' is not assignable to type 'A | B'.
!!! error TS2322:   Type 'C & D' is not assignable to type 'A | B'.
!!! error TS2322:     Property 'b' is missing in type 'C & D' but required in type 'B'.
!!! related TS2728 tests/cases/conformance/types/intersection/intersectionAndUnionTypes.ts:2:15: 'b' is declared here.
    cnd = x;
    ~~~
!!! error TS2322: Type '(A & B) | (C & D)' is not assignable to type 'C & D'.
!!! error TS2322:   Type 'A & B' is not assignable to type 'C & D'.
!!! error TS2322:     Property 'c' is missing in type 'A & B' but required in type 'C'.
!!! related TS2728 tests/cases/conformance/types/intersection/intersectionAndUnionTypes.ts:3:15: 'c' is declared here.
    cod = x;
    ~~~
!!! error TS2322: Type '(A & B) | (C & D)' is not assignable to type 'C | D'.
!!! error TS2322:   Type 'A & B' is not assignable to type 'C | D'.
!!! error TS2322:     Property 'd' is missing in type 'A & B' but required in type 'D'.
!!! related TS2728 tests/cases/conformance/types/intersection/intersectionAndUnionTypes.ts:4:15: 'd' is declared here.
    
    y = anb;
    ~
!!! error TS2322: Type 'A & B' is not assignable to type '(A & C) | (A & D) | (B & C) | (B & D)'.
!!! error TS2322:   Type 'A & B' is not assignable to type 'B & D'.
!!! error TS2322:     Type 'A & B' is not assignable to type 'D'.
    y = aob;
    ~
!!! error TS2322: Type 'A | B' is not assignable to type '(A & C) | (A & D) | (B & C) | (B & D)'.
!!! error TS2322:   Type 'A' is not assignable to type '(A & C) | (A & D) | (B & C) | (B & D)'.
!!! error TS2322:     Type 'A' is not assignable to type 'A & D'.
!!! error TS2322:       Type 'A' is not assignable to type 'D'.
!!! error TS2322:         Property 'd' is missing in type 'A'.
    y = cnd;
    ~
!!! error TS2322: Type 'C & D' is not assignable to type '(A & C) | (A & D) | (B & C) | (B & D)'.
!!! error TS2322:   Type 'C & D' is not assignable to type 'B & D'.
!!! error TS2322:     Type 'C & D' is not assignable to type 'B'.
    y = cod;
    ~
!!! error TS2322: Type 'C | D' is not assignable to type '(A & C) | (A & D) | (B & C) | (B & D)'.
!!! error TS2322:   Type 'C' is not assignable to type '(A & C) | (A & D) | (B & C) | (B & D)'.
<<<<<<< HEAD
!!! error TS2322:     Type 'C' is not assignable to type 'B & C'.
!!! error TS2322:       Type 'C' is not assignable to type 'B'.
!!! error TS2322:         Property 'b' is missing in type 'C'.
=======
!!! error TS2322:     Type 'C' is not assignable to type 'B & D'.
!!! error TS2322:       Property 'b' is missing in type 'C' but required in type 'B'.
!!! related TS2728 tests/cases/conformance/types/intersection/intersectionAndUnionTypes.ts:2:15: 'b' is declared here.
>>>>>>> 642803c1
    anb = y;
    ~~~
!!! error TS2322: Type '(A & C) | (A & D) | (B & C) | (B & D)' is not assignable to type 'A & B'.
!!! error TS2322:   Type 'A & C' is not assignable to type 'A & B'.
!!! error TS2322:     Property 'b' is missing in type 'A & C' but required in type 'B'.
!!! related TS2728 tests/cases/conformance/types/intersection/intersectionAndUnionTypes.ts:2:15: 'b' is declared here.
    aob = y;  // Ok
    cnd = y;
    ~~~
!!! error TS2322: Type '(A & C) | (A & D) | (B & C) | (B & D)' is not assignable to type 'C & D'.
!!! error TS2322:   Type 'A & C' is not assignable to type 'C & D'.
!!! error TS2322:     Property 'd' is missing in type 'A & C' but required in type 'D'.
!!! related TS2728 tests/cases/conformance/types/intersection/intersectionAndUnionTypes.ts:4:15: 'd' is declared here.
    cod = y;  // Ok
    <|MERGE_RESOLUTION|>--- conflicted
+++ resolved
@@ -1,179 +1,155 @@
-tests/cases/conformance/types/intersection/intersectionAndUnionTypes.ts(19,1): error TS2322: Type 'A' is not assignable to type 'A & B'.
-  Property 'b' is missing in type 'A' but required in type 'B'.
-tests/cases/conformance/types/intersection/intersectionAndUnionTypes.ts(20,1): error TS2322: Type 'B' is not assignable to type 'A & B'.
-  Property 'a' is missing in type 'B' but required in type 'A'.
-tests/cases/conformance/types/intersection/intersectionAndUnionTypes.ts(23,1): error TS2322: Type 'A | B' is not assignable to type '(A & B) | (C & D)'.
-  Type 'A' is not assignable to type '(A & B) | (C & D)'.
-<<<<<<< HEAD
-    Type 'A' is not assignable to type 'A & B'.
-      Type 'A' is not assignable to type 'B'.
-=======
-    Type 'A' is not assignable to type 'C & D'.
-      Property 'c' is missing in type 'A' but required in type 'C'.
->>>>>>> 642803c1
-tests/cases/conformance/types/intersection/intersectionAndUnionTypes.ts(25,1): error TS2322: Type 'C | D' is not assignable to type '(A & B) | (C & D)'.
-  Type 'C' is not assignable to type '(A & B) | (C & D)'.
-    Type 'C' is not assignable to type 'C & D'.
-      Property 'd' is missing in type 'C' but required in type 'D'.
-tests/cases/conformance/types/intersection/intersectionAndUnionTypes.ts(26,1): error TS2322: Type '(A & B) | (C & D)' is not assignable to type 'A & B'.
-  Type 'C & D' is not assignable to type 'A & B'.
-    Property 'a' is missing in type 'C & D' but required in type 'A'.
-tests/cases/conformance/types/intersection/intersectionAndUnionTypes.ts(27,1): error TS2322: Type '(A & B) | (C & D)' is not assignable to type 'A | B'.
-  Type 'C & D' is not assignable to type 'A | B'.
-    Property 'b' is missing in type 'C & D' but required in type 'B'.
-tests/cases/conformance/types/intersection/intersectionAndUnionTypes.ts(28,1): error TS2322: Type '(A & B) | (C & D)' is not assignable to type 'C & D'.
-  Type 'A & B' is not assignable to type 'C & D'.
-    Property 'c' is missing in type 'A & B' but required in type 'C'.
-tests/cases/conformance/types/intersection/intersectionAndUnionTypes.ts(29,1): error TS2322: Type '(A & B) | (C & D)' is not assignable to type 'C | D'.
-  Type 'A & B' is not assignable to type 'C | D'.
-    Property 'd' is missing in type 'A & B' but required in type 'D'.
-tests/cases/conformance/types/intersection/intersectionAndUnionTypes.ts(31,1): error TS2322: Type 'A & B' is not assignable to type '(A & C) | (A & D) | (B & C) | (B & D)'.
-  Type 'A & B' is not assignable to type 'B & D'.
-    Type 'A & B' is not assignable to type 'D'.
-tests/cases/conformance/types/intersection/intersectionAndUnionTypes.ts(32,1): error TS2322: Type 'A | B' is not assignable to type '(A & C) | (A & D) | (B & C) | (B & D)'.
-  Type 'A' is not assignable to type '(A & C) | (A & D) | (B & C) | (B & D)'.
-    Type 'A' is not assignable to type 'A & D'.
-      Type 'A' is not assignable to type 'D'.
-        Property 'd' is missing in type 'A'.
-tests/cases/conformance/types/intersection/intersectionAndUnionTypes.ts(33,1): error TS2322: Type 'C & D' is not assignable to type '(A & C) | (A & D) | (B & C) | (B & D)'.
-  Type 'C & D' is not assignable to type 'B & D'.
-    Type 'C & D' is not assignable to type 'B'.
-tests/cases/conformance/types/intersection/intersectionAndUnionTypes.ts(34,1): error TS2322: Type 'C | D' is not assignable to type '(A & C) | (A & D) | (B & C) | (B & D)'.
-  Type 'C' is not assignable to type '(A & C) | (A & D) | (B & C) | (B & D)'.
-<<<<<<< HEAD
-    Type 'C' is not assignable to type 'B & C'.
-      Type 'C' is not assignable to type 'B'.
-        Property 'b' is missing in type 'C'.
-=======
-    Type 'C' is not assignable to type 'B & D'.
-      Property 'b' is missing in type 'C' but required in type 'B'.
->>>>>>> 642803c1
-tests/cases/conformance/types/intersection/intersectionAndUnionTypes.ts(35,1): error TS2322: Type '(A & C) | (A & D) | (B & C) | (B & D)' is not assignable to type 'A & B'.
-  Type 'A & C' is not assignable to type 'A & B'.
-    Property 'b' is missing in type 'A & C' but required in type 'B'.
-tests/cases/conformance/types/intersection/intersectionAndUnionTypes.ts(37,1): error TS2322: Type '(A & C) | (A & D) | (B & C) | (B & D)' is not assignable to type 'C & D'.
-  Type 'A & C' is not assignable to type 'C & D'.
-    Property 'd' is missing in type 'A & C' but required in type 'D'.
-
-
-==== tests/cases/conformance/types/intersection/intersectionAndUnionTypes.ts (14 errors) ====
-    interface A { a: string }
-    interface B { b: string }
-    interface C { c: string }
-    interface D { d: string }
-    
-    var a: A;
-    var b: B;
-    var c: C;
-    var d: D;
-    var anb: A & B;
-    var aob: A | B;
-    var cnd: C & D;
-    var cod: C | D;
-    var x: A & B | C & D;
-    var y: (A | B) & (C | D);
-    
-    a = anb;  // Ok
-    b = anb;  // Ok
-    anb = a;
-    ~~~
-!!! error TS2322: Type 'A' is not assignable to type 'A & B'.
-!!! error TS2322:   Property 'b' is missing in type 'A' but required in type 'B'.
-!!! related TS2728 tests/cases/conformance/types/intersection/intersectionAndUnionTypes.ts:2:15: 'b' is declared here.
-    anb = b;
-    ~~~
-!!! error TS2322: Type 'B' is not assignable to type 'A & B'.
-!!! error TS2322:   Property 'a' is missing in type 'B' but required in type 'A'.
-!!! related TS2728 tests/cases/conformance/types/intersection/intersectionAndUnionTypes.ts:1:15: 'a' is declared here.
-    
-    x = anb;  // Ok
-    x = aob;
-    ~
-!!! error TS2322: Type 'A | B' is not assignable to type '(A & B) | (C & D)'.
-!!! error TS2322:   Type 'A' is not assignable to type '(A & B) | (C & D)'.
-<<<<<<< HEAD
-!!! error TS2322:     Type 'A' is not assignable to type 'A & B'.
-!!! error TS2322:       Type 'A' is not assignable to type 'B'.
-=======
-!!! error TS2322:     Type 'A' is not assignable to type 'C & D'.
-!!! error TS2322:       Property 'c' is missing in type 'A' but required in type 'C'.
-!!! related TS2728 tests/cases/conformance/types/intersection/intersectionAndUnionTypes.ts:3:15: 'c' is declared here.
->>>>>>> 642803c1
-    x = cnd;  // Ok
-    x = cod;
-    ~
-!!! error TS2322: Type 'C | D' is not assignable to type '(A & B) | (C & D)'.
-!!! error TS2322:   Type 'C' is not assignable to type '(A & B) | (C & D)'.
-!!! error TS2322:     Type 'C' is not assignable to type 'C & D'.
-!!! error TS2322:       Property 'd' is missing in type 'C' but required in type 'D'.
-!!! related TS2728 tests/cases/conformance/types/intersection/intersectionAndUnionTypes.ts:4:15: 'd' is declared here.
-    anb = x;
-    ~~~
-!!! error TS2322: Type '(A & B) | (C & D)' is not assignable to type 'A & B'.
-!!! error TS2322:   Type 'C & D' is not assignable to type 'A & B'.
-!!! error TS2322:     Property 'a' is missing in type 'C & D' but required in type 'A'.
-!!! related TS2728 tests/cases/conformance/types/intersection/intersectionAndUnionTypes.ts:1:15: 'a' is declared here.
-    aob = x;
-    ~~~
-!!! error TS2322: Type '(A & B) | (C & D)' is not assignable to type 'A | B'.
-!!! error TS2322:   Type 'C & D' is not assignable to type 'A | B'.
-!!! error TS2322:     Property 'b' is missing in type 'C & D' but required in type 'B'.
-!!! related TS2728 tests/cases/conformance/types/intersection/intersectionAndUnionTypes.ts:2:15: 'b' is declared here.
-    cnd = x;
-    ~~~
-!!! error TS2322: Type '(A & B) | (C & D)' is not assignable to type 'C & D'.
-!!! error TS2322:   Type 'A & B' is not assignable to type 'C & D'.
-!!! error TS2322:     Property 'c' is missing in type 'A & B' but required in type 'C'.
-!!! related TS2728 tests/cases/conformance/types/intersection/intersectionAndUnionTypes.ts:3:15: 'c' is declared here.
-    cod = x;
-    ~~~
-!!! error TS2322: Type '(A & B) | (C & D)' is not assignable to type 'C | D'.
-!!! error TS2322:   Type 'A & B' is not assignable to type 'C | D'.
-!!! error TS2322:     Property 'd' is missing in type 'A & B' but required in type 'D'.
-!!! related TS2728 tests/cases/conformance/types/intersection/intersectionAndUnionTypes.ts:4:15: 'd' is declared here.
-    
-    y = anb;
-    ~
-!!! error TS2322: Type 'A & B' is not assignable to type '(A & C) | (A & D) | (B & C) | (B & D)'.
-!!! error TS2322:   Type 'A & B' is not assignable to type 'B & D'.
-!!! error TS2322:     Type 'A & B' is not assignable to type 'D'.
-    y = aob;
-    ~
-!!! error TS2322: Type 'A | B' is not assignable to type '(A & C) | (A & D) | (B & C) | (B & D)'.
-!!! error TS2322:   Type 'A' is not assignable to type '(A & C) | (A & D) | (B & C) | (B & D)'.
-!!! error TS2322:     Type 'A' is not assignable to type 'A & D'.
-!!! error TS2322:       Type 'A' is not assignable to type 'D'.
-!!! error TS2322:         Property 'd' is missing in type 'A'.
-    y = cnd;
-    ~
-!!! error TS2322: Type 'C & D' is not assignable to type '(A & C) | (A & D) | (B & C) | (B & D)'.
-!!! error TS2322:   Type 'C & D' is not assignable to type 'B & D'.
-!!! error TS2322:     Type 'C & D' is not assignable to type 'B'.
-    y = cod;
-    ~
-!!! error TS2322: Type 'C | D' is not assignable to type '(A & C) | (A & D) | (B & C) | (B & D)'.
-!!! error TS2322:   Type 'C' is not assignable to type '(A & C) | (A & D) | (B & C) | (B & D)'.
-<<<<<<< HEAD
-!!! error TS2322:     Type 'C' is not assignable to type 'B & C'.
-!!! error TS2322:       Type 'C' is not assignable to type 'B'.
-!!! error TS2322:         Property 'b' is missing in type 'C'.
-=======
-!!! error TS2322:     Type 'C' is not assignable to type 'B & D'.
-!!! error TS2322:       Property 'b' is missing in type 'C' but required in type 'B'.
-!!! related TS2728 tests/cases/conformance/types/intersection/intersectionAndUnionTypes.ts:2:15: 'b' is declared here.
->>>>>>> 642803c1
-    anb = y;
-    ~~~
-!!! error TS2322: Type '(A & C) | (A & D) | (B & C) | (B & D)' is not assignable to type 'A & B'.
-!!! error TS2322:   Type 'A & C' is not assignable to type 'A & B'.
-!!! error TS2322:     Property 'b' is missing in type 'A & C' but required in type 'B'.
-!!! related TS2728 tests/cases/conformance/types/intersection/intersectionAndUnionTypes.ts:2:15: 'b' is declared here.
-    aob = y;  // Ok
-    cnd = y;
-    ~~~
-!!! error TS2322: Type '(A & C) | (A & D) | (B & C) | (B & D)' is not assignable to type 'C & D'.
-!!! error TS2322:   Type 'A & C' is not assignable to type 'C & D'.
-!!! error TS2322:     Property 'd' is missing in type 'A & C' but required in type 'D'.
-!!! related TS2728 tests/cases/conformance/types/intersection/intersectionAndUnionTypes.ts:4:15: 'd' is declared here.
-    cod = y;  // Ok
+tests/cases/conformance/types/intersection/intersectionAndUnionTypes.ts(19,1): error TS2322: Type 'A' is not assignable to type 'A & B'.
+  Property 'b' is missing in type 'A' but required in type 'B'.
+tests/cases/conformance/types/intersection/intersectionAndUnionTypes.ts(20,1): error TS2322: Type 'B' is not assignable to type 'A & B'.
+  Property 'a' is missing in type 'B' but required in type 'A'.
+tests/cases/conformance/types/intersection/intersectionAndUnionTypes.ts(23,1): error TS2322: Type 'A | B' is not assignable to type '(A & B) | (C & D)'.
+  Type 'A' is not assignable to type '(A & B) | (C & D)'.
+    Type 'A' is not assignable to type 'A & B'.
+      Type 'A' is not assignable to type 'B'.
+tests/cases/conformance/types/intersection/intersectionAndUnionTypes.ts(25,1): error TS2322: Type 'C | D' is not assignable to type '(A & B) | (C & D)'.
+  Type 'C' is not assignable to type '(A & B) | (C & D)'.
+    Type 'C' is not assignable to type 'C & D'.
+      Property 'd' is missing in type 'C' but required in type 'D'.
+tests/cases/conformance/types/intersection/intersectionAndUnionTypes.ts(26,1): error TS2322: Type '(A & B) | (C & D)' is not assignable to type 'A & B'.
+  Type 'C & D' is not assignable to type 'A & B'.
+    Property 'a' is missing in type 'C & D' but required in type 'A'.
+tests/cases/conformance/types/intersection/intersectionAndUnionTypes.ts(27,1): error TS2322: Type '(A & B) | (C & D)' is not assignable to type 'A | B'.
+  Type 'C & D' is not assignable to type 'A | B'.
+    Property 'b' is missing in type 'C & D' but required in type 'B'.
+tests/cases/conformance/types/intersection/intersectionAndUnionTypes.ts(28,1): error TS2322: Type '(A & B) | (C & D)' is not assignable to type 'C & D'.
+  Type 'A & B' is not assignable to type 'C & D'.
+    Property 'c' is missing in type 'A & B' but required in type 'C'.
+tests/cases/conformance/types/intersection/intersectionAndUnionTypes.ts(29,1): error TS2322: Type '(A & B) | (C & D)' is not assignable to type 'C | D'.
+  Type 'A & B' is not assignable to type 'C | D'.
+    Property 'd' is missing in type 'A & B' but required in type 'D'.
+tests/cases/conformance/types/intersection/intersectionAndUnionTypes.ts(31,1): error TS2322: Type 'A & B' is not assignable to type '(A & C) | (A & D) | (B & C) | (B & D)'.
+  Type 'A & B' is not assignable to type 'B & D'.
+    Type 'A & B' is not assignable to type 'D'.
+tests/cases/conformance/types/intersection/intersectionAndUnionTypes.ts(32,1): error TS2322: Type 'A | B' is not assignable to type '(A & C) | (A & D) | (B & C) | (B & D)'.
+  Type 'A' is not assignable to type '(A & C) | (A & D) | (B & C) | (B & D)'.
+    Type 'A' is not assignable to type 'A & D'.
+      Property 'd' is missing in type 'A' but required in type 'D'.
+tests/cases/conformance/types/intersection/intersectionAndUnionTypes.ts(33,1): error TS2322: Type 'C & D' is not assignable to type '(A & C) | (A & D) | (B & C) | (B & D)'.
+  Type 'C & D' is not assignable to type 'B & D'.
+    Type 'C & D' is not assignable to type 'B'.
+tests/cases/conformance/types/intersection/intersectionAndUnionTypes.ts(34,1): error TS2322: Type 'C | D' is not assignable to type '(A & C) | (A & D) | (B & C) | (B & D)'.
+  Type 'C' is not assignable to type '(A & C) | (A & D) | (B & C) | (B & D)'.
+    Type 'C' is not assignable to type 'B & C'.
+      Property 'b' is missing in type 'C' but required in type 'B'.
+tests/cases/conformance/types/intersection/intersectionAndUnionTypes.ts(35,1): error TS2322: Type '(A & C) | (A & D) | (B & C) | (B & D)' is not assignable to type 'A & B'.
+  Type 'A & C' is not assignable to type 'A & B'.
+    Property 'b' is missing in type 'A & C' but required in type 'B'.
+tests/cases/conformance/types/intersection/intersectionAndUnionTypes.ts(37,1): error TS2322: Type '(A & C) | (A & D) | (B & C) | (B & D)' is not assignable to type 'C & D'.
+  Type 'A & C' is not assignable to type 'C & D'.
+    Property 'd' is missing in type 'A & C' but required in type 'D'.
+
+
+==== tests/cases/conformance/types/intersection/intersectionAndUnionTypes.ts (14 errors) ====
+    interface A { a: string }
+    interface B { b: string }
+    interface C { c: string }
+    interface D { d: string }
+    
+    var a: A;
+    var b: B;
+    var c: C;
+    var d: D;
+    var anb: A & B;
+    var aob: A | B;
+    var cnd: C & D;
+    var cod: C | D;
+    var x: A & B | C & D;
+    var y: (A | B) & (C | D);
+    
+    a = anb;  // Ok
+    b = anb;  // Ok
+    anb = a;
+    ~~~
+!!! error TS2322: Type 'A' is not assignable to type 'A & B'.
+!!! error TS2322:   Property 'b' is missing in type 'A' but required in type 'B'.
+!!! related TS2728 tests/cases/conformance/types/intersection/intersectionAndUnionTypes.ts:2:15: 'b' is declared here.
+    anb = b;
+    ~~~
+!!! error TS2322: Type 'B' is not assignable to type 'A & B'.
+!!! error TS2322:   Property 'a' is missing in type 'B' but required in type 'A'.
+!!! related TS2728 tests/cases/conformance/types/intersection/intersectionAndUnionTypes.ts:1:15: 'a' is declared here.
+    
+    x = anb;  // Ok
+    x = aob;
+    ~
+!!! error TS2322: Type 'A | B' is not assignable to type '(A & B) | (C & D)'.
+!!! error TS2322:   Type 'A' is not assignable to type '(A & B) | (C & D)'.
+!!! error TS2322:     Type 'A' is not assignable to type 'A & B'.
+!!! error TS2322:       Type 'A' is not assignable to type 'B'.
+    x = cnd;  // Ok
+    x = cod;
+    ~
+!!! error TS2322: Type 'C | D' is not assignable to type '(A & B) | (C & D)'.
+!!! error TS2322:   Type 'C' is not assignable to type '(A & B) | (C & D)'.
+!!! error TS2322:     Type 'C' is not assignable to type 'C & D'.
+!!! error TS2322:       Property 'd' is missing in type 'C' but required in type 'D'.
+!!! related TS2728 tests/cases/conformance/types/intersection/intersectionAndUnionTypes.ts:4:15: 'd' is declared here.
+    anb = x;
+    ~~~
+!!! error TS2322: Type '(A & B) | (C & D)' is not assignable to type 'A & B'.
+!!! error TS2322:   Type 'C & D' is not assignable to type 'A & B'.
+!!! error TS2322:     Property 'a' is missing in type 'C & D' but required in type 'A'.
+!!! related TS2728 tests/cases/conformance/types/intersection/intersectionAndUnionTypes.ts:1:15: 'a' is declared here.
+    aob = x;
+    ~~~
+!!! error TS2322: Type '(A & B) | (C & D)' is not assignable to type 'A | B'.
+!!! error TS2322:   Type 'C & D' is not assignable to type 'A | B'.
+!!! error TS2322:     Property 'b' is missing in type 'C & D' but required in type 'B'.
+!!! related TS2728 tests/cases/conformance/types/intersection/intersectionAndUnionTypes.ts:2:15: 'b' is declared here.
+    cnd = x;
+    ~~~
+!!! error TS2322: Type '(A & B) | (C & D)' is not assignable to type 'C & D'.
+!!! error TS2322:   Type 'A & B' is not assignable to type 'C & D'.
+!!! error TS2322:     Property 'c' is missing in type 'A & B' but required in type 'C'.
+!!! related TS2728 tests/cases/conformance/types/intersection/intersectionAndUnionTypes.ts:3:15: 'c' is declared here.
+    cod = x;
+    ~~~
+!!! error TS2322: Type '(A & B) | (C & D)' is not assignable to type 'C | D'.
+!!! error TS2322:   Type 'A & B' is not assignable to type 'C | D'.
+!!! error TS2322:     Property 'd' is missing in type 'A & B' but required in type 'D'.
+!!! related TS2728 tests/cases/conformance/types/intersection/intersectionAndUnionTypes.ts:4:15: 'd' is declared here.
+    
+    y = anb;
+    ~
+!!! error TS2322: Type 'A & B' is not assignable to type '(A & C) | (A & D) | (B & C) | (B & D)'.
+!!! error TS2322:   Type 'A & B' is not assignable to type 'B & D'.
+!!! error TS2322:     Type 'A & B' is not assignable to type 'D'.
+    y = aob;
+    ~
+!!! error TS2322: Type 'A | B' is not assignable to type '(A & C) | (A & D) | (B & C) | (B & D)'.
+!!! error TS2322:   Type 'A' is not assignable to type '(A & C) | (A & D) | (B & C) | (B & D)'.
+!!! error TS2322:     Type 'A' is not assignable to type 'A & D'.
+!!! error TS2322:       Property 'd' is missing in type 'A' but required in type 'D'.
+!!! related TS2728 tests/cases/conformance/types/intersection/intersectionAndUnionTypes.ts:4:15: 'd' is declared here.
+    y = cnd;
+    ~
+!!! error TS2322: Type 'C & D' is not assignable to type '(A & C) | (A & D) | (B & C) | (B & D)'.
+!!! error TS2322:   Type 'C & D' is not assignable to type 'B & D'.
+!!! error TS2322:     Type 'C & D' is not assignable to type 'B'.
+    y = cod;
+    ~
+!!! error TS2322: Type 'C | D' is not assignable to type '(A & C) | (A & D) | (B & C) | (B & D)'.
+!!! error TS2322:   Type 'C' is not assignable to type '(A & C) | (A & D) | (B & C) | (B & D)'.
+!!! error TS2322:     Type 'C' is not assignable to type 'B & C'.
+!!! error TS2322:       Property 'b' is missing in type 'C' but required in type 'B'.
+!!! related TS2728 tests/cases/conformance/types/intersection/intersectionAndUnionTypes.ts:2:15: 'b' is declared here.
+    anb = y;
+    ~~~
+!!! error TS2322: Type '(A & C) | (A & D) | (B & C) | (B & D)' is not assignable to type 'A & B'.
+!!! error TS2322:   Type 'A & C' is not assignable to type 'A & B'.
+!!! error TS2322:     Property 'b' is missing in type 'A & C' but required in type 'B'.
+!!! related TS2728 tests/cases/conformance/types/intersection/intersectionAndUnionTypes.ts:2:15: 'b' is declared here.
+    aob = y;  // Ok
+    cnd = y;
+    ~~~
+!!! error TS2322: Type '(A & C) | (A & D) | (B & C) | (B & D)' is not assignable to type 'C & D'.
+!!! error TS2322:   Type 'A & C' is not assignable to type 'C & D'.
+!!! error TS2322:     Property 'd' is missing in type 'A & C' but required in type 'D'.
+!!! related TS2728 tests/cases/conformance/types/intersection/intersectionAndUnionTypes.ts:4:15: 'd' is declared here.
+    cod = y;  // Ok
     