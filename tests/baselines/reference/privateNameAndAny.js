//// [privateNameAndAny.ts]
class A {
    #foo = true;
    static #baz = 10;
    static #m() {}
    method(thing: any) {
        thing.#foo; // OK
        thing.#m();
        thing.#baz;
        thing.#bar; // Error
        thing.#foo();
    }
    methodU(thing: unknown) {
        thing.#foo;
        thing.#m();
        thing.#baz;
        thing.#bar;
        thing.#foo();
    }
    methodN(thing: never) {
        thing.#foo;
        thing.#m();
        thing.#baz;
        thing.#bar;
        thing.#foo();
    }
};


//// [privateNameAndAny.js]
"use strict";
var __classPrivateFieldGet = (this && this.__classPrivateFieldGet) || function (receiver, state, kind, f) {
    if (kind === "a" && !f) throw new TypeError("Private accessor was defined without a getter");
    if (typeof state === "function" ? receiver !== state || !f : !state.has(receiver)) throw new TypeError("Cannot read private member from an object whose class did not declare it");
    return kind === "m" ? f : kind === "a" ? f.call(receiver) : f ? f.value : state.get(receiver);
};
let _A_cls, _A_foo, _A_baz, _A_m;
class A {
    constructor() {
        _A_foo.set(this, true);
    }
    method(thing) {
        __classPrivateFieldGet(thing, _A_foo, "f"); // OK
<<<<<<< HEAD
        __classPrivateFieldGet(thing, _A_cls, "m", _A_m).call(// OK
=======
        __classPrivateFieldGet(// OK
        thing, _a, "m", _A_m).call(// OK
>>>>>>> 55a70975
        thing);
        __classPrivateFieldGet(thing, _A_cls, "f", _A_baz);
        thing.; // Error
        __classPrivateFieldGet(// Error
        thing, _A_foo, "f").call(// Error
        thing);
    }
    methodU(thing) {
        __classPrivateFieldGet(thing, _A_foo, "f");
        __classPrivateFieldGet(thing, _A_cls, "m", _A_m).call(thing);
        __classPrivateFieldGet(thing, _A_cls, "f", _A_baz);
        thing.;
        __classPrivateFieldGet(thing, _A_foo, "f").call(thing);
    }
    methodN(thing) {
        __classPrivateFieldGet(thing, _A_foo, "f");
        __classPrivateFieldGet(thing, _A_cls, "m", _A_m).call(thing);
        __classPrivateFieldGet(thing, _A_cls, "f", _A_baz);
        thing.;
        __classPrivateFieldGet(thing, _A_foo, "f").call(thing);
    }
}
_A_cls = A, _A_foo = new WeakMap(), _A_m = function _A_m() { };
_A_baz = { value: 10 };
;
<|MERGE_RESOLUTION|>--- conflicted
+++ resolved
@@ -1,4 +1,4 @@
-//// [privateNameAndAny.ts]
+//// [privateNameAndAny.ts]
 class A {
     #foo = true;
     static #baz = 10;
@@ -25,50 +25,46 @@
         thing.#foo();
     }
 };
-
-
-//// [privateNameAndAny.js]
-"use strict";
-var __classPrivateFieldGet = (this && this.__classPrivateFieldGet) || function (receiver, state, kind, f) {
-    if (kind === "a" && !f) throw new TypeError("Private accessor was defined without a getter");
-    if (typeof state === "function" ? receiver !== state || !f : !state.has(receiver)) throw new TypeError("Cannot read private member from an object whose class did not declare it");
-    return kind === "m" ? f : kind === "a" ? f.call(receiver) : f ? f.value : state.get(receiver);
-};
-let _A_cls, _A_foo, _A_baz, _A_m;
-class A {
-    constructor() {
-        _A_foo.set(this, true);
-    }
-    method(thing) {
-        __classPrivateFieldGet(thing, _A_foo, "f"); // OK
-<<<<<<< HEAD
-        __classPrivateFieldGet(thing, _A_cls, "m", _A_m).call(// OK
-=======
-        __classPrivateFieldGet(// OK
-        thing, _a, "m", _A_m).call(// OK
->>>>>>> 55a70975
-        thing);
-        __classPrivateFieldGet(thing, _A_cls, "f", _A_baz);
-        thing.; // Error
-        __classPrivateFieldGet(// Error
-        thing, _A_foo, "f").call(// Error
-        thing);
-    }
-    methodU(thing) {
-        __classPrivateFieldGet(thing, _A_foo, "f");
-        __classPrivateFieldGet(thing, _A_cls, "m", _A_m).call(thing);
-        __classPrivateFieldGet(thing, _A_cls, "f", _A_baz);
-        thing.;
-        __classPrivateFieldGet(thing, _A_foo, "f").call(thing);
-    }
-    methodN(thing) {
-        __classPrivateFieldGet(thing, _A_foo, "f");
-        __classPrivateFieldGet(thing, _A_cls, "m", _A_m).call(thing);
-        __classPrivateFieldGet(thing, _A_cls, "f", _A_baz);
-        thing.;
-        __classPrivateFieldGet(thing, _A_foo, "f").call(thing);
-    }
-}
-_A_cls = A, _A_foo = new WeakMap(), _A_m = function _A_m() { };
-_A_baz = { value: 10 };
-;
+
+
+//// [privateNameAndAny.js]
+"use strict";
+var __classPrivateFieldGet = (this && this.__classPrivateFieldGet) || function (receiver, state, kind, f) {
+    if (kind === "a" && !f) throw new TypeError("Private accessor was defined without a getter");
+    if (typeof state === "function" ? receiver !== state || !f : !state.has(receiver)) throw new TypeError("Cannot read private member from an object whose class did not declare it");
+    return kind === "m" ? f : kind === "a" ? f.call(receiver) : f ? f.value : state.get(receiver);
+};
+let _A_cls, _A_foo, _A_baz, _A_m;
+class A {
+    constructor() {
+        _A_foo.set(this, true);
+    }
+    method(thing) {
+        __classPrivateFieldGet(thing, _A_foo, "f"); // OK
+        __classPrivateFieldGet(// OK
+        thing, _A_cls, "m", _A_m).call(// OK
+        thing);
+        __classPrivateFieldGet(thing, _A_cls, "f", _A_baz);
+        thing.; // Error
+        __classPrivateFieldGet(// Error
+        thing, _A_foo, "f").call(// Error
+        thing);
+    }
+    methodU(thing) {
+        __classPrivateFieldGet(thing, _A_foo, "f");
+        __classPrivateFieldGet(thing, _A_cls, "m", _A_m).call(thing);
+        __classPrivateFieldGet(thing, _A_cls, "f", _A_baz);
+        thing.;
+        __classPrivateFieldGet(thing, _A_foo, "f").call(thing);
+    }
+    methodN(thing) {
+        __classPrivateFieldGet(thing, _A_foo, "f");
+        __classPrivateFieldGet(thing, _A_cls, "m", _A_m).call(thing);
+        __classPrivateFieldGet(thing, _A_cls, "f", _A_baz);
+        thing.;
+        __classPrivateFieldGet(thing, _A_foo, "f").call(thing);
+    }
+}
+_A_cls = A, _A_foo = new WeakMap(), _A_m = function _A_m() { };
+_A_baz = { value: 10 };
+;