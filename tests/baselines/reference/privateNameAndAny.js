--- conflicted
+++ resolved
@@ -1,4 +1,4 @@
-//// [privateNameAndAny.ts]
+//// [privateNameAndAny.ts]
 class A {
     #foo = true;
     static #baz = 10;
@@ -25,77 +25,60 @@
         thing.#foo();
     }
 };
-
-
-//// [privateNameAndAny.js]
-"use strict";
-var __classPrivateFieldGet = (this && this.__classPrivateFieldGet) || function (receiver, privateMap) {
-    if (!privateMap.has(receiver)) {
-        throw new TypeError("attempted to get private field on non-instance");
-    }
-    return privateMap.get(receiver);
-};
-<<<<<<< HEAD
-var _A_foo;
-=======
-var __classStaticPrivateMethodGet = (this && this.__classStaticPrivateMethodGet) || function (receiver, classConstructor, fn) {
-    if (receiver !== classConstructor) {
-        throw new TypeError("Private static access of wrong provenance");
-    }
-    return fn;
-};
-var __classStaticPrivateFieldGet = (this && this.__classStaticPrivateFieldGet) || function (receiver, classConstructor, propertyDescriptor) {
-    if (receiver !== classConstructor) {
-        throw new TypeError("Private static access of wrong provenance");
-    }
-    if (propertyDescriptor === undefined) {
-        throw new TypeError("Private static field was accessed before its declaration.");
-    }
-    return propertyDescriptor.value;
-};
-var _a, _A_foo, _A_baz, _A_m;
->>>>>>> 027bdb32
-class A {
-    constructor() {
-        _A_foo.set(this, true);
-    }
-    method(thing) {
-        __classPrivateFieldGet(thing, _A_foo); // OK
-<<<<<<< HEAD
-=======
-        __classStaticPrivateMethodGet(thing, _a, _A_m).call(// OK
-        thing);
-        __classStaticPrivateFieldGet(thing, _a, _A_baz);
->>>>>>> 027bdb32
-        thing.; // Error
-        __classPrivateFieldGet(thing, _A_foo).call(// Error
-        thing);
-    }
-    methodU(thing) {
-        __classPrivateFieldGet(thing, _A_foo);
-<<<<<<< HEAD
-=======
-        __classStaticPrivateMethodGet(thing, _a, _A_m).call(thing);
-        __classStaticPrivateFieldGet(thing, _a, _A_baz);
->>>>>>> 027bdb32
-        thing.;
-        __classPrivateFieldGet(thing, _A_foo).call(thing);
-    }
-    methodN(thing) {
-        __classPrivateFieldGet(thing, _A_foo);
-<<<<<<< HEAD
-=======
-        __classStaticPrivateMethodGet(thing, _a, _A_m).call(thing);
-        __classStaticPrivateFieldGet(thing, _a, _A_baz);
->>>>>>> 027bdb32
-        thing.;
-        __classPrivateFieldGet(thing, _A_foo).call(thing);
-    }
-}
-<<<<<<< HEAD
-_A_foo = new WeakMap();
-=======
-_a = A, _A_foo = new WeakMap(), _A_m = function _A_m() { };
-_A_baz = { value: 10 };
->>>>>>> 027bdb32
-;
+
+
+//// [privateNameAndAny.js]
+"use strict";
+var __classPrivateFieldGet = (this && this.__classPrivateFieldGet) || function (receiver, privateMap) {
+    if (!privateMap.has(receiver)) {
+        throw new TypeError("attempted to get private field on non-instance");
+    }
+    return privateMap.get(receiver);
+};
+var __classStaticPrivateMethodGet = (this && this.__classStaticPrivateMethodGet) || function (receiver, classConstructor, fn) {
+    if (receiver !== classConstructor) {
+        throw new TypeError("Private static access of wrong provenance");
+    }
+    return fn;
+};
+var __classStaticPrivateFieldGet = (this && this.__classStaticPrivateFieldGet) || function (receiver, classConstructor, propertyDescriptor) {
+    if (receiver !== classConstructor) {
+        throw new TypeError("Private static access of wrong provenance");
+    }
+    if (propertyDescriptor === undefined) {
+        throw new TypeError("Private static field was accessed before its declaration.");
+    }
+    return propertyDescriptor.value;
+};
+var _a, _A_foo, _A_baz, _A_m;
+class A {
+    constructor() {
+        _A_foo.set(this, true);
+    }
+    method(thing) {
+        __classPrivateFieldGet(thing, _A_foo); // OK
+        __classStaticPrivateMethodGet(thing, _a, _A_m).call(// OK
+        thing);
+        __classStaticPrivateFieldGet(thing, _a, _A_baz);
+        thing.; // Error
+        __classPrivateFieldGet(thing, _A_foo).call(// Error
+        thing);
+    }
+    methodU(thing) {
+        __classPrivateFieldGet(thing, _A_foo);
+        __classStaticPrivateMethodGet(thing, _a, _A_m).call(thing);
+        __classStaticPrivateFieldGet(thing, _a, _A_baz);
+        thing.;
+        __classPrivateFieldGet(thing, _A_foo).call(thing);
+    }
+    methodN(thing) {
+        __classPrivateFieldGet(thing, _A_foo);
+        __classStaticPrivateMethodGet(thing, _a, _A_m).call(thing);
+        __classStaticPrivateFieldGet(thing, _a, _A_baz);
+        thing.;
+        __classPrivateFieldGet(thing, _A_foo).call(thing);
+    }
+}
+_a = A, _A_foo = new WeakMap(), _A_m = function _A_m() { };
+_A_baz = { value: 10 };
+;