--- conflicted
+++ resolved
@@ -1,4 +1,4 @@
-//// [privateNameDuplicateField.ts]
+//// [privateNameDuplicateField.ts]
 function Field() {
 
     // Error
@@ -401,704 +401,560 @@
         static set #foo(value: string) { }
     }
 }
-
-
-//// [privateNameDuplicateField.js]
-"use strict";
-function Field() {
-    let _A_Field_Field_foo, _A_Field_Field_foo_1, _A_Field_Method_instances, _A_Field_Method_foo, _A_Field_Method_foo_1, _A_Field_Getter_instances, _A_Field_Getter_foo, _A_Field_Getter_foo_get, _A_Field_Setter_instances, _A_Field_Setter_foo, _A_Field_Setter_foo_set, _A_Field_StaticField_cls, _A_Field_StaticField_foo, _A_Field_StaticField_foo_1, _A_Field_StaticMethod_cls, _A_Field_StaticMethod_foo, _A_Field_StaticMethod_foo_1, _A_Field_StaticGetter_cls, _A_Field_StaticGetter_foo, _A_Field_StaticGetter_foo_get, _A_Field_StaticSetter_cls, _A_Field_StaticSetter_foo, _A_Field_StaticSetter_foo_set;
-    // Error
-    class A_Field_Field {
-        constructor() {
-            _A_Field_Field_foo_1.set(this, "foo");
-            _A_Field_Field_foo_1.set(this, "foo");
-        }
-        #foo = "foo";
-        #foo = "foo";
-    }
-    _A_Field_Field_foo = new WeakMap(), _A_Field_Field_foo_1 = new WeakMap();
-    // Error
-    class A_Field_Method {
-        constructor() {
-            _A_Field_Method_instances.add(this);
-        }
-        #foo = "foo";
-        #foo() { }
-    }
-    _A_Field_Method_foo = new WeakMap(), _A_Field_Method_instances = new WeakSet();
-    // Error
-    class A_Field_Getter {
-        constructor() {
-            _A_Field_Getter_instances.add(this);
-        }
-        #foo = "foo";
-        get #foo() { return ""; }
-    }
-    _A_Field_Getter_foo = new WeakMap(), _A_Field_Getter_instances = new WeakSet();
-    // Error
-    class A_Field_Setter {
-        constructor() {
-            _A_Field_Setter_instances.add(this);
-        }
-        #foo = "foo";
-        set #foo(value) { }
-    }
-    _A_Field_Setter_foo = new WeakMap(), _A_Field_Setter_instances = new WeakSet();
-    // Error
-    class A_Field_StaticField {
-        constructor() {
-            _A_Field_StaticField_foo_1 = { value: "foo" };
-        }
-        #foo = "foo";
-        static #foo = "foo";
-    }
-    _A_Field_StaticField_cls = A_Field_StaticField, _A_Field_StaticField_foo = new WeakMap();
-    _A_Field_StaticField_foo_1 = { value: "foo" };
-    // Error
-    class A_Field_StaticMethod {
-        constructor() {
-        }
-        #foo = "foo";
-        static #foo() { }
-    }
-<<<<<<< HEAD
-    _A_Field_StaticMethod_cls = A_Field_StaticMethod, _A_Field_StaticMethod_foo = new WeakMap(), _A_Field_StaticMethod_foo_1 = function _A_Field_StaticMethod_foo_1() { };
-=======
-    _b = A_Field_StaticMethod, _A_Field_StaticMethod_foo = new WeakMap();
->>>>>>> 03a0b655
-    // Error
-    class A_Field_StaticGetter {
-        constructor() {
-        }
-        #foo = "foo";
-        static get #foo() { return ""; }
-    }
-<<<<<<< HEAD
-    _A_Field_StaticGetter_cls = A_Field_StaticGetter, _A_Field_StaticGetter_foo = new WeakMap(), _A_Field_StaticGetter_foo_get = function _A_Field_StaticGetter_foo_get() { return ""; };
-=======
-    _c = A_Field_StaticGetter, _A_Field_StaticGetter_foo = new WeakMap();
->>>>>>> 03a0b655
-    // Error
-    class A_Field_StaticSetter {
-        constructor() {
-        }
-        #foo = "foo";
-        static set #foo(value) { }
-    }
-<<<<<<< HEAD
-    _A_Field_StaticSetter_cls = A_Field_StaticSetter, _A_Field_StaticSetter_foo = new WeakMap(), _A_Field_StaticSetter_foo_set = function _A_Field_StaticSetter_foo_set(value) { };
-=======
-    _d = A_Field_StaticSetter, _A_Field_StaticSetter_foo = new WeakMap();
->>>>>>> 03a0b655
-}
-function Method() {
-    let _A_Method_Field_instances, _A_Method_Field_foo, _A_Method_Field_foo_1, _A_Method_Method_instances, _A_Method_Method_foo, _A_Method_Method_foo_1, _A_Method_Getter_instances, _A_Method_Getter_foo, _A_Method_Getter_foo_get, _A_Method_Setter_instances, _A_Method_Setter_foo, _A_Method_Setter_foo_set, _A_Method_StaticField_instances, _A_Method_StaticField_cls, _A_Method_StaticField_foo, _A_Method_StaticField_foo_1, _A_Method_StaticMethod_instances, _A_Method_StaticMethod_cls, _A_Method_StaticMethod_foo, _A_Method_StaticMethod_foo_1, _A_Method_StaticGetter_instances, _A_Method_StaticGetter_cls, _A_Method_StaticGetter_foo, _A_Method_StaticGetter_foo_get, _A_Method_StaticSetter_instances, _A_Method_StaticSetter_cls, _A_Method_StaticSetter_foo, _A_Method_StaticSetter_foo_set;
-    // Error
-    class A_Method_Field {
-        constructor() {
-            _A_Method_Field_instances.add(this);
-            _A_Method_Field_foo_1.set(this, "foo");
-        }
-        #foo() { }
-        #foo = "foo";
-    }
-    _A_Method_Field_foo_1 = new WeakMap(), _A_Method_Field_instances = new WeakSet();
-    // Error
-    class A_Method_Method {
-        constructor() {
-            _A_Method_Method_instances.add(this);
-        }
-        #foo() { }
-        #foo() { }
-    }
-    _A_Method_Method_instances = new WeakSet();
-    // Error
-    class A_Method_Getter {
-        constructor() {
-            _A_Method_Getter_instances.add(this);
-        }
-        #foo() { }
-        get #foo() { return ""; }
-    }
-    _A_Method_Getter_instances = new WeakSet();
-    // Error
-    class A_Method_Setter {
-        constructor() {
-            _A_Method_Setter_instances.add(this);
-        }
-        #foo() { }
-        set #foo(value) { }
-    }
-    _A_Method_Setter_instances = new WeakSet();
-    // Error
-    class A_Method_StaticField {
-        constructor() {
-            _A_Method_StaticField_instances.add(this);
-        }
-        #foo() { }
-        static #foo = "foo";
-    }
-    _A_Method_StaticField_cls = A_Method_StaticField, _A_Method_StaticField_instances = new WeakSet();
-    _A_Method_StaticField_foo_1 = { value: "foo" };
-    // Error
-    class A_Method_StaticMethod {
-        constructor() {
-            _A_Method_StaticMethod_instances.add(this);
-        }
-        #foo() { }
-        static #foo() { }
-    }
-<<<<<<< HEAD
-    _A_Method_StaticMethod_cls = A_Method_StaticMethod, _A_Method_StaticMethod_instances = new WeakSet(), _A_Method_StaticMethod_foo_1 = function _A_Method_StaticMethod_foo_1() { }, _A_Method_StaticMethod_foo_1 = function _A_Method_StaticMethod_foo_1() { };
-=======
-    _b = A_Method_StaticMethod, _A_Method_StaticMethod_instances = new WeakSet();
->>>>>>> 03a0b655
-    // Error
-    class A_Method_StaticGetter {
-        constructor() {
-            _A_Method_StaticGetter_instances.add(this);
-        }
-        #foo() { }
-        static get #foo() { return ""; }
-    }
-<<<<<<< HEAD
-    _A_Method_StaticGetter_cls = A_Method_StaticGetter, _A_Method_StaticGetter_instances = new WeakSet(), _A_Method_StaticGetter_foo_get = function _A_Method_StaticGetter_foo_get() { return ""; };
-=======
-    _c = A_Method_StaticGetter, _A_Method_StaticGetter_instances = new WeakSet();
->>>>>>> 03a0b655
-    // Error
-    class A_Method_StaticSetter {
-        constructor() {
-            _A_Method_StaticSetter_instances.add(this);
-        }
-        #foo() { }
-        static set #foo(value) { }
-    }
-<<<<<<< HEAD
-    _A_Method_StaticSetter_cls = A_Method_StaticSetter, _A_Method_StaticSetter_instances = new WeakSet(), _A_Method_StaticSetter_foo_set = function _A_Method_StaticSetter_foo_set(value) { };
-=======
-    _d = A_Method_StaticSetter, _A_Method_StaticSetter_instances = new WeakSet();
->>>>>>> 03a0b655
-}
-function Getter() {
-    let _A_Getter_Field_instances, _A_Getter_Field_foo_get, _A_Getter_Field_foo, _A_Getter_Method_instances, _A_Getter_Method_foo_get, _A_Getter_Method_foo, _A_Getter_Getter_instances, _A_Getter_Getter_foo_get, _A_Getter_Getter_foo_get_1, _A_Getter_Setter_instances, _A_Getter_Setter_foo_get, _A_Getter_Setter_foo_set, _A_Getter_StaticField_instances, _A_Getter_StaticField_cls, _A_Getter_StaticField_foo_get, _A_Getter_StaticField_foo, _A_Getter_StaticMethod_instances, _A_Getter_StaticMethod_cls, _A_Getter_StaticMethod_foo_get, _A_Getter_StaticMethod_foo, _A_Getter_StaticGetter_instances, _A_Getter_StaticGetter_cls, _A_Getter_StaticGetter_foo_get, _A_Getter_StaticGetter_foo_get_1, _A_Getter_StaticSetter_instances, _A_Getter_StaticSetter_cls, _A_Getter_StaticSetter_foo_get, _A_Getter_StaticSetter_foo_set;
-    // Error
-    class A_Getter_Field {
-        constructor() {
-            _A_Getter_Field_instances.add(this);
-            _A_Getter_Field_foo.set(this, "foo");
-        }
-        get #foo() { return ""; }
-        #foo = "foo";
-    }
-    _A_Getter_Field_foo = new WeakMap(), _A_Getter_Field_instances = new WeakSet();
-    // Error
-    class A_Getter_Method {
-        constructor() {
-            _A_Getter_Method_instances.add(this);
-        }
-        get #foo() { return ""; }
-        #foo() { }
-    }
-    _A_Getter_Method_instances = new WeakSet();
-    // Error
-    class A_Getter_Getter {
-        constructor() {
-            _A_Getter_Getter_instances.add(this);
-        }
-        get #foo() { return ""; }
-        get #foo() { return ""; }
-    }
-    _A_Getter_Getter_instances = new WeakSet();
-    //OK
-    class A_Getter_Setter {
-        constructor() {
-            _A_Getter_Setter_instances.add(this);
-        }
-    }
-    _A_Getter_Setter_instances = new WeakSet(), _A_Getter_Setter_foo_get = function _A_Getter_Setter_foo_get() { return ""; }, _A_Getter_Setter_foo_set = function _A_Getter_Setter_foo_set(value) { };
-    // Error
-    class A_Getter_StaticField {
-        constructor() {
-            _A_Getter_StaticField_instances.add(this);
-        }
-        get #foo() { return ""; }
-        static #foo() { }
-    }
-<<<<<<< HEAD
-    _A_Getter_StaticField_cls = A_Getter_StaticField, _A_Getter_StaticField_instances = new WeakSet(), _A_Getter_StaticField_foo = function _A_Getter_StaticField_foo() { return ""; }, _A_Getter_StaticField_foo = function _A_Getter_StaticField_foo() { };
-=======
-    _a = A_Getter_StaticField, _A_Getter_StaticField_instances = new WeakSet();
->>>>>>> 03a0b655
-    // Error
-    class A_Getter_StaticMethod {
-        constructor() {
-            _A_Getter_StaticMethod_instances.add(this);
-        }
-        get #foo() { return ""; }
-        static #foo() { }
-    }
-<<<<<<< HEAD
-    _A_Getter_StaticMethod_cls = A_Getter_StaticMethod, _A_Getter_StaticMethod_instances = new WeakSet(), _A_Getter_StaticMethod_foo = function _A_Getter_StaticMethod_foo() { return ""; }, _A_Getter_StaticMethod_foo = function _A_Getter_StaticMethod_foo() { };
-=======
-    _b = A_Getter_StaticMethod, _A_Getter_StaticMethod_instances = new WeakSet();
->>>>>>> 03a0b655
-    // Error
-    class A_Getter_StaticGetter {
-        constructor() {
-            _A_Getter_StaticGetter_instances.add(this);
-        }
-        get #foo() { return ""; }
-        static get #foo() { return ""; }
-    }
-<<<<<<< HEAD
-    _A_Getter_StaticGetter_cls = A_Getter_StaticGetter, _A_Getter_StaticGetter_instances = new WeakSet(), _A_Getter_StaticGetter_foo_get_1 = function _A_Getter_StaticGetter_foo_get_1() { return ""; }, _A_Getter_StaticGetter_foo_get_1 = function _A_Getter_StaticGetter_foo_get_1() { return ""; };
-=======
-    _c = A_Getter_StaticGetter, _A_Getter_StaticGetter_instances = new WeakSet();
->>>>>>> 03a0b655
-    // Error
-    class A_Getter_StaticSetter {
-        constructor() {
-            _A_Getter_StaticSetter_instances.add(this);
-        }
-        get #foo() { return ""; }
-        static set #foo(value) { }
-    }
-<<<<<<< HEAD
-    _A_Getter_StaticSetter_cls = A_Getter_StaticSetter, _A_Getter_StaticSetter_instances = new WeakSet(), _A_Getter_StaticSetter_foo_get = function _A_Getter_StaticSetter_foo_get() { return ""; }, _A_Getter_StaticSetter_foo_set = function _A_Getter_StaticSetter_foo_set(value) { };
-=======
-    _d = A_Getter_StaticSetter, _A_Getter_StaticSetter_instances = new WeakSet();
->>>>>>> 03a0b655
-}
-function Setter() {
-    let _A_Setter_Field_instances, _A_Setter_Field_foo_set, _A_Setter_Field_foo, _A_Setter_Method_instances, _A_Setter_Method_foo_set, _A_Setter_Method_foo, _A_Setter_Getter_instances, _A_Setter_Getter_foo_set, _A_Setter_Getter_foo_get, _A_Setter_Setter_instances, _A_Setter_Setter_foo_set, _A_Setter_Setter_foo_set_1, _A_Setter_StaticField_instances, _A_Setter_StaticField_cls, _A_Setter_StaticField_foo_set, _A_Setter_StaticField_foo, _A_Setter_StaticMethod_instances, _A_Setter_StaticMethod_cls, _A_Setter_StaticMethod_foo_set, _A_Setter_StaticMethod_foo, _A_Setter_StaticGetter_instances, _A_Setter_StaticGetter_cls, _A_Setter_StaticGetter_foo_set, _A_Setter_StaticGetter_foo_get, _A_Setter_StaticSetter_instances, _A_Setter_StaticSetter_cls, _A_Setter_StaticSetter_foo_set, _A_Setter_StaticSetter_foo_set_1;
-    // Error
-    class A_Setter_Field {
-        constructor() {
-            _A_Setter_Field_instances.add(this);
-            _A_Setter_Field_foo.set(this, "foo");
-        }
-        set #foo(value) { }
-        #foo = "foo";
-    }
-    _A_Setter_Field_foo = new WeakMap(), _A_Setter_Field_instances = new WeakSet();
-    // Error
-    class A_Setter_Method {
-        constructor() {
-            _A_Setter_Method_instances.add(this);
-        }
-        set #foo(value) { }
-        #foo() { }
-    }
-    _A_Setter_Method_instances = new WeakSet();
-    // OK
-    class A_Setter_Getter {
-        constructor() {
-            _A_Setter_Getter_instances.add(this);
-        }
-    }
-    _A_Setter_Getter_instances = new WeakSet(), _A_Setter_Getter_foo_set = function _A_Setter_Getter_foo_set(value) { }, _A_Setter_Getter_foo_get = function _A_Setter_Getter_foo_get() { return ""; };
-    // Error
-    class A_Setter_Setter {
-        constructor() {
-            _A_Setter_Setter_instances.add(this);
-        }
-        set #foo(value) { }
-        set #foo(value) { }
-    }
-    _A_Setter_Setter_instances = new WeakSet();
-    // Error
-    class A_Setter_StaticField {
-        constructor() {
-            _A_Setter_StaticField_instances.add(this);
-        }
-        set #foo(value) { }
-        static #foo = "foo";
-    }
-    _A_Setter_StaticField_cls = A_Setter_StaticField, _A_Setter_StaticField_instances = new WeakSet();
-    _A_Setter_StaticField_foo = { value: "foo" };
-    // Error
-    class A_Setter_StaticMethod {
-        constructor() {
-            _A_Setter_StaticMethod_instances.add(this);
-        }
-        set #foo(value) { }
-        static #foo() { }
-    }
-<<<<<<< HEAD
-    _A_Setter_StaticMethod_cls = A_Setter_StaticMethod, _A_Setter_StaticMethod_instances = new WeakSet(), _A_Setter_StaticMethod_foo = function _A_Setter_StaticMethod_foo(value) { }, _A_Setter_StaticMethod_foo = function _A_Setter_StaticMethod_foo() { };
-=======
-    _b = A_Setter_StaticMethod, _A_Setter_StaticMethod_instances = new WeakSet();
->>>>>>> 03a0b655
-    // Error
-    class A_Setter_StaticGetter {
-        constructor() {
-            _A_Setter_StaticGetter_instances.add(this);
-        }
-        set #foo(value) { }
-        static get #foo() { return ""; }
-    }
-<<<<<<< HEAD
-    _A_Setter_StaticGetter_cls = A_Setter_StaticGetter, _A_Setter_StaticGetter_instances = new WeakSet(), _A_Setter_StaticGetter_foo_set = function _A_Setter_StaticGetter_foo_set(value) { }, _A_Setter_StaticGetter_foo_get = function _A_Setter_StaticGetter_foo_get() { return ""; };
-=======
-    _c = A_Setter_StaticGetter, _A_Setter_StaticGetter_instances = new WeakSet();
->>>>>>> 03a0b655
-    // Error
-    class A_Setter_StaticSetter {
-        constructor() {
-            _A_Setter_StaticSetter_instances.add(this);
-        }
-        set #foo(value) { }
-        static set #foo(value) { }
-    }
-<<<<<<< HEAD
-    _A_Setter_StaticSetter_cls = A_Setter_StaticSetter, _A_Setter_StaticSetter_instances = new WeakSet(), _A_Setter_StaticSetter_foo_set_1 = function _A_Setter_StaticSetter_foo_set_1(value) { }, _A_Setter_StaticSetter_foo_set_1 = function _A_Setter_StaticSetter_foo_set_1(value) { };
-=======
-    _d = A_Setter_StaticSetter, _A_Setter_StaticSetter_instances = new WeakSet();
->>>>>>> 03a0b655
-}
-function StaticField() {
-    let _A_StaticField_Field_cls, _A_StaticField_Field_foo, _A_StaticField_Field_foo_1, _A_StaticField_Method_instances, _A_StaticField_Method_cls, _A_StaticField_Method_foo, _A_StaticField_Method_foo_1, _A_StaticField_Getter_instances, _A_StaticField_Getter_cls, _A_StaticField_Getter_foo, _A_StaticField_Getter_foo_get, _A_StaticField_Setter_instances, _A_StaticField_Setter_cls, _A_StaticField_Setter_foo, _A_StaticField_Setter_foo_set, _A_StaticField_StaticField_cls, _A_StaticField_StaticField_foo, _A_StaticField_StaticField_foo_1, _A_StaticField_StaticMethod_cls, _A_StaticField_StaticMethod_foo, _A_StaticField_StaticMethod_foo_1, _A_StaticField_StaticGetter_cls, _A_StaticField_StaticGetter_foo, _A_StaticField_StaticGetter_foo_get, _A_StaticField_StaticSetter_cls, _A_StaticField_StaticSetter_foo, _A_StaticField_StaticSetter_foo_set;
-    // Error
-    class A_StaticField_Field {
-        constructor() {
-            _A_StaticField_Field_foo_1.set(this, "foo");
-        }
-        static #foo = "foo";
-        #foo = "foo";
-    }
-    _A_StaticField_Field_cls = A_StaticField_Field, _A_StaticField_Field_foo_1 = new WeakMap();
-    _A_StaticField_Field_foo_1.set(A_StaticField_Field, "foo");
-    // Error
-    class A_StaticField_Method {
-        constructor() {
-            _A_StaticField_Method_instances.add(this);
-        }
-        static #foo = "foo";
-        #foo() { }
-    }
-<<<<<<< HEAD
-    _A_StaticField_Method_cls = A_StaticField_Method, _A_StaticField_Method_instances = new WeakSet(), _A_StaticField_Method_foo_1 = function _A_StaticField_Method_foo_1() { };
-=======
-    _b = A_StaticField_Method, _A_StaticField_Method_instances = new WeakSet();
->>>>>>> 03a0b655
-    // Error
-    class A_StaticField_Getter {
-        constructor() {
-            _A_StaticField_Getter_instances.add(this);
-        }
-        static #foo = "foo";
-        get #foo() { return ""; }
-    }
-<<<<<<< HEAD
-    _A_StaticField_Getter_cls = A_StaticField_Getter, _A_StaticField_Getter_instances = new WeakSet(), _A_StaticField_Getter_foo_get = function _A_StaticField_Getter_foo_get() { return ""; };
-=======
-    _c = A_StaticField_Getter, _A_StaticField_Getter_instances = new WeakSet();
->>>>>>> 03a0b655
-    // Error
-    class A_StaticField_Setter {
-        constructor() {
-            _A_StaticField_Setter_instances.add(this);
-        }
-        static #foo = "foo";
-        set #foo(value) { }
-    }
-<<<<<<< HEAD
-    _A_StaticField_Setter_cls = A_StaticField_Setter, _A_StaticField_Setter_instances = new WeakSet(), _A_StaticField_Setter_foo_set = function _A_StaticField_Setter_foo_set(value) { };
-=======
-    _d = A_StaticField_Setter, _A_StaticField_Setter_instances = new WeakSet();
->>>>>>> 03a0b655
-    // Error
-    class A_StaticField_StaticField {
-        static #foo = "foo";
-        static #foo = "foo";
-    }
-    _A_StaticField_StaticField_cls = A_StaticField_StaticField;
-    _A_StaticField_StaticField_foo_1 = { value: "foo" };
-    _A_StaticField_StaticField_foo_1 = { value: "foo" };
-    // Error
-    class A_StaticField_StaticMethod {
-        static #foo = "foo";
-        static #foo() { }
-    }
-<<<<<<< HEAD
-    _A_StaticField_StaticMethod_cls = A_StaticField_StaticMethod, _A_StaticField_StaticMethod_foo_1 = function _A_StaticField_StaticMethod_foo_1() { };
-=======
-    _f = A_StaticField_StaticMethod;
->>>>>>> 03a0b655
-    // Error
-    class A_StaticField_StaticGetter {
-        static #foo = "foo";
-        static get #foo() { return ""; }
-    }
-<<<<<<< HEAD
-    _A_StaticField_StaticGetter_cls = A_StaticField_StaticGetter, _A_StaticField_StaticGetter_foo_get = function _A_StaticField_StaticGetter_foo_get() { return ""; };
-=======
-    _g = A_StaticField_StaticGetter;
->>>>>>> 03a0b655
-    // Error
-    class A_StaticField_StaticSetter {
-        static #foo = "foo";
-        static set #foo(value) { }
-    }
-<<<<<<< HEAD
-    _A_StaticField_StaticSetter_cls = A_StaticField_StaticSetter, _A_StaticField_StaticSetter_foo_set = function _A_StaticField_StaticSetter_foo_set(value) { };
-=======
-    _h = A_StaticField_StaticSetter;
->>>>>>> 03a0b655
-}
-function StaticMethod() {
-    let _A_StaticMethod_Field_cls, _A_StaticMethod_Field_foo, _A_StaticMethod_Field_foo_1, _A_StaticMethod_Method_instances, _A_StaticMethod_Method_cls, _A_StaticMethod_Method_foo, _A_StaticMethod_Method_foo_1, _A_StaticMethod_Getter_instances, _A_StaticMethod_Getter_cls, _A_StaticMethod_Getter_foo, _A_StaticMethod_Getter_foo_get, _A_StaticMethod_Setter_instances, _A_StaticMethod_Setter_cls, _A_StaticMethod_Setter_foo, _A_StaticMethod_Setter_foo_set, _A_StaticMethod_StaticField_cls, _A_StaticMethod_StaticField_foo, _A_StaticMethod_StaticField_foo_1, _A_StaticMethod_StaticMethod_cls, _A_StaticMethod_StaticMethod_foo, _A_StaticMethod_StaticMethod_foo_1, _A_StaticMethod_StaticGetter_cls, _A_StaticMethod_StaticGetter_foo, _A_StaticMethod_StaticGetter_foo_get, _A_StaticMethod_StaticSetter_cls, _A_StaticMethod_StaticSetter_foo, _A_StaticMethod_StaticSetter_foo_set;
-    // Error
-    class A_StaticMethod_Field {
-        constructor() {
-            _A_StaticMethod_Field_foo_1.set(this, "foo");
-        }
-        static #foo() { }
-        #foo = "foo";
-    }
-    _A_StaticMethod_Field_cls = A_StaticMethod_Field, _A_StaticMethod_Field_foo_1 = new WeakMap();
-    // Error
-    class A_StaticMethod_Method {
-        constructor() {
-            _A_StaticMethod_Method_instances.add(this);
-        }
-        static #foo() { }
-        #foo() { }
-    }
-<<<<<<< HEAD
-    _A_StaticMethod_Method_cls = A_StaticMethod_Method, _A_StaticMethod_Method_instances = new WeakSet(), _A_StaticMethod_Method_foo_1 = function _A_StaticMethod_Method_foo_1() { }, _A_StaticMethod_Method_foo_1 = function _A_StaticMethod_Method_foo_1() { };
-=======
-    _b = A_StaticMethod_Method, _A_StaticMethod_Method_instances = new WeakSet();
->>>>>>> 03a0b655
-    // Error
-    class A_StaticMethod_Getter {
-        constructor() {
-            _A_StaticMethod_Getter_instances.add(this);
-        }
-        static #foo() { }
-        get #foo() { return ""; }
-    }
-<<<<<<< HEAD
-    _A_StaticMethod_Getter_cls = A_StaticMethod_Getter, _A_StaticMethod_Getter_instances = new WeakSet(), _A_StaticMethod_Getter_foo_get = function _A_StaticMethod_Getter_foo_get() { return ""; };
-=======
-    _c = A_StaticMethod_Getter, _A_StaticMethod_Getter_instances = new WeakSet();
->>>>>>> 03a0b655
-    // Error
-    class A_StaticMethod_Setter {
-        constructor() {
-            _A_StaticMethod_Setter_instances.add(this);
-        }
-        static #foo() { }
-        set #foo(value) { }
-    }
-<<<<<<< HEAD
-    _A_StaticMethod_Setter_cls = A_StaticMethod_Setter, _A_StaticMethod_Setter_instances = new WeakSet(), _A_StaticMethod_Setter_foo_set = function _A_StaticMethod_Setter_foo_set(value) { };
-=======
-    _d = A_StaticMethod_Setter, _A_StaticMethod_Setter_instances = new WeakSet();
->>>>>>> 03a0b655
-    // Error
-    class A_StaticMethod_StaticField {
-        static #foo() { }
-        static #foo = "foo";
-    }
-    _A_StaticMethod_StaticField_cls = A_StaticMethod_StaticField;
-    _A_StaticMethod_StaticField_foo_1 = { value: "foo" };
-    // Error
-    class A_StaticMethod_StaticMethod {
-        static #foo() { }
-        static #foo() { }
-    }
-<<<<<<< HEAD
-    _A_StaticMethod_StaticMethod_cls = A_StaticMethod_StaticMethod, _A_StaticMethod_StaticMethod_foo_1 = function _A_StaticMethod_StaticMethod_foo_1() { }, _A_StaticMethod_StaticMethod_foo_1 = function _A_StaticMethod_StaticMethod_foo_1() { };
-=======
-    _f = A_StaticMethod_StaticMethod;
->>>>>>> 03a0b655
-    // Error
-    class A_StaticMethod_StaticGetter {
-        static #foo() { }
-        static get #foo() { return ""; }
-    }
-<<<<<<< HEAD
-    _A_StaticMethod_StaticGetter_cls = A_StaticMethod_StaticGetter, _A_StaticMethod_StaticGetter_foo_get = function _A_StaticMethod_StaticGetter_foo_get() { return ""; };
-=======
-    _g = A_StaticMethod_StaticGetter;
->>>>>>> 03a0b655
-    // Error
-    class A_StaticMethod_StaticSetter {
-        static #foo() { }
-        static set #foo(value) { }
-    }
-<<<<<<< HEAD
-    _A_StaticMethod_StaticSetter_cls = A_StaticMethod_StaticSetter, _A_StaticMethod_StaticSetter_foo_set = function _A_StaticMethod_StaticSetter_foo_set(value) { };
-=======
-    _h = A_StaticMethod_StaticSetter;
->>>>>>> 03a0b655
-}
-function StaticGetter() {
-    let _A_StaticGetter_Field_cls, _A_StaticGetter_Field_foo_get, _A_StaticGetter_Field_foo, _A_StaticGetter_Method_instances, _A_StaticGetter_Method_cls, _A_StaticGetter_Method_foo_get, _A_StaticGetter_Method_foo, _A_StaticGetter_Getter_instances, _A_StaticGetter_Getter_cls, _A_StaticGetter_Getter_foo_get, _A_StaticGetter_Getter_foo_get_1, _A_StaticGetter_Setter_instances, _A_StaticGetter_Setter_cls, _A_StaticGetter_Setter_foo_get, _A_StaticGetter_Setter_foo_set, _A_StaticGetter_StaticField_cls, _A_StaticGetter_StaticField_foo_get, _A_StaticGetter_StaticField_foo, _A_StaticGetter_StaticMethod_cls, _A_StaticGetter_StaticMethod_foo_get, _A_StaticGetter_StaticMethod_foo, _A_StaticGetter_StaticGetter_cls, _A_StaticGetter_StaticGetter_foo_get, _A_StaticGetter_StaticGetter_foo_get_1, _A_StaticGetter_StaticSetter_cls, _A_StaticGetter_StaticSetter_foo_get, _A_StaticGetter_StaticSetter_foo_set;
-    // Error
-    class A_StaticGetter_Field {
-        constructor() {
-            _A_StaticGetter_Field_foo.set(this, "foo");
-        }
-        static get #foo() { return ""; }
-        #foo = "foo";
-    }
-    _A_StaticGetter_Field_cls = A_StaticGetter_Field, _A_StaticGetter_Field_foo = new WeakMap();
-    // Error
-    class A_StaticGetter_Method {
-        constructor() {
-            _A_StaticGetter_Method_instances.add(this);
-        }
-        static get #foo() { return ""; }
-        #foo() { }
-    }
-<<<<<<< HEAD
-    _A_StaticGetter_Method_cls = A_StaticGetter_Method, _A_StaticGetter_Method_instances = new WeakSet(), _A_StaticGetter_Method_foo = function _A_StaticGetter_Method_foo() { return ""; }, _A_StaticGetter_Method_foo = function _A_StaticGetter_Method_foo() { };
-=======
-    _b = A_StaticGetter_Method, _A_StaticGetter_Method_instances = new WeakSet();
->>>>>>> 03a0b655
-    // Error
-    class A_StaticGetter_Getter {
-        constructor() {
-            _A_StaticGetter_Getter_instances.add(this);
-        }
-        static get #foo() { return ""; }
-        get #foo() { return ""; }
-    }
-<<<<<<< HEAD
-    _A_StaticGetter_Getter_cls = A_StaticGetter_Getter, _A_StaticGetter_Getter_instances = new WeakSet(), _A_StaticGetter_Getter_foo_get_1 = function _A_StaticGetter_Getter_foo_get_1() { return ""; }, _A_StaticGetter_Getter_foo_get_1 = function _A_StaticGetter_Getter_foo_get_1() { return ""; };
-=======
-    _c = A_StaticGetter_Getter, _A_StaticGetter_Getter_instances = new WeakSet();
->>>>>>> 03a0b655
-    // Error
-    class A_StaticGetter_Setter {
-        constructor() {
-            _A_StaticGetter_Setter_instances.add(this);
-        }
-        static get #foo() { return ""; }
-        set #foo(value) { }
-    }
-<<<<<<< HEAD
-    _A_StaticGetter_Setter_cls = A_StaticGetter_Setter, _A_StaticGetter_Setter_instances = new WeakSet(), _A_StaticGetter_Setter_foo_get = function _A_StaticGetter_Setter_foo_get() { return ""; }, _A_StaticGetter_Setter_foo_set = function _A_StaticGetter_Setter_foo_set(value) { };
-=======
-    _d = A_StaticGetter_Setter, _A_StaticGetter_Setter_instances = new WeakSet();
->>>>>>> 03a0b655
-    // Error
-    class A_StaticGetter_StaticField {
-        static get #foo() { return ""; }
-        static #foo() { }
-    }
-<<<<<<< HEAD
-    _A_StaticGetter_StaticField_cls = A_StaticGetter_StaticField, _A_StaticGetter_StaticField_foo = function _A_StaticGetter_StaticField_foo() { return ""; }, _A_StaticGetter_StaticField_foo = function _A_StaticGetter_StaticField_foo() { };
-=======
-    _e = A_StaticGetter_StaticField;
->>>>>>> 03a0b655
-    // Error
-    class A_StaticGetter_StaticMethod {
-        static get #foo() { return ""; }
-        static #foo() { }
-    }
-<<<<<<< HEAD
-    _A_StaticGetter_StaticMethod_cls = A_StaticGetter_StaticMethod, _A_StaticGetter_StaticMethod_foo = function _A_StaticGetter_StaticMethod_foo() { return ""; }, _A_StaticGetter_StaticMethod_foo = function _A_StaticGetter_StaticMethod_foo() { };
-=======
-    _f = A_StaticGetter_StaticMethod;
->>>>>>> 03a0b655
-    // Error
-    class A_StaticGetter_StaticGetter {
-        static get #foo() { return ""; }
-        static get #foo() { return ""; }
-    }
-<<<<<<< HEAD
-    _A_StaticGetter_StaticGetter_cls = A_StaticGetter_StaticGetter, _A_StaticGetter_StaticGetter_foo_get_1 = function _A_StaticGetter_StaticGetter_foo_get_1() { return ""; }, _A_StaticGetter_StaticGetter_foo_get_1 = function _A_StaticGetter_StaticGetter_foo_get_1() { return ""; };
-=======
-    _g = A_StaticGetter_StaticGetter;
->>>>>>> 03a0b655
-    // OK
-    class A_StaticGetter_StaticSetter {
-    }
-    _A_StaticGetter_StaticSetter_cls = A_StaticGetter_StaticSetter, _A_StaticGetter_StaticSetter_foo_get = function _A_StaticGetter_StaticSetter_foo_get() { return ""; }, _A_StaticGetter_StaticSetter_foo_set = function _A_StaticGetter_StaticSetter_foo_set(value) { };
-}
-function StaticSetter() {
-    let _A_StaticSetter_Field_cls, _A_StaticSetter_Field_foo_set, _A_StaticSetter_Field_foo, _A_StaticSetter_Method_instances, _A_StaticSetter_Method_cls, _A_StaticSetter_Method_foo_set, _A_StaticSetter_Method_foo, _A_StaticSetter_Getter_instances, _A_StaticSetter_Getter_cls, _A_StaticSetter_Getter_foo_set, _A_StaticSetter_Getter_foo_get, _A_StaticSetter_Setter_instances, _A_StaticSetter_Setter_cls, _A_StaticSetter_Setter_foo_set, _A_StaticSetter_Setter_foo_set_1, _A_StaticSetter_StaticField_cls, _A_StaticSetter_StaticField_foo_set, _A_StaticSetter_StaticField_foo, _A_StaticSetter_StaticMethod_cls, _A_StaticSetter_StaticMethod_foo_set, _A_StaticSetter_StaticMethod_foo, _A_StaticSetter_StaticGetter_cls, _A_StaticSetter_StaticGetter_foo_set, _A_StaticSetter_StaticGetter_foo_get, _A_StaticSetter_StaticSetter_cls, _A_StaticSetter_StaticSetter_foo_set, _A_StaticSetter_StaticSetter_foo_set_1;
-    // Error
-    class A_StaticSetter_Field {
-        constructor() {
-            _A_StaticSetter_Field_foo.set(this, "foo");
-        }
-        static set #foo(value) { }
-        #foo = "foo";
-    }
-    _A_StaticSetter_Field_cls = A_StaticSetter_Field, _A_StaticSetter_Field_foo = new WeakMap();
-    // Error
-    class A_StaticSetter_Method {
-        constructor() {
-            _A_StaticSetter_Method_instances.add(this);
-        }
-        static set #foo(value) { }
-        #foo() { }
-    }
-<<<<<<< HEAD
-    _A_StaticSetter_Method_cls = A_StaticSetter_Method, _A_StaticSetter_Method_instances = new WeakSet(), _A_StaticSetter_Method_foo = function _A_StaticSetter_Method_foo(value) { }, _A_StaticSetter_Method_foo = function _A_StaticSetter_Method_foo() { };
-=======
-    _b = A_StaticSetter_Method, _A_StaticSetter_Method_instances = new WeakSet();
->>>>>>> 03a0b655
-    // Error
-    class A_StaticSetter_Getter {
-        constructor() {
-            _A_StaticSetter_Getter_instances.add(this);
-        }
-        static set #foo(value) { }
-        get #foo() { return ""; }
-    }
-<<<<<<< HEAD
-    _A_StaticSetter_Getter_cls = A_StaticSetter_Getter, _A_StaticSetter_Getter_instances = new WeakSet(), _A_StaticSetter_Getter_foo_set = function _A_StaticSetter_Getter_foo_set(value) { }, _A_StaticSetter_Getter_foo_get = function _A_StaticSetter_Getter_foo_get() { return ""; };
-=======
-    _c = A_StaticSetter_Getter, _A_StaticSetter_Getter_instances = new WeakSet();
->>>>>>> 03a0b655
-    // Error
-    class A_StaticSetter_Setter {
-        constructor() {
-            _A_StaticSetter_Setter_instances.add(this);
-        }
-        static set #foo(value) { }
-        set #foo(value) { }
-    }
-<<<<<<< HEAD
-    _A_StaticSetter_Setter_cls = A_StaticSetter_Setter, _A_StaticSetter_Setter_instances = new WeakSet(), _A_StaticSetter_Setter_foo_set_1 = function _A_StaticSetter_Setter_foo_set_1(value) { }, _A_StaticSetter_Setter_foo_set_1 = function _A_StaticSetter_Setter_foo_set_1(value) { };
-=======
-    _d = A_StaticSetter_Setter, _A_StaticSetter_Setter_instances = new WeakSet();
->>>>>>> 03a0b655
-    // Error
-    class A_StaticSetter_StaticField {
-        static set #foo(value) { }
-        static #foo = "foo";
-    }
-    _A_StaticSetter_StaticField_cls = A_StaticSetter_StaticField;
-    _A_StaticSetter_StaticField_foo = { value: "foo" };
-    // Error
-    class A_StaticSetter_StaticMethod {
-        static set #foo(value) { }
-        static #foo() { }
-    }
-<<<<<<< HEAD
-    _A_StaticSetter_StaticMethod_cls = A_StaticSetter_StaticMethod, _A_StaticSetter_StaticMethod_foo = function _A_StaticSetter_StaticMethod_foo(value) { }, _A_StaticSetter_StaticMethod_foo = function _A_StaticSetter_StaticMethod_foo() { };
-=======
-    _f = A_StaticSetter_StaticMethod;
->>>>>>> 03a0b655
-    // OK
-    class A_StaticSetter_StaticGetter {
-    }
-    _A_StaticSetter_StaticGetter_cls = A_StaticSetter_StaticGetter, _A_StaticSetter_StaticGetter_foo_set = function _A_StaticSetter_StaticGetter_foo_set(value) { }, _A_StaticSetter_StaticGetter_foo_get = function _A_StaticSetter_StaticGetter_foo_get() { return ""; };
-    // Error
-    class A_StaticSetter_StaticSetter {
-        static set #foo(value) { }
-        static set #foo(value) { }
-    }
-<<<<<<< HEAD
-    _A_StaticSetter_StaticSetter_cls = A_StaticSetter_StaticSetter, _A_StaticSetter_StaticSetter_foo_set_1 = function _A_StaticSetter_StaticSetter_foo_set_1(value) { }, _A_StaticSetter_StaticSetter_foo_set_1 = function _A_StaticSetter_StaticSetter_foo_set_1(value) { };
-=======
-    _h = A_StaticSetter_StaticSetter;
->>>>>>> 03a0b655
-}
+
+
+//// [privateNameDuplicateField.js]
+"use strict";
+function Field() {
+    let _A_Field_Field_foo, _A_Field_Field_foo_1, _A_Field_Method_instances, _A_Field_Method_foo, _A_Field_Method_foo_1, _A_Field_Getter_instances, _A_Field_Getter_foo, _A_Field_Getter_foo_get, _A_Field_Setter_instances, _A_Field_Setter_foo, _A_Field_Setter_foo_set, _A_Field_StaticField_cls, _A_Field_StaticField_foo, _A_Field_StaticField_foo_1, _A_Field_StaticMethod_cls, _A_Field_StaticMethod_foo, _A_Field_StaticMethod_foo_1, _A_Field_StaticGetter_cls, _A_Field_StaticGetter_foo, _A_Field_StaticGetter_foo_get, _A_Field_StaticSetter_cls, _A_Field_StaticSetter_foo, _A_Field_StaticSetter_foo_set;
+    // Error
+    class A_Field_Field {
+        constructor() {
+            _A_Field_Field_foo_1.set(this, "foo");
+            _A_Field_Field_foo_1.set(this, "foo");
+        }
+        #foo = "foo";
+        #foo = "foo";
+    }
+    _A_Field_Field_foo = new WeakMap(), _A_Field_Field_foo_1 = new WeakMap();
+    // Error
+    class A_Field_Method {
+        constructor() {
+            _A_Field_Method_instances.add(this);
+        }
+        #foo = "foo";
+        #foo() { }
+    }
+    _A_Field_Method_foo = new WeakMap(), _A_Field_Method_instances = new WeakSet();
+    // Error
+    class A_Field_Getter {
+        constructor() {
+            _A_Field_Getter_instances.add(this);
+        }
+        #foo = "foo";
+        get #foo() { return ""; }
+    }
+    _A_Field_Getter_foo = new WeakMap(), _A_Field_Getter_instances = new WeakSet();
+    // Error
+    class A_Field_Setter {
+        constructor() {
+            _A_Field_Setter_instances.add(this);
+        }
+        #foo = "foo";
+        set #foo(value) { }
+    }
+    _A_Field_Setter_foo = new WeakMap(), _A_Field_Setter_instances = new WeakSet();
+    // Error
+    class A_Field_StaticField {
+        constructor() {
+            _A_Field_StaticField_foo_1 = { value: "foo" };
+        }
+        #foo = "foo";
+        static #foo = "foo";
+    }
+    _A_Field_StaticField_cls = A_Field_StaticField, _A_Field_StaticField_foo = new WeakMap();
+    _A_Field_StaticField_foo_1 = { value: "foo" };
+    // Error
+    class A_Field_StaticMethod {
+        constructor() {
+        }
+        #foo = "foo";
+        static #foo() { }
+    }
+    _A_Field_StaticMethod_cls = A_Field_StaticMethod, _A_Field_StaticMethod_foo = new WeakMap();
+    // Error
+    class A_Field_StaticGetter {
+        constructor() {
+        }
+        #foo = "foo";
+        static get #foo() { return ""; }
+    }
+    _A_Field_StaticGetter_cls = A_Field_StaticGetter, _A_Field_StaticGetter_foo = new WeakMap();
+    // Error
+    class A_Field_StaticSetter {
+        constructor() {
+        }
+        #foo = "foo";
+        static set #foo(value) { }
+    }
+    _A_Field_StaticSetter_cls = A_Field_StaticSetter, _A_Field_StaticSetter_foo = new WeakMap();
+}
+function Method() {
+    let _A_Method_Field_instances, _A_Method_Field_foo, _A_Method_Field_foo_1, _A_Method_Method_instances, _A_Method_Method_foo, _A_Method_Method_foo_1, _A_Method_Getter_instances, _A_Method_Getter_foo, _A_Method_Getter_foo_get, _A_Method_Setter_instances, _A_Method_Setter_foo, _A_Method_Setter_foo_set, _A_Method_StaticField_instances, _A_Method_StaticField_cls, _A_Method_StaticField_foo, _A_Method_StaticField_foo_1, _A_Method_StaticMethod_instances, _A_Method_StaticMethod_cls, _A_Method_StaticMethod_foo, _A_Method_StaticMethod_foo_1, _A_Method_StaticGetter_instances, _A_Method_StaticGetter_cls, _A_Method_StaticGetter_foo, _A_Method_StaticGetter_foo_get, _A_Method_StaticSetter_instances, _A_Method_StaticSetter_cls, _A_Method_StaticSetter_foo, _A_Method_StaticSetter_foo_set;
+    // Error
+    class A_Method_Field {
+        constructor() {
+            _A_Method_Field_instances.add(this);
+            _A_Method_Field_foo_1.set(this, "foo");
+        }
+        #foo() { }
+        #foo = "foo";
+    }
+    _A_Method_Field_foo_1 = new WeakMap(), _A_Method_Field_instances = new WeakSet();
+    // Error
+    class A_Method_Method {
+        constructor() {
+            _A_Method_Method_instances.add(this);
+        }
+        #foo() { }
+        #foo() { }
+    }
+    _A_Method_Method_instances = new WeakSet();
+    // Error
+    class A_Method_Getter {
+        constructor() {
+            _A_Method_Getter_instances.add(this);
+        }
+        #foo() { }
+        get #foo() { return ""; }
+    }
+    _A_Method_Getter_instances = new WeakSet();
+    // Error
+    class A_Method_Setter {
+        constructor() {
+            _A_Method_Setter_instances.add(this);
+        }
+        #foo() { }
+        set #foo(value) { }
+    }
+    _A_Method_Setter_instances = new WeakSet();
+    // Error
+    class A_Method_StaticField {
+        constructor() {
+            _A_Method_StaticField_instances.add(this);
+        }
+        #foo() { }
+        static #foo = "foo";
+    }
+    _A_Method_StaticField_cls = A_Method_StaticField, _A_Method_StaticField_instances = new WeakSet();
+    _A_Method_StaticField_foo_1 = { value: "foo" };
+    // Error
+    class A_Method_StaticMethod {
+        constructor() {
+            _A_Method_StaticMethod_instances.add(this);
+        }
+        #foo() { }
+        static #foo() { }
+    }
+    _A_Method_StaticMethod_cls = A_Method_StaticMethod, _A_Method_StaticMethod_instances = new WeakSet();
+    // Error
+    class A_Method_StaticGetter {
+        constructor() {
+            _A_Method_StaticGetter_instances.add(this);
+        }
+        #foo() { }
+        static get #foo() { return ""; }
+    }
+    _A_Method_StaticGetter_cls = A_Method_StaticGetter, _A_Method_StaticGetter_instances = new WeakSet();
+    // Error
+    class A_Method_StaticSetter {
+        constructor() {
+            _A_Method_StaticSetter_instances.add(this);
+        }
+        #foo() { }
+        static set #foo(value) { }
+    }
+    _A_Method_StaticSetter_cls = A_Method_StaticSetter, _A_Method_StaticSetter_instances = new WeakSet();
+}
+function Getter() {
+    let _A_Getter_Field_instances, _A_Getter_Field_foo_get, _A_Getter_Field_foo, _A_Getter_Method_instances, _A_Getter_Method_foo_get, _A_Getter_Method_foo, _A_Getter_Getter_instances, _A_Getter_Getter_foo_get, _A_Getter_Getter_foo_get_1, _A_Getter_Setter_instances, _A_Getter_Setter_foo_get, _A_Getter_Setter_foo_set, _A_Getter_StaticField_instances, _A_Getter_StaticField_cls, _A_Getter_StaticField_foo_get, _A_Getter_StaticField_foo, _A_Getter_StaticMethod_instances, _A_Getter_StaticMethod_cls, _A_Getter_StaticMethod_foo_get, _A_Getter_StaticMethod_foo, _A_Getter_StaticGetter_instances, _A_Getter_StaticGetter_cls, _A_Getter_StaticGetter_foo_get, _A_Getter_StaticGetter_foo_get_1, _A_Getter_StaticSetter_instances, _A_Getter_StaticSetter_cls, _A_Getter_StaticSetter_foo_get, _A_Getter_StaticSetter_foo_set;
+    // Error
+    class A_Getter_Field {
+        constructor() {
+            _A_Getter_Field_instances.add(this);
+            _A_Getter_Field_foo.set(this, "foo");
+        }
+        get #foo() { return ""; }
+        #foo = "foo";
+    }
+    _A_Getter_Field_foo = new WeakMap(), _A_Getter_Field_instances = new WeakSet();
+    // Error
+    class A_Getter_Method {
+        constructor() {
+            _A_Getter_Method_instances.add(this);
+        }
+        get #foo() { return ""; }
+        #foo() { }
+    }
+    _A_Getter_Method_instances = new WeakSet();
+    // Error
+    class A_Getter_Getter {
+        constructor() {
+            _A_Getter_Getter_instances.add(this);
+        }
+        get #foo() { return ""; }
+        get #foo() { return ""; }
+    }
+    _A_Getter_Getter_instances = new WeakSet();
+    //OK
+    class A_Getter_Setter {
+        constructor() {
+            _A_Getter_Setter_instances.add(this);
+        }
+    }
+    _A_Getter_Setter_instances = new WeakSet(), _A_Getter_Setter_foo_get = function _A_Getter_Setter_foo_get() { return ""; }, _A_Getter_Setter_foo_set = function _A_Getter_Setter_foo_set(value) { };
+    // Error
+    class A_Getter_StaticField {
+        constructor() {
+            _A_Getter_StaticField_instances.add(this);
+        }
+        get #foo() { return ""; }
+        static #foo() { }
+    }
+    _A_Getter_StaticField_cls = A_Getter_StaticField, _A_Getter_StaticField_instances = new WeakSet();
+    // Error
+    class A_Getter_StaticMethod {
+        constructor() {
+            _A_Getter_StaticMethod_instances.add(this);
+        }
+        get #foo() { return ""; }
+        static #foo() { }
+    }
+    _A_Getter_StaticMethod_cls = A_Getter_StaticMethod, _A_Getter_StaticMethod_instances = new WeakSet();
+    // Error
+    class A_Getter_StaticGetter {
+        constructor() {
+            _A_Getter_StaticGetter_instances.add(this);
+        }
+        get #foo() { return ""; }
+        static get #foo() { return ""; }
+    }
+    _A_Getter_StaticGetter_cls = A_Getter_StaticGetter, _A_Getter_StaticGetter_instances = new WeakSet();
+    // Error
+    class A_Getter_StaticSetter {
+        constructor() {
+            _A_Getter_StaticSetter_instances.add(this);
+        }
+        get #foo() { return ""; }
+        static set #foo(value) { }
+    }
+    _A_Getter_StaticSetter_cls = A_Getter_StaticSetter, _A_Getter_StaticSetter_instances = new WeakSet();
+}
+function Setter() {
+    let _A_Setter_Field_instances, _A_Setter_Field_foo_set, _A_Setter_Field_foo, _A_Setter_Method_instances, _A_Setter_Method_foo_set, _A_Setter_Method_foo, _A_Setter_Getter_instances, _A_Setter_Getter_foo_set, _A_Setter_Getter_foo_get, _A_Setter_Setter_instances, _A_Setter_Setter_foo_set, _A_Setter_Setter_foo_set_1, _A_Setter_StaticField_instances, _A_Setter_StaticField_cls, _A_Setter_StaticField_foo_set, _A_Setter_StaticField_foo, _A_Setter_StaticMethod_instances, _A_Setter_StaticMethod_cls, _A_Setter_StaticMethod_foo_set, _A_Setter_StaticMethod_foo, _A_Setter_StaticGetter_instances, _A_Setter_StaticGetter_cls, _A_Setter_StaticGetter_foo_set, _A_Setter_StaticGetter_foo_get, _A_Setter_StaticSetter_instances, _A_Setter_StaticSetter_cls, _A_Setter_StaticSetter_foo_set, _A_Setter_StaticSetter_foo_set_1;
+    // Error
+    class A_Setter_Field {
+        constructor() {
+            _A_Setter_Field_instances.add(this);
+            _A_Setter_Field_foo.set(this, "foo");
+        }
+        set #foo(value) { }
+        #foo = "foo";
+    }
+    _A_Setter_Field_foo = new WeakMap(), _A_Setter_Field_instances = new WeakSet();
+    // Error
+    class A_Setter_Method {
+        constructor() {
+            _A_Setter_Method_instances.add(this);
+        }
+        set #foo(value) { }
+        #foo() { }
+    }
+    _A_Setter_Method_instances = new WeakSet();
+    // OK
+    class A_Setter_Getter {
+        constructor() {
+            _A_Setter_Getter_instances.add(this);
+        }
+    }
+    _A_Setter_Getter_instances = new WeakSet(), _A_Setter_Getter_foo_set = function _A_Setter_Getter_foo_set(value) { }, _A_Setter_Getter_foo_get = function _A_Setter_Getter_foo_get() { return ""; };
+    // Error
+    class A_Setter_Setter {
+        constructor() {
+            _A_Setter_Setter_instances.add(this);
+        }
+        set #foo(value) { }
+        set #foo(value) { }
+    }
+    _A_Setter_Setter_instances = new WeakSet();
+    // Error
+    class A_Setter_StaticField {
+        constructor() {
+            _A_Setter_StaticField_instances.add(this);
+        }
+        set #foo(value) { }
+        static #foo = "foo";
+    }
+    _A_Setter_StaticField_cls = A_Setter_StaticField, _A_Setter_StaticField_instances = new WeakSet();
+    _A_Setter_StaticField_foo = { value: "foo" };
+    // Error
+    class A_Setter_StaticMethod {
+        constructor() {
+            _A_Setter_StaticMethod_instances.add(this);
+        }
+        set #foo(value) { }
+        static #foo() { }
+    }
+    _A_Setter_StaticMethod_cls = A_Setter_StaticMethod, _A_Setter_StaticMethod_instances = new WeakSet();
+    // Error
+    class A_Setter_StaticGetter {
+        constructor() {
+            _A_Setter_StaticGetter_instances.add(this);
+        }
+        set #foo(value) { }
+        static get #foo() { return ""; }
+    }
+    _A_Setter_StaticGetter_cls = A_Setter_StaticGetter, _A_Setter_StaticGetter_instances = new WeakSet();
+    // Error
+    class A_Setter_StaticSetter {
+        constructor() {
+            _A_Setter_StaticSetter_instances.add(this);
+        }
+        set #foo(value) { }
+        static set #foo(value) { }
+    }
+    _A_Setter_StaticSetter_cls = A_Setter_StaticSetter, _A_Setter_StaticSetter_instances = new WeakSet();
+}
+function StaticField() {
+    let _A_StaticField_Field_cls, _A_StaticField_Field_foo, _A_StaticField_Field_foo_1, _A_StaticField_Method_instances, _A_StaticField_Method_cls, _A_StaticField_Method_foo, _A_StaticField_Method_foo_1, _A_StaticField_Getter_instances, _A_StaticField_Getter_cls, _A_StaticField_Getter_foo, _A_StaticField_Getter_foo_get, _A_StaticField_Setter_instances, _A_StaticField_Setter_cls, _A_StaticField_Setter_foo, _A_StaticField_Setter_foo_set, _A_StaticField_StaticField_cls, _A_StaticField_StaticField_foo, _A_StaticField_StaticField_foo_1, _A_StaticField_StaticMethod_cls, _A_StaticField_StaticMethod_foo, _A_StaticField_StaticMethod_foo_1, _A_StaticField_StaticGetter_cls, _A_StaticField_StaticGetter_foo, _A_StaticField_StaticGetter_foo_get, _A_StaticField_StaticSetter_cls, _A_StaticField_StaticSetter_foo, _A_StaticField_StaticSetter_foo_set;
+    // Error
+    class A_StaticField_Field {
+        constructor() {
+            _A_StaticField_Field_foo_1.set(this, "foo");
+        }
+        static #foo = "foo";
+        #foo = "foo";
+    }
+    _A_StaticField_Field_cls = A_StaticField_Field, _A_StaticField_Field_foo_1 = new WeakMap();
+    _A_StaticField_Field_foo_1.set(A_StaticField_Field, "foo");
+    // Error
+    class A_StaticField_Method {
+        constructor() {
+            _A_StaticField_Method_instances.add(this);
+        }
+        static #foo = "foo";
+        #foo() { }
+    }
+    _A_StaticField_Method_cls = A_StaticField_Method, _A_StaticField_Method_instances = new WeakSet();
+    // Error
+    class A_StaticField_Getter {
+        constructor() {
+            _A_StaticField_Getter_instances.add(this);
+        }
+        static #foo = "foo";
+        get #foo() { return ""; }
+    }
+    _A_StaticField_Getter_cls = A_StaticField_Getter, _A_StaticField_Getter_instances = new WeakSet();
+    // Error
+    class A_StaticField_Setter {
+        constructor() {
+            _A_StaticField_Setter_instances.add(this);
+        }
+        static #foo = "foo";
+        set #foo(value) { }
+    }
+    _A_StaticField_Setter_cls = A_StaticField_Setter, _A_StaticField_Setter_instances = new WeakSet();
+    // Error
+    class A_StaticField_StaticField {
+        static #foo = "foo";
+        static #foo = "foo";
+    }
+    _A_StaticField_StaticField_cls = A_StaticField_StaticField;
+    _A_StaticField_StaticField_foo_1 = { value: "foo" };
+    _A_StaticField_StaticField_foo_1 = { value: "foo" };
+    // Error
+    class A_StaticField_StaticMethod {
+        static #foo = "foo";
+        static #foo() { }
+    }
+    _A_StaticField_StaticMethod_cls = A_StaticField_StaticMethod;
+    // Error
+    class A_StaticField_StaticGetter {
+        static #foo = "foo";
+        static get #foo() { return ""; }
+    }
+    _A_StaticField_StaticGetter_cls = A_StaticField_StaticGetter;
+    // Error
+    class A_StaticField_StaticSetter {
+        static #foo = "foo";
+        static set #foo(value) { }
+    }
+    _A_StaticField_StaticSetter_cls = A_StaticField_StaticSetter;
+}
+function StaticMethod() {
+    let _A_StaticMethod_Field_cls, _A_StaticMethod_Field_foo, _A_StaticMethod_Field_foo_1, _A_StaticMethod_Method_instances, _A_StaticMethod_Method_cls, _A_StaticMethod_Method_foo, _A_StaticMethod_Method_foo_1, _A_StaticMethod_Getter_instances, _A_StaticMethod_Getter_cls, _A_StaticMethod_Getter_foo, _A_StaticMethod_Getter_foo_get, _A_StaticMethod_Setter_instances, _A_StaticMethod_Setter_cls, _A_StaticMethod_Setter_foo, _A_StaticMethod_Setter_foo_set, _A_StaticMethod_StaticField_cls, _A_StaticMethod_StaticField_foo, _A_StaticMethod_StaticField_foo_1, _A_StaticMethod_StaticMethod_cls, _A_StaticMethod_StaticMethod_foo, _A_StaticMethod_StaticMethod_foo_1, _A_StaticMethod_StaticGetter_cls, _A_StaticMethod_StaticGetter_foo, _A_StaticMethod_StaticGetter_foo_get, _A_StaticMethod_StaticSetter_cls, _A_StaticMethod_StaticSetter_foo, _A_StaticMethod_StaticSetter_foo_set;
+    // Error
+    class A_StaticMethod_Field {
+        constructor() {
+            _A_StaticMethod_Field_foo_1.set(this, "foo");
+        }
+        static #foo() { }
+        #foo = "foo";
+    }
+    _A_StaticMethod_Field_cls = A_StaticMethod_Field, _A_StaticMethod_Field_foo_1 = new WeakMap();
+    // Error
+    class A_StaticMethod_Method {
+        constructor() {
+            _A_StaticMethod_Method_instances.add(this);
+        }
+        static #foo() { }
+        #foo() { }
+    }
+    _A_StaticMethod_Method_cls = A_StaticMethod_Method, _A_StaticMethod_Method_instances = new WeakSet();
+    // Error
+    class A_StaticMethod_Getter {
+        constructor() {
+            _A_StaticMethod_Getter_instances.add(this);
+        }
+        static #foo() { }
+        get #foo() { return ""; }
+    }
+    _A_StaticMethod_Getter_cls = A_StaticMethod_Getter, _A_StaticMethod_Getter_instances = new WeakSet();
+    // Error
+    class A_StaticMethod_Setter {
+        constructor() {
+            _A_StaticMethod_Setter_instances.add(this);
+        }
+        static #foo() { }
+        set #foo(value) { }
+    }
+    _A_StaticMethod_Setter_cls = A_StaticMethod_Setter, _A_StaticMethod_Setter_instances = new WeakSet();
+    // Error
+    class A_StaticMethod_StaticField {
+        static #foo() { }
+        static #foo = "foo";
+    }
+    _A_StaticMethod_StaticField_cls = A_StaticMethod_StaticField;
+    _A_StaticMethod_StaticField_foo_1 = { value: "foo" };
+    // Error
+    class A_StaticMethod_StaticMethod {
+        static #foo() { }
+        static #foo() { }
+    }
+    _A_StaticMethod_StaticMethod_cls = A_StaticMethod_StaticMethod;
+    // Error
+    class A_StaticMethod_StaticGetter {
+        static #foo() { }
+        static get #foo() { return ""; }
+    }
+    _A_StaticMethod_StaticGetter_cls = A_StaticMethod_StaticGetter;
+    // Error
+    class A_StaticMethod_StaticSetter {
+        static #foo() { }
+        static set #foo(value) { }
+    }
+    _A_StaticMethod_StaticSetter_cls = A_StaticMethod_StaticSetter;
+}
+function StaticGetter() {
+    let _A_StaticGetter_Field_cls, _A_StaticGetter_Field_foo_get, _A_StaticGetter_Field_foo, _A_StaticGetter_Method_instances, _A_StaticGetter_Method_cls, _A_StaticGetter_Method_foo_get, _A_StaticGetter_Method_foo, _A_StaticGetter_Getter_instances, _A_StaticGetter_Getter_cls, _A_StaticGetter_Getter_foo_get, _A_StaticGetter_Getter_foo_get_1, _A_StaticGetter_Setter_instances, _A_StaticGetter_Setter_cls, _A_StaticGetter_Setter_foo_get, _A_StaticGetter_Setter_foo_set, _A_StaticGetter_StaticField_cls, _A_StaticGetter_StaticField_foo_get, _A_StaticGetter_StaticField_foo, _A_StaticGetter_StaticMethod_cls, _A_StaticGetter_StaticMethod_foo_get, _A_StaticGetter_StaticMethod_foo, _A_StaticGetter_StaticGetter_cls, _A_StaticGetter_StaticGetter_foo_get, _A_StaticGetter_StaticGetter_foo_get_1, _A_StaticGetter_StaticSetter_cls, _A_StaticGetter_StaticSetter_foo_get, _A_StaticGetter_StaticSetter_foo_set;
+    // Error
+    class A_StaticGetter_Field {
+        constructor() {
+            _A_StaticGetter_Field_foo.set(this, "foo");
+        }
+        static get #foo() { return ""; }
+        #foo = "foo";
+    }
+    _A_StaticGetter_Field_cls = A_StaticGetter_Field, _A_StaticGetter_Field_foo = new WeakMap();
+    // Error
+    class A_StaticGetter_Method {
+        constructor() {
+            _A_StaticGetter_Method_instances.add(this);
+        }
+        static get #foo() { return ""; }
+        #foo() { }
+    }
+    _A_StaticGetter_Method_cls = A_StaticGetter_Method, _A_StaticGetter_Method_instances = new WeakSet();
+    // Error
+    class A_StaticGetter_Getter {
+        constructor() {
+            _A_StaticGetter_Getter_instances.add(this);
+        }
+        static get #foo() { return ""; }
+        get #foo() { return ""; }
+    }
+    _A_StaticGetter_Getter_cls = A_StaticGetter_Getter, _A_StaticGetter_Getter_instances = new WeakSet();
+    // Error
+    class A_StaticGetter_Setter {
+        constructor() {
+            _A_StaticGetter_Setter_instances.add(this);
+        }
+        static get #foo() { return ""; }
+        set #foo(value) { }
+    }
+    _A_StaticGetter_Setter_cls = A_StaticGetter_Setter, _A_StaticGetter_Setter_instances = new WeakSet();
+    // Error
+    class A_StaticGetter_StaticField {
+        static get #foo() { return ""; }
+        static #foo() { }
+    }
+    _A_StaticGetter_StaticField_cls = A_StaticGetter_StaticField;
+    // Error
+    class A_StaticGetter_StaticMethod {
+        static get #foo() { return ""; }
+        static #foo() { }
+    }
+    _A_StaticGetter_StaticMethod_cls = A_StaticGetter_StaticMethod;
+    // Error
+    class A_StaticGetter_StaticGetter {
+        static get #foo() { return ""; }
+        static get #foo() { return ""; }
+    }
+    _A_StaticGetter_StaticGetter_cls = A_StaticGetter_StaticGetter;
+    // OK
+    class A_StaticGetter_StaticSetter {
+    }
+    _A_StaticGetter_StaticSetter_cls = A_StaticGetter_StaticSetter, _A_StaticGetter_StaticSetter_foo_get = function _A_StaticGetter_StaticSetter_foo_get() { return ""; }, _A_StaticGetter_StaticSetter_foo_set = function _A_StaticGetter_StaticSetter_foo_set(value) { };
+}
+function StaticSetter() {
+    let _A_StaticSetter_Field_cls, _A_StaticSetter_Field_foo_set, _A_StaticSetter_Field_foo, _A_StaticSetter_Method_instances, _A_StaticSetter_Method_cls, _A_StaticSetter_Method_foo_set, _A_StaticSetter_Method_foo, _A_StaticSetter_Getter_instances, _A_StaticSetter_Getter_cls, _A_StaticSetter_Getter_foo_set, _A_StaticSetter_Getter_foo_get, _A_StaticSetter_Setter_instances, _A_StaticSetter_Setter_cls, _A_StaticSetter_Setter_foo_set, _A_StaticSetter_Setter_foo_set_1, _A_StaticSetter_StaticField_cls, _A_StaticSetter_StaticField_foo_set, _A_StaticSetter_StaticField_foo, _A_StaticSetter_StaticMethod_cls, _A_StaticSetter_StaticMethod_foo_set, _A_StaticSetter_StaticMethod_foo, _A_StaticSetter_StaticGetter_cls, _A_StaticSetter_StaticGetter_foo_set, _A_StaticSetter_StaticGetter_foo_get, _A_StaticSetter_StaticSetter_cls, _A_StaticSetter_StaticSetter_foo_set, _A_StaticSetter_StaticSetter_foo_set_1;
+    // Error
+    class A_StaticSetter_Field {
+        constructor() {
+            _A_StaticSetter_Field_foo.set(this, "foo");
+        }
+        static set #foo(value) { }
+        #foo = "foo";
+    }
+    _A_StaticSetter_Field_cls = A_StaticSetter_Field, _A_StaticSetter_Field_foo = new WeakMap();
+    // Error
+    class A_StaticSetter_Method {
+        constructor() {
+            _A_StaticSetter_Method_instances.add(this);
+        }
+        static set #foo(value) { }
+        #foo() { }
+    }
+    _A_StaticSetter_Method_cls = A_StaticSetter_Method, _A_StaticSetter_Method_instances = new WeakSet();
+    // Error
+    class A_StaticSetter_Getter {
+        constructor() {
+            _A_StaticSetter_Getter_instances.add(this);
+        }
+        static set #foo(value) { }
+        get #foo() { return ""; }
+    }
+    _A_StaticSetter_Getter_cls = A_StaticSetter_Getter, _A_StaticSetter_Getter_instances = new WeakSet();
+    // Error
+    class A_StaticSetter_Setter {
+        constructor() {
+            _A_StaticSetter_Setter_instances.add(this);
+        }
+        static set #foo(value) { }
+        set #foo(value) { }
+    }
+    _A_StaticSetter_Setter_cls = A_StaticSetter_Setter, _A_StaticSetter_Setter_instances = new WeakSet();
+    // Error
+    class A_StaticSetter_StaticField {
+        static set #foo(value) { }
+        static #foo = "foo";
+    }
+    _A_StaticSetter_StaticField_cls = A_StaticSetter_StaticField;
+    _A_StaticSetter_StaticField_foo = { value: "foo" };
+    // Error
+    class A_StaticSetter_StaticMethod {
+        static set #foo(value) { }
+        static #foo() { }
+    }
+    _A_StaticSetter_StaticMethod_cls = A_StaticSetter_StaticMethod;
+    // OK
+    class A_StaticSetter_StaticGetter {
+    }
+    _A_StaticSetter_StaticGetter_cls = A_StaticSetter_StaticGetter, _A_StaticSetter_StaticGetter_foo_set = function _A_StaticSetter_StaticGetter_foo_set(value) { }, _A_StaticSetter_StaticGetter_foo_get = function _A_StaticSetter_StaticGetter_foo_get() { return ""; };
+    // Error
+    class A_StaticSetter_StaticSetter {
+        static set #foo(value) { }
+        static set #foo(value) { }
+    }
+    _A_StaticSetter_StaticSetter_cls = A_StaticSetter_StaticSetter;
+}