//// [privateNameDuplicateField.ts]
function Field() {

    // Error
    class A_Field_Field {
        #foo = "foo";
        #foo = "foo";
    }

    // Error
    class A_Field_Method {
        #foo = "foo";
        #foo() { }
    }

    // Error
    class A_Field_Getter {
        #foo = "foo";
        get #foo() { return ""}
    }

    // Error
    class A_Field_Setter {
        #foo = "foo";
        set #foo(value: string) { }
    }

    // Error
    class A_Field_StaticField {
        #foo = "foo";
        static #foo = "foo";
    }

    // Error
    class A_Field_StaticMethod {
        #foo = "foo";
        static #foo() { }
    }

    // Error
    class A_Field_StaticGetter {
        #foo = "foo";
        static get #foo() { return ""}
    }

    // Error
    class A_Field_StaticSetter {
        #foo = "foo";
        static set #foo(value: string) { }
    }
}

function Method() {
    // Error
    class A_Method_Field {
        #foo() { }
        #foo = "foo";
    }

    // Error
    class A_Method_Method {
        #foo() { }
        #foo() { }
    }

    // Error
    class A_Method_Getter {
        #foo() { }
        get #foo() { return ""}
    }

    // Error
    class A_Method_Setter {
        #foo() { }
        set #foo(value: string) { }
    }

    // Error
    class A_Method_StaticField {
        #foo() { }
        static #foo = "foo";
    }

    // Error
    class A_Method_StaticMethod {
        #foo() { }
        static #foo() { }
    }

    // Error
    class A_Method_StaticGetter {
        #foo() { }
        static get #foo() { return ""}
    }

    // Error
    class A_Method_StaticSetter {
        #foo() { }
        static set #foo(value: string) { }
    }
}


function Getter() {
    // Error
    class A_Getter_Field {
        get #foo() { return ""}
        #foo = "foo";
    }

    // Error
    class A_Getter_Method {
        get #foo() { return ""}
        #foo() { }
    }

    // Error
    class A_Getter_Getter {
        get #foo() { return ""}
        get #foo() { return ""}
    }

    //OK
    class A_Getter_Setter {
        get #foo() { return ""}
        set #foo(value: string) { }
    }

    // Error
    class A_Getter_StaticField {
        get #foo() { return ""}
        static #foo() { }
    }

    // Error
    class A_Getter_StaticMethod {
        get #foo() { return ""}
        static #foo() { }
    }

    // Error
    class A_Getter_StaticGetter {
        get #foo() { return ""}
        static get #foo() { return ""}
    }

    // Error
    class A_Getter_StaticSetter {
        get #foo() { return ""}
        static set #foo(value: string) { }
    }
}

function Setter() {
    // Error
    class A_Setter_Field {
        set #foo(value: string) { }
        #foo = "foo";
    }

    // Error
    class A_Setter_Method {
        set #foo(value: string) { }
        #foo() { }
    }

    // OK
    class A_Setter_Getter {
        set #foo(value: string) { }
        get #foo() { return ""}
    }

    // Error
    class A_Setter_Setter {
        set #foo(value: string) { }
        set #foo(value: string) { }
    }

    // Error
    class A_Setter_StaticField {
        set #foo(value: string) { }
        static #foo = "foo";
    }

    // Error
    class A_Setter_StaticMethod {
        set #foo(value: string) { }
        static #foo() { }
    }

    // Error
    class A_Setter_StaticGetter {
        set #foo(value: string) { }
        static get #foo() { return ""}
    }

    // Error
    class A_Setter_StaticSetter {
        set #foo(value: string) { }
        static set #foo(value: string) { }
    }
}

function StaticField() {
    // Error
    class A_StaticField_Field {
        static #foo = "foo";
        #foo = "foo";
    }

    // Error
    class A_StaticField_Method {
        static #foo = "foo";
        #foo() { }
    }

    // Error
    class A_StaticField_Getter {
        static #foo = "foo";
        get #foo() { return ""}
    }

    // Error
    class A_StaticField_Setter {
        static #foo = "foo";
        set #foo(value: string) { }
    }

    // Error
    class A_StaticField_StaticField {
        static #foo = "foo";
        static #foo = "foo";
    }

    // Error
    class A_StaticField_StaticMethod {
        static #foo = "foo";
        static #foo() { }
    }

    // Error
    class A_StaticField_StaticGetter {
        static #foo = "foo";
        static get #foo() { return ""}
    }

    // Error
    class A_StaticField_StaticSetter {
        static #foo = "foo";
        static set #foo(value: string) { }
    }
}

function StaticMethod() {
    // Error
    class A_StaticMethod_Field {
        static #foo() { }
        #foo = "foo";
    }

    // Error
    class A_StaticMethod_Method {
        static #foo() { }
        #foo() { }
    }

    // Error
    class A_StaticMethod_Getter {
        static #foo() { }
        get #foo() { return ""}
    }

    // Error
    class A_StaticMethod_Setter {
        static #foo() { }
        set #foo(value: string) { }
    }

    // Error
    class A_StaticMethod_StaticField {
        static #foo() { }
        static #foo = "foo";
    }

    // Error
    class A_StaticMethod_StaticMethod {
        static #foo() { }
        static #foo() { }
    }

    // Error
    class A_StaticMethod_StaticGetter {
        static #foo() { }
        static get #foo() { return ""}
    }

    // Error
    class A_StaticMethod_StaticSetter {
        static #foo() { }
        static set #foo(value: string) { }
    }
}

function StaticGetter() {

    // Error
    class A_StaticGetter_Field {
        static get #foo() { return ""}
        #foo = "foo";
    }

    // Error
    class A_StaticGetter_Method {
        static get #foo() { return ""}
        #foo() { }
    }

    // Error
    class A_StaticGetter_Getter {
        static get #foo() { return ""}
        get #foo() { return ""}
    }

    // Error
    class A_StaticGetter_Setter {
        static get #foo() { return ""}
        set #foo(value: string) { }
    }

    // Error
    class A_StaticGetter_StaticField {
        static get #foo() { return ""}
        static #foo() { }
    }

    // Error
    class A_StaticGetter_StaticMethod {
        static get #foo() { return ""}
        static #foo() { }
    }

    // Error
    class A_StaticGetter_StaticGetter {
        static get #foo() { return ""}
        static get #foo() { return ""}
    }
    // OK
    class A_StaticGetter_StaticSetter {
        static get #foo() { return ""}
        static set #foo(value: string) { }
    }
}

function StaticSetter() {
    // Error
    class A_StaticSetter_Field {
        static set #foo(value: string) { }
        #foo = "foo";
    }

    // Error
    class A_StaticSetter_Method {
        static set #foo(value: string) { }
        #foo() { }
    }


    // Error
    class A_StaticSetter_Getter {
        static set #foo(value: string) { }
        get #foo() { return ""}
    }

    // Error
    class A_StaticSetter_Setter {
        static set #foo(value: string) { }
        set #foo(value: string) { }
    }

    // Error
    class A_StaticSetter_StaticField {
        static set #foo(value: string) { }
        static #foo = "foo";
    }

    // Error
    class A_StaticSetter_StaticMethod {
        static set #foo(value: string) { }
        static #foo() { }
    }

    // OK
    class A_StaticSetter_StaticGetter {
        static set #foo(value: string) { }
        static get #foo() { return ""}
    }

    // Error
    class A_StaticSetter_StaticSetter {
        static set #foo(value: string) { }
        static set #foo(value: string) { }
    }
}

class A2 {
    #foo = "foo";
    #foo() {}
}


class A3 {
    #foo = "foo";
    get #foo() { return ""}
}

class A4 {
    #foo() { return ""}
    #foo() { return ""}
}


class A5 {
    #foo() { return ""}
    get #foo() { return ""}
}


class A6 {
    #foo = "foo";
    #foo() { return ""}
    get #foo() { return ""}
}

class A7 {
    get #foo() { return ""; }
    get #foo() { return ""; }
}

class A8 {
    set #foo(a: string) {}
    set #foo(a: string) {}
}

class A9 {
    get #foo() { return ""; }
    set #foo(a: string) {}
    get #foo() { return ""; }
    set #foo(a: string) {}
}


//// [privateNameDuplicateField.js]
"use strict";
<<<<<<< HEAD
var _A_foo, _A_foo_1, _A2_instances, _A2_foo, _A2_foo_1, _A3_instances, _A3_foo, _A3_foo_get, _A4_instances, _A4_foo, _A4_foo_1, _A5_instances, _A5_foo, _A5_foo_get, _A6_instances, _A6_foo, _A6_foo_1, _A6_foo_get, _A7_instances, _A7_foo_get, _A7_foo_get_1, _A8_instances, _A8_foo_set, _A8_foo_set_1, _A9_instances, _A9_foo_get, _A9_foo_set, _A9_foo_get_1, _A9_foo_set_1;
class A {
    constructor() {
        _A_foo_1.set(this, "foo");
        _A_foo_1.set(this, "foo");
    }
}
_A_foo = new WeakMap(), _A_foo_1 = new WeakMap();
class A2 {
    constructor() {
        _A2_instances.add(this);
    }
}
_A2_foo = new WeakMap(), _A2_instances = new WeakSet(), _A2_foo_1 = function _A2_foo_1() { };
class A3 {
    constructor() {
        _A3_instances.add(this);
    }
}
_A3_foo = new WeakMap(), _A3_instances = new WeakSet(), _A3_foo_get = function _A3_foo_get() { return ""; };
class A4 {
    constructor() {
        _A4_instances.add(this);
    }
}
_A4_instances = new WeakSet(), _A4_foo_1 = function _A4_foo_1() { return ""; }, _A4_foo_1 = function _A4_foo_1() { return ""; };
class A5 {
    constructor() {
        _A5_instances.add(this);
    }
}
_A5_instances = new WeakSet(), _A5_foo_get = function _A5_foo_get() { return ""; };
class A6 {
    constructor() {
        _A6_instances.add(this);
    }
}
_A6_foo = new WeakMap(), _A6_instances = new WeakSet(), _A6_foo_get = function _A6_foo_get() { return ""; };
class A7 {
    constructor() {
        _A7_instances.add(this);
    }
}
_A7_instances = new WeakSet(), _A7_foo_get_1 = function _A7_foo_get_1() { return ""; }, _A7_foo_get_1 = function _A7_foo_get_1() { return ""; };
class A8 {
    constructor() {
        _A8_instances.add(this);
    }
}
_A8_instances = new WeakSet(), _A8_foo_set_1 = function _A8_foo_set_1(a) { }, _A8_foo_set_1 = function _A8_foo_set_1(a) { };
class A9 {
    constructor() {
        _A9_instances.add(this);
=======
function Field() {
    var _A_Field_Field_foo, _A_Field_Field_foo_1, _A_Field_Method_instances, _A_Field_Method_foo, _A_Field_Method_foo_1, _A_Field_Getter_instances, _A_Field_Getter_foo, _A_Field_Getter_foo_get, _A_Field_Setter_instances, _A_Field_Setter_foo, _A_Field_Setter_foo_set, _a, _A_Field_StaticField_foo, _A_Field_StaticField_foo_1, _b, _A_Field_StaticMethod_foo, _A_Field_StaticMethod_foo_1, _c, _A_Field_StaticGetter_foo, _A_Field_StaticGetter_foo_get, _d, _A_Field_StaticSetter_foo, _A_Field_StaticSetter_foo_set;
    // Error
    class A_Field_Field {
        constructor() {
            _A_Field_Field_foo_1.set(this, "foo");
            _A_Field_Field_foo_1.set(this, "foo");
        }
    }
    _A_Field_Field_foo = new WeakMap(), _A_Field_Field_foo_1 = new WeakMap();
    // Error
    class A_Field_Method {
        constructor() {
            _A_Field_Method_instances.add(this);
        }
    }
    _A_Field_Method_foo = new WeakMap(), _A_Field_Method_instances = new WeakSet(), _A_Field_Method_foo_1 = function _A_Field_Method_foo_1() { };
    // Error
    class A_Field_Getter {
        constructor() {
            _A_Field_Getter_instances.add(this);
        }
    }
    _A_Field_Getter_foo = new WeakMap(), _A_Field_Getter_instances = new WeakSet(), _A_Field_Getter_foo_get = function _A_Field_Getter_foo_get() { return ""; };
    // Error
    class A_Field_Setter {
        constructor() {
            _A_Field_Setter_instances.add(this);
        }
    }
    _A_Field_Setter_foo = new WeakMap(), _A_Field_Setter_instances = new WeakSet(), _A_Field_Setter_foo_set = function _A_Field_Setter_foo_set(value) { };
    // Error
    class A_Field_StaticField {
        constructor() {
            _A_Field_StaticField_foo_1 = { value: "foo" };
        }
    }
    _a = A_Field_StaticField, _A_Field_StaticField_foo = new WeakMap();
    _A_Field_StaticField_foo_1 = { value: "foo" };
    // Error
    class A_Field_StaticMethod {
        constructor() {
        }
    }
    _b = A_Field_StaticMethod, _A_Field_StaticMethod_foo = new WeakMap(), _A_Field_StaticMethod_foo_1 = function _A_Field_StaticMethod_foo_1() { };
    // Error
    class A_Field_StaticGetter {
        constructor() {
        }
    }
    _c = A_Field_StaticGetter, _A_Field_StaticGetter_foo = new WeakMap(), _A_Field_StaticGetter_foo_get = function _A_Field_StaticGetter_foo_get() { return ""; };
    // Error
    class A_Field_StaticSetter {
        constructor() {
        }
    }
    _d = A_Field_StaticSetter, _A_Field_StaticSetter_foo = new WeakMap(), _A_Field_StaticSetter_foo_set = function _A_Field_StaticSetter_foo_set(value) { };
}
function Method() {
    var _A_Method_Field_instances, _A_Method_Field_foo, _A_Method_Field_foo_1, _A_Method_Method_instances, _A_Method_Method_foo, _A_Method_Method_foo_1, _A_Method_Getter_instances, _A_Method_Getter_foo, _A_Method_Getter_foo_get, _A_Method_Setter_instances, _A_Method_Setter_foo, _A_Method_Setter_foo_set, _A_Method_StaticField_instances, _a, _A_Method_StaticField_foo, _A_Method_StaticField_foo_1, _A_Method_StaticMethod_instances, _b, _A_Method_StaticMethod_foo, _A_Method_StaticMethod_foo_1, _A_Method_StaticGetter_instances, _c, _A_Method_StaticGetter_foo, _A_Method_StaticGetter_foo_get, _A_Method_StaticSetter_instances, _d, _A_Method_StaticSetter_foo, _A_Method_StaticSetter_foo_set;
    // Error
    class A_Method_Field {
        constructor() {
            _A_Method_Field_instances.add(this);
            _A_Method_Field_foo_1.set(this, "foo");
        }
    }
    _A_Method_Field_foo_1 = new WeakMap(), _A_Method_Field_instances = new WeakSet();
    // Error
    class A_Method_Method {
        constructor() {
            _A_Method_Method_instances.add(this);
        }
    }
    _A_Method_Method_instances = new WeakSet(), _A_Method_Method_foo_1 = function _A_Method_Method_foo_1() { }, _A_Method_Method_foo_1 = function _A_Method_Method_foo_1() { };
    // Error
    class A_Method_Getter {
        constructor() {
            _A_Method_Getter_instances.add(this);
        }
    }
    _A_Method_Getter_instances = new WeakSet(), _A_Method_Getter_foo_get = function _A_Method_Getter_foo_get() { return ""; };
    // Error
    class A_Method_Setter {
        constructor() {
            _A_Method_Setter_instances.add(this);
        }
    }
    _A_Method_Setter_instances = new WeakSet(), _A_Method_Setter_foo_set = function _A_Method_Setter_foo_set(value) { };
    // Error
    class A_Method_StaticField {
        constructor() {
            _A_Method_StaticField_instances.add(this);
        }
    }
    _a = A_Method_StaticField, _A_Method_StaticField_instances = new WeakSet();
    _A_Method_StaticField_foo_1 = { value: "foo" };
    // Error
    class A_Method_StaticMethod {
        constructor() {
            _A_Method_StaticMethod_instances.add(this);
        }
    }
    _b = A_Method_StaticMethod, _A_Method_StaticMethod_instances = new WeakSet(), _A_Method_StaticMethod_foo_1 = function _A_Method_StaticMethod_foo_1() { }, _A_Method_StaticMethod_foo_1 = function _A_Method_StaticMethod_foo_1() { };
    // Error
    class A_Method_StaticGetter {
        constructor() {
            _A_Method_StaticGetter_instances.add(this);
        }
    }
    _c = A_Method_StaticGetter, _A_Method_StaticGetter_instances = new WeakSet(), _A_Method_StaticGetter_foo_get = function _A_Method_StaticGetter_foo_get() { return ""; };
    // Error
    class A_Method_StaticSetter {
        constructor() {
            _A_Method_StaticSetter_instances.add(this);
        }
    }
    _d = A_Method_StaticSetter, _A_Method_StaticSetter_instances = new WeakSet(), _A_Method_StaticSetter_foo_set = function _A_Method_StaticSetter_foo_set(value) { };
}
function Getter() {
    var _A_Getter_Field_instances, _A_Getter_Field_foo_get, _A_Getter_Field_foo, _A_Getter_Method_instances, _A_Getter_Method_foo_get, _A_Getter_Method_foo, _A_Getter_Getter_instances, _A_Getter_Getter_foo_get, _A_Getter_Getter_foo_get_1, _A_Getter_Setter_instances, _A_Getter_Setter_foo_get, _A_Getter_Setter_foo_set, _A_Getter_StaticField_instances, _a, _A_Getter_StaticField_foo_get, _A_Getter_StaticField_foo, _A_Getter_StaticMethod_instances, _b, _A_Getter_StaticMethod_foo_get, _A_Getter_StaticMethod_foo, _A_Getter_StaticGetter_instances, _c, _A_Getter_StaticGetter_foo_get, _A_Getter_StaticGetter_foo_get_1, _A_Getter_StaticSetter_instances, _d, _A_Getter_StaticSetter_foo_get, _A_Getter_StaticSetter_foo_set;
    // Error
    class A_Getter_Field {
        constructor() {
            _A_Getter_Field_instances.add(this);
            _A_Getter_Field_foo.set(this, "foo");
        }
    }
    _A_Getter_Field_foo = new WeakMap(), _A_Getter_Field_instances = new WeakSet();
    // Error
    class A_Getter_Method {
        constructor() {
            _A_Getter_Method_instances.add(this);
        }
    }
    _A_Getter_Method_instances = new WeakSet(), _A_Getter_Method_foo = function _A_Getter_Method_foo() { return ""; }, _A_Getter_Method_foo = function _A_Getter_Method_foo() { };
    // Error
    class A_Getter_Getter {
        constructor() {
            _A_Getter_Getter_instances.add(this);
        }
    }
    _A_Getter_Getter_instances = new WeakSet(), _A_Getter_Getter_foo_get_1 = function _A_Getter_Getter_foo_get_1() { return ""; }, _A_Getter_Getter_foo_get_1 = function _A_Getter_Getter_foo_get_1() { return ""; };
    //OK
    class A_Getter_Setter {
        constructor() {
            _A_Getter_Setter_instances.add(this);
        }
    }
    _A_Getter_Setter_instances = new WeakSet(), _A_Getter_Setter_foo_get = function _A_Getter_Setter_foo_get() { return ""; }, _A_Getter_Setter_foo_set = function _A_Getter_Setter_foo_set(value) { };
    // Error
    class A_Getter_StaticField {
        constructor() {
            _A_Getter_StaticField_instances.add(this);
        }
    }
    _a = A_Getter_StaticField, _A_Getter_StaticField_instances = new WeakSet(), _A_Getter_StaticField_foo = function _A_Getter_StaticField_foo() { return ""; }, _A_Getter_StaticField_foo = function _A_Getter_StaticField_foo() { };
    // Error
    class A_Getter_StaticMethod {
        constructor() {
            _A_Getter_StaticMethod_instances.add(this);
        }
    }
    _b = A_Getter_StaticMethod, _A_Getter_StaticMethod_instances = new WeakSet(), _A_Getter_StaticMethod_foo = function _A_Getter_StaticMethod_foo() { return ""; }, _A_Getter_StaticMethod_foo = function _A_Getter_StaticMethod_foo() { };
    // Error
    class A_Getter_StaticGetter {
        constructor() {
            _A_Getter_StaticGetter_instances.add(this);
        }
    }
    _c = A_Getter_StaticGetter, _A_Getter_StaticGetter_instances = new WeakSet(), _A_Getter_StaticGetter_foo_get_1 = function _A_Getter_StaticGetter_foo_get_1() { return ""; }, _A_Getter_StaticGetter_foo_get_1 = function _A_Getter_StaticGetter_foo_get_1() { return ""; };
    // Error
    class A_Getter_StaticSetter {
        constructor() {
            _A_Getter_StaticSetter_instances.add(this);
        }
    }
    _d = A_Getter_StaticSetter, _A_Getter_StaticSetter_instances = new WeakSet(), _A_Getter_StaticSetter_foo_set = function _A_Getter_StaticSetter_foo_set(value) { };
}
function Setter() {
    var _A_Setter_Field_instances, _A_Setter_Field_foo_set, _A_Setter_Field_foo, _A_Setter_Method_instances, _A_Setter_Method_foo_set, _A_Setter_Method_foo, _A_Setter_Getter_instances, _A_Setter_Getter_foo_set, _A_Setter_Getter_foo_get, _A_Setter_Setter_instances, _A_Setter_Setter_foo_set, _A_Setter_Setter_foo_set_1, _A_Setter_StaticField_instances, _a, _A_Setter_StaticField_foo_set, _A_Setter_StaticField_foo, _A_Setter_StaticMethod_instances, _b, _A_Setter_StaticMethod_foo_set, _A_Setter_StaticMethod_foo, _A_Setter_StaticGetter_instances, _c, _A_Setter_StaticGetter_foo_set, _A_Setter_StaticGetter_foo_get, _A_Setter_StaticSetter_instances, _d, _A_Setter_StaticSetter_foo_set, _A_Setter_StaticSetter_foo_set_1;
    // Error
    class A_Setter_Field {
        constructor() {
            _A_Setter_Field_instances.add(this);
            _A_Setter_Field_foo.set(this, "foo");
        }
    }
    _A_Setter_Field_foo = new WeakMap(), _A_Setter_Field_instances = new WeakSet();
    // Error
    class A_Setter_Method {
        constructor() {
            _A_Setter_Method_instances.add(this);
        }
    }
    _A_Setter_Method_instances = new WeakSet(), _A_Setter_Method_foo = function _A_Setter_Method_foo(value) { }, _A_Setter_Method_foo = function _A_Setter_Method_foo() { };
    // OK
    class A_Setter_Getter {
        constructor() {
            _A_Setter_Getter_instances.add(this);
        }
    }
    _A_Setter_Getter_instances = new WeakSet(), _A_Setter_Getter_foo_set = function _A_Setter_Getter_foo_set(value) { }, _A_Setter_Getter_foo_get = function _A_Setter_Getter_foo_get() { return ""; };
    // Error
    class A_Setter_Setter {
        constructor() {
            _A_Setter_Setter_instances.add(this);
        }
    }
    _A_Setter_Setter_instances = new WeakSet(), _A_Setter_Setter_foo_set_1 = function _A_Setter_Setter_foo_set_1(value) { }, _A_Setter_Setter_foo_set_1 = function _A_Setter_Setter_foo_set_1(value) { };
    // Error
    class A_Setter_StaticField {
        constructor() {
            _A_Setter_StaticField_instances.add(this);
        }
>>>>>>> 027bdb32
    }
    _a = A_Setter_StaticField, _A_Setter_StaticField_instances = new WeakSet();
    _A_Setter_StaticField_foo = { value: "foo" };
    // Error
    class A_Setter_StaticMethod {
        constructor() {
            _A_Setter_StaticMethod_instances.add(this);
        }
    }
    _b = A_Setter_StaticMethod, _A_Setter_StaticMethod_instances = new WeakSet(), _A_Setter_StaticMethod_foo = function _A_Setter_StaticMethod_foo(value) { }, _A_Setter_StaticMethod_foo = function _A_Setter_StaticMethod_foo() { };
    // Error
    class A_Setter_StaticGetter {
        constructor() {
            _A_Setter_StaticGetter_instances.add(this);
        }
    }
    _c = A_Setter_StaticGetter, _A_Setter_StaticGetter_instances = new WeakSet(), _A_Setter_StaticGetter_foo_get = function _A_Setter_StaticGetter_foo_get() { return ""; };
    // Error
    class A_Setter_StaticSetter {
        constructor() {
            _A_Setter_StaticSetter_instances.add(this);
        }
    }
    _d = A_Setter_StaticSetter, _A_Setter_StaticSetter_instances = new WeakSet(), _A_Setter_StaticSetter_foo_set_1 = function _A_Setter_StaticSetter_foo_set_1(value) { }, _A_Setter_StaticSetter_foo_set_1 = function _A_Setter_StaticSetter_foo_set_1(value) { };
}
function StaticField() {
    var _a, _A_StaticField_Field_foo, _A_StaticField_Field_foo_1, _A_StaticField_Method_instances, _b, _A_StaticField_Method_foo, _A_StaticField_Method_foo_1, _A_StaticField_Getter_instances, _c, _A_StaticField_Getter_foo, _A_StaticField_Getter_foo_get, _A_StaticField_Setter_instances, _d, _A_StaticField_Setter_foo, _A_StaticField_Setter_foo_set, _e, _A_StaticField_StaticField_foo, _A_StaticField_StaticField_foo_1, _f, _A_StaticField_StaticMethod_foo, _A_StaticField_StaticMethod_foo_1, _g, _A_StaticField_StaticGetter_foo, _A_StaticField_StaticGetter_foo_get, _h, _A_StaticField_StaticSetter_foo, _A_StaticField_StaticSetter_foo_set;
    // Error
    class A_StaticField_Field {
        constructor() {
            _A_StaticField_Field_foo_1.set(this, "foo");
        }
    }
    _a = A_StaticField_Field, _A_StaticField_Field_foo_1 = new WeakMap();
    _A_StaticField_Field_foo_1.set(A_StaticField_Field, "foo");
    // Error
    class A_StaticField_Method {
        constructor() {
            _A_StaticField_Method_instances.add(this);
        }
    }
    _b = A_StaticField_Method, _A_StaticField_Method_instances = new WeakSet(), _A_StaticField_Method_foo_1 = function _A_StaticField_Method_foo_1() { };
    // Error
    class A_StaticField_Getter {
        constructor() {
            _A_StaticField_Getter_instances.add(this);
        }
    }
    _c = A_StaticField_Getter, _A_StaticField_Getter_instances = new WeakSet(), _A_StaticField_Getter_foo_get = function _A_StaticField_Getter_foo_get() { return ""; };
    // Error
    class A_StaticField_Setter {
        constructor() {
            _A_StaticField_Setter_instances.add(this);
        }
    }
    _d = A_StaticField_Setter, _A_StaticField_Setter_instances = new WeakSet(), _A_StaticField_Setter_foo_set = function _A_StaticField_Setter_foo_set(value) { };
    // Error
    class A_StaticField_StaticField {
    }
    _e = A_StaticField_StaticField;
    _A_StaticField_StaticField_foo_1 = { value: "foo" };
    _A_StaticField_StaticField_foo_1 = { value: "foo" };
    // Error
    class A_StaticField_StaticMethod {
    }
    _f = A_StaticField_StaticMethod, _A_StaticField_StaticMethod_foo_1 = function _A_StaticField_StaticMethod_foo_1() { };
    // Error
    class A_StaticField_StaticGetter {
    }
    _g = A_StaticField_StaticGetter, _A_StaticField_StaticGetter_foo_get = function _A_StaticField_StaticGetter_foo_get() { return ""; };
    // Error
    class A_StaticField_StaticSetter {
    }
    _h = A_StaticField_StaticSetter, _A_StaticField_StaticSetter_foo_set = function _A_StaticField_StaticSetter_foo_set(value) { };
}
function StaticMethod() {
    var _a, _A_StaticMethod_Field_foo, _A_StaticMethod_Field_foo_1, _A_StaticMethod_Method_instances, _b, _A_StaticMethod_Method_foo, _A_StaticMethod_Method_foo_1, _A_StaticMethod_Getter_instances, _c, _A_StaticMethod_Getter_foo, _A_StaticMethod_Getter_foo_get, _A_StaticMethod_Setter_instances, _d, _A_StaticMethod_Setter_foo, _A_StaticMethod_Setter_foo_set, _e, _A_StaticMethod_StaticField_foo, _A_StaticMethod_StaticField_foo_1, _f, _A_StaticMethod_StaticMethod_foo, _A_StaticMethod_StaticMethod_foo_1, _g, _A_StaticMethod_StaticGetter_foo, _A_StaticMethod_StaticGetter_foo_get, _h, _A_StaticMethod_StaticSetter_foo, _A_StaticMethod_StaticSetter_foo_set;
    // Error
    class A_StaticMethod_Field {
        constructor() {
            _A_StaticMethod_Field_foo_1.set(this, "foo");
        }
    }
    _a = A_StaticMethod_Field, _A_StaticMethod_Field_foo_1 = new WeakMap();
    // Error
    class A_StaticMethod_Method {
        constructor() {
            _A_StaticMethod_Method_instances.add(this);
        }
    }
    _b = A_StaticMethod_Method, _A_StaticMethod_Method_instances = new WeakSet(), _A_StaticMethod_Method_foo_1 = function _A_StaticMethod_Method_foo_1() { }, _A_StaticMethod_Method_foo_1 = function _A_StaticMethod_Method_foo_1() { };
    // Error
    class A_StaticMethod_Getter {
        constructor() {
            _A_StaticMethod_Getter_instances.add(this);
        }
    }
    _c = A_StaticMethod_Getter, _A_StaticMethod_Getter_instances = new WeakSet(), _A_StaticMethod_Getter_foo_get = function _A_StaticMethod_Getter_foo_get() { return ""; };
    // Error
    class A_StaticMethod_Setter {
        constructor() {
            _A_StaticMethod_Setter_instances.add(this);
        }
    }
    _d = A_StaticMethod_Setter, _A_StaticMethod_Setter_instances = new WeakSet(), _A_StaticMethod_Setter_foo_set = function _A_StaticMethod_Setter_foo_set(value) { };
    // Error
    class A_StaticMethod_StaticField {
    }
    _e = A_StaticMethod_StaticField;
    _A_StaticMethod_StaticField_foo_1 = { value: "foo" };
    // Error
    class A_StaticMethod_StaticMethod {
    }
    _f = A_StaticMethod_StaticMethod, _A_StaticMethod_StaticMethod_foo_1 = function _A_StaticMethod_StaticMethod_foo_1() { }, _A_StaticMethod_StaticMethod_foo_1 = function _A_StaticMethod_StaticMethod_foo_1() { };
    // Error
    class A_StaticMethod_StaticGetter {
    }
    _g = A_StaticMethod_StaticGetter, _A_StaticMethod_StaticGetter_foo_get = function _A_StaticMethod_StaticGetter_foo_get() { return ""; };
    // Error
    class A_StaticMethod_StaticSetter {
    }
    _h = A_StaticMethod_StaticSetter, _A_StaticMethod_StaticSetter_foo_set = function _A_StaticMethod_StaticSetter_foo_set(value) { };
}
<<<<<<< HEAD
_A9_instances = new WeakSet(), _A9_foo_get_1 = function _A9_foo_get_1() { return ""; }, _A9_foo_set_1 = function _A9_foo_set_1(a) { }, _A9_foo_get_1 = function _A9_foo_get_1() { return ""; }, _A9_foo_set_1 = function _A9_foo_set_1(a) { };

=======
function StaticGetter() {
    var _a, _A_StaticGetter_Field_foo_get, _A_StaticGetter_Field_foo, _A_StaticGetter_Method_instances, _b, _A_StaticGetter_Method_foo_get, _A_StaticGetter_Method_foo, _A_StaticGetter_Getter_instances, _c, _A_StaticGetter_Getter_foo_get, _A_StaticGetter_Getter_foo_get_1, _A_StaticGetter_Setter_instances, _d, _A_StaticGetter_Setter_foo_get, _A_StaticGetter_Setter_foo_set, _e, _A_StaticGetter_StaticField_foo_get, _A_StaticGetter_StaticField_foo, _f, _A_StaticGetter_StaticMethod_foo_get, _A_StaticGetter_StaticMethod_foo, _g, _A_StaticGetter_StaticGetter_foo_get, _A_StaticGetter_StaticGetter_foo_get_1, _h, _A_StaticGetter_StaticSetter_foo_get, _A_StaticGetter_StaticSetter_foo_set;
    // Error
    class A_StaticGetter_Field {
        constructor() {
            _A_StaticGetter_Field_foo.set(this, "foo");
        }
    }
    _a = A_StaticGetter_Field, _A_StaticGetter_Field_foo = new WeakMap();
    // Error
    class A_StaticGetter_Method {
        constructor() {
            _A_StaticGetter_Method_instances.add(this);
        }
    }
    _b = A_StaticGetter_Method, _A_StaticGetter_Method_instances = new WeakSet(), _A_StaticGetter_Method_foo = function _A_StaticGetter_Method_foo() { return ""; }, _A_StaticGetter_Method_foo = function _A_StaticGetter_Method_foo() { };
    // Error
    class A_StaticGetter_Getter {
        constructor() {
            _A_StaticGetter_Getter_instances.add(this);
        }
    }
    _c = A_StaticGetter_Getter, _A_StaticGetter_Getter_instances = new WeakSet(), _A_StaticGetter_Getter_foo_get_1 = function _A_StaticGetter_Getter_foo_get_1() { return ""; }, _A_StaticGetter_Getter_foo_get_1 = function _A_StaticGetter_Getter_foo_get_1() { return ""; };
    // Error
    class A_StaticGetter_Setter {
        constructor() {
            _A_StaticGetter_Setter_instances.add(this);
        }
    }
    _d = A_StaticGetter_Setter, _A_StaticGetter_Setter_instances = new WeakSet(), _A_StaticGetter_Setter_foo_set = function _A_StaticGetter_Setter_foo_set(value) { };
    // Error
    class A_StaticGetter_StaticField {
    }
    _e = A_StaticGetter_StaticField, _A_StaticGetter_StaticField_foo = function _A_StaticGetter_StaticField_foo() { return ""; }, _A_StaticGetter_StaticField_foo = function _A_StaticGetter_StaticField_foo() { };
    // Error
    class A_StaticGetter_StaticMethod {
    }
    _f = A_StaticGetter_StaticMethod, _A_StaticGetter_StaticMethod_foo = function _A_StaticGetter_StaticMethod_foo() { return ""; }, _A_StaticGetter_StaticMethod_foo = function _A_StaticGetter_StaticMethod_foo() { };
    // Error
    class A_StaticGetter_StaticGetter {
    }
    _g = A_StaticGetter_StaticGetter, _A_StaticGetter_StaticGetter_foo_get_1 = function _A_StaticGetter_StaticGetter_foo_get_1() { return ""; }, _A_StaticGetter_StaticGetter_foo_get_1 = function _A_StaticGetter_StaticGetter_foo_get_1() { return ""; };
    // OK
    class A_StaticGetter_StaticSetter {
    }
    _h = A_StaticGetter_StaticSetter, _A_StaticGetter_StaticSetter_foo_get = function _A_StaticGetter_StaticSetter_foo_get() { return ""; }, _A_StaticGetter_StaticSetter_foo_set = function _A_StaticGetter_StaticSetter_foo_set(value) { };
}
function StaticSetter() {
    var _a, _A_StaticSetter_Field_foo_set, _A_StaticSetter_Field_foo, _A_StaticSetter_Method_instances, _b, _A_StaticSetter_Method_foo_set, _A_StaticSetter_Method_foo, _A_StaticSetter_Getter_instances, _c, _A_StaticSetter_Getter_foo_set, _A_StaticSetter_Getter_foo_get, _A_StaticSetter_Setter_instances, _d, _A_StaticSetter_Setter_foo_set, _A_StaticSetter_Setter_foo_set_1, _e, _A_StaticSetter_StaticField_foo_set, _A_StaticSetter_StaticField_foo, _f, _A_StaticSetter_StaticMethod_foo_set, _A_StaticSetter_StaticMethod_foo, _g, _A_StaticSetter_StaticGetter_foo_set, _A_StaticSetter_StaticGetter_foo_get, _h, _A_StaticSetter_StaticSetter_foo_set, _A_StaticSetter_StaticSetter_foo_set_1;
    // Error
    class A_StaticSetter_Field {
        constructor() {
            _A_StaticSetter_Field_foo.set(this, "foo");
        }
    }
    _a = A_StaticSetter_Field, _A_StaticSetter_Field_foo = new WeakMap();
    // Error
    class A_StaticSetter_Method {
        constructor() {
            _A_StaticSetter_Method_instances.add(this);
        }
    }
    _b = A_StaticSetter_Method, _A_StaticSetter_Method_instances = new WeakSet(), _A_StaticSetter_Method_foo = function _A_StaticSetter_Method_foo(value) { }, _A_StaticSetter_Method_foo = function _A_StaticSetter_Method_foo() { };
    // Error
    class A_StaticSetter_Getter {
        constructor() {
            _A_StaticSetter_Getter_instances.add(this);
        }
    }
    _c = A_StaticSetter_Getter, _A_StaticSetter_Getter_instances = new WeakSet(), _A_StaticSetter_Getter_foo_get = function _A_StaticSetter_Getter_foo_get() { return ""; };
    // Error
    class A_StaticSetter_Setter {
        constructor() {
            _A_StaticSetter_Setter_instances.add(this);
        }
    }
    _d = A_StaticSetter_Setter, _A_StaticSetter_Setter_instances = new WeakSet(), _A_StaticSetter_Setter_foo_set_1 = function _A_StaticSetter_Setter_foo_set_1(value) { }, _A_StaticSetter_Setter_foo_set_1 = function _A_StaticSetter_Setter_foo_set_1(value) { };
    // Error
    class A_StaticSetter_StaticField {
    }
    _e = A_StaticSetter_StaticField;
    _A_StaticSetter_StaticField_foo = { value: "foo" };
    // Error
    class A_StaticSetter_StaticMethod {
    }
    _f = A_StaticSetter_StaticMethod, _A_StaticSetter_StaticMethod_foo = function _A_StaticSetter_StaticMethod_foo(value) { }, _A_StaticSetter_StaticMethod_foo = function _A_StaticSetter_StaticMethod_foo() { };
    // OK
    class A_StaticSetter_StaticGetter {
    }
    _g = A_StaticSetter_StaticGetter, _A_StaticSetter_StaticGetter_foo_set = function _A_StaticSetter_StaticGetter_foo_set(value) { }, _A_StaticSetter_StaticGetter_foo_get = function _A_StaticSetter_StaticGetter_foo_get() { return ""; };
    // Error
    class A_StaticSetter_StaticSetter {
    }
    _h = A_StaticSetter_StaticSetter, _A_StaticSetter_StaticSetter_foo_set_1 = function _A_StaticSetter_StaticSetter_foo_set_1(value) { }, _A_StaticSetter_StaticSetter_foo_set_1 = function _A_StaticSetter_StaticSetter_foo_set_1(value) { };
}

>>>>>>> 027bdb32
<|MERGE_RESOLUTION|>--- conflicted
+++ resolved
@@ -1,4 +1,4 @@
-//// [privateNameDuplicateField.ts]
+//// [privateNameDuplicateField.ts]
 function Field() {
 
     // Error
@@ -401,548 +401,440 @@
         static set #foo(value: string) { }
     }
 }
-
-class A2 {
-    #foo = "foo";
-    #foo() {}
-}
-
-
-class A3 {
-    #foo = "foo";
-    get #foo() { return ""}
-}
-
-class A4 {
-    #foo() { return ""}
-    #foo() { return ""}
-}
-
-
-class A5 {
-    #foo() { return ""}
-    get #foo() { return ""}
-}
-
-
-class A6 {
-    #foo = "foo";
-    #foo() { return ""}
-    get #foo() { return ""}
-}
-
-class A7 {
-    get #foo() { return ""; }
-    get #foo() { return ""; }
-}
-
-class A8 {
-    set #foo(a: string) {}
-    set #foo(a: string) {}
-}
-
-class A9 {
-    get #foo() { return ""; }
-    set #foo(a: string) {}
-    get #foo() { return ""; }
-    set #foo(a: string) {}
-}
-
-
-//// [privateNameDuplicateField.js]
-"use strict";
-<<<<<<< HEAD
-var _A_foo, _A_foo_1, _A2_instances, _A2_foo, _A2_foo_1, _A3_instances, _A3_foo, _A3_foo_get, _A4_instances, _A4_foo, _A4_foo_1, _A5_instances, _A5_foo, _A5_foo_get, _A6_instances, _A6_foo, _A6_foo_1, _A6_foo_get, _A7_instances, _A7_foo_get, _A7_foo_get_1, _A8_instances, _A8_foo_set, _A8_foo_set_1, _A9_instances, _A9_foo_get, _A9_foo_set, _A9_foo_get_1, _A9_foo_set_1;
-class A {
-    constructor() {
-        _A_foo_1.set(this, "foo");
-        _A_foo_1.set(this, "foo");
-    }
-}
-_A_foo = new WeakMap(), _A_foo_1 = new WeakMap();
-class A2 {
-    constructor() {
-        _A2_instances.add(this);
-    }
-}
-_A2_foo = new WeakMap(), _A2_instances = new WeakSet(), _A2_foo_1 = function _A2_foo_1() { };
-class A3 {
-    constructor() {
-        _A3_instances.add(this);
-    }
-}
-_A3_foo = new WeakMap(), _A3_instances = new WeakSet(), _A3_foo_get = function _A3_foo_get() { return ""; };
-class A4 {
-    constructor() {
-        _A4_instances.add(this);
-    }
-}
-_A4_instances = new WeakSet(), _A4_foo_1 = function _A4_foo_1() { return ""; }, _A4_foo_1 = function _A4_foo_1() { return ""; };
-class A5 {
-    constructor() {
-        _A5_instances.add(this);
-    }
-}
-_A5_instances = new WeakSet(), _A5_foo_get = function _A5_foo_get() { return ""; };
-class A6 {
-    constructor() {
-        _A6_instances.add(this);
-    }
-}
-_A6_foo = new WeakMap(), _A6_instances = new WeakSet(), _A6_foo_get = function _A6_foo_get() { return ""; };
-class A7 {
-    constructor() {
-        _A7_instances.add(this);
-    }
-}
-_A7_instances = new WeakSet(), _A7_foo_get_1 = function _A7_foo_get_1() { return ""; }, _A7_foo_get_1 = function _A7_foo_get_1() { return ""; };
-class A8 {
-    constructor() {
-        _A8_instances.add(this);
-    }
-}
-_A8_instances = new WeakSet(), _A8_foo_set_1 = function _A8_foo_set_1(a) { }, _A8_foo_set_1 = function _A8_foo_set_1(a) { };
-class A9 {
-    constructor() {
-        _A9_instances.add(this);
-=======
-function Field() {
-    var _A_Field_Field_foo, _A_Field_Field_foo_1, _A_Field_Method_instances, _A_Field_Method_foo, _A_Field_Method_foo_1, _A_Field_Getter_instances, _A_Field_Getter_foo, _A_Field_Getter_foo_get, _A_Field_Setter_instances, _A_Field_Setter_foo, _A_Field_Setter_foo_set, _a, _A_Field_StaticField_foo, _A_Field_StaticField_foo_1, _b, _A_Field_StaticMethod_foo, _A_Field_StaticMethod_foo_1, _c, _A_Field_StaticGetter_foo, _A_Field_StaticGetter_foo_get, _d, _A_Field_StaticSetter_foo, _A_Field_StaticSetter_foo_set;
-    // Error
-    class A_Field_Field {
-        constructor() {
-            _A_Field_Field_foo_1.set(this, "foo");
-            _A_Field_Field_foo_1.set(this, "foo");
-        }
-    }
-    _A_Field_Field_foo = new WeakMap(), _A_Field_Field_foo_1 = new WeakMap();
-    // Error
-    class A_Field_Method {
-        constructor() {
-            _A_Field_Method_instances.add(this);
-        }
-    }
-    _A_Field_Method_foo = new WeakMap(), _A_Field_Method_instances = new WeakSet(), _A_Field_Method_foo_1 = function _A_Field_Method_foo_1() { };
-    // Error
-    class A_Field_Getter {
-        constructor() {
-            _A_Field_Getter_instances.add(this);
-        }
-    }
-    _A_Field_Getter_foo = new WeakMap(), _A_Field_Getter_instances = new WeakSet(), _A_Field_Getter_foo_get = function _A_Field_Getter_foo_get() { return ""; };
-    // Error
-    class A_Field_Setter {
-        constructor() {
-            _A_Field_Setter_instances.add(this);
-        }
-    }
-    _A_Field_Setter_foo = new WeakMap(), _A_Field_Setter_instances = new WeakSet(), _A_Field_Setter_foo_set = function _A_Field_Setter_foo_set(value) { };
-    // Error
-    class A_Field_StaticField {
-        constructor() {
-            _A_Field_StaticField_foo_1 = { value: "foo" };
-        }
-    }
-    _a = A_Field_StaticField, _A_Field_StaticField_foo = new WeakMap();
-    _A_Field_StaticField_foo_1 = { value: "foo" };
-    // Error
-    class A_Field_StaticMethod {
-        constructor() {
-        }
-    }
-    _b = A_Field_StaticMethod, _A_Field_StaticMethod_foo = new WeakMap(), _A_Field_StaticMethod_foo_1 = function _A_Field_StaticMethod_foo_1() { };
-    // Error
-    class A_Field_StaticGetter {
-        constructor() {
-        }
-    }
-    _c = A_Field_StaticGetter, _A_Field_StaticGetter_foo = new WeakMap(), _A_Field_StaticGetter_foo_get = function _A_Field_StaticGetter_foo_get() { return ""; };
-    // Error
-    class A_Field_StaticSetter {
-        constructor() {
-        }
-    }
-    _d = A_Field_StaticSetter, _A_Field_StaticSetter_foo = new WeakMap(), _A_Field_StaticSetter_foo_set = function _A_Field_StaticSetter_foo_set(value) { };
-}
-function Method() {
-    var _A_Method_Field_instances, _A_Method_Field_foo, _A_Method_Field_foo_1, _A_Method_Method_instances, _A_Method_Method_foo, _A_Method_Method_foo_1, _A_Method_Getter_instances, _A_Method_Getter_foo, _A_Method_Getter_foo_get, _A_Method_Setter_instances, _A_Method_Setter_foo, _A_Method_Setter_foo_set, _A_Method_StaticField_instances, _a, _A_Method_StaticField_foo, _A_Method_StaticField_foo_1, _A_Method_StaticMethod_instances, _b, _A_Method_StaticMethod_foo, _A_Method_StaticMethod_foo_1, _A_Method_StaticGetter_instances, _c, _A_Method_StaticGetter_foo, _A_Method_StaticGetter_foo_get, _A_Method_StaticSetter_instances, _d, _A_Method_StaticSetter_foo, _A_Method_StaticSetter_foo_set;
-    // Error
-    class A_Method_Field {
-        constructor() {
-            _A_Method_Field_instances.add(this);
-            _A_Method_Field_foo_1.set(this, "foo");
-        }
-    }
-    _A_Method_Field_foo_1 = new WeakMap(), _A_Method_Field_instances = new WeakSet();
-    // Error
-    class A_Method_Method {
-        constructor() {
-            _A_Method_Method_instances.add(this);
-        }
-    }
-    _A_Method_Method_instances = new WeakSet(), _A_Method_Method_foo_1 = function _A_Method_Method_foo_1() { }, _A_Method_Method_foo_1 = function _A_Method_Method_foo_1() { };
-    // Error
-    class A_Method_Getter {
-        constructor() {
-            _A_Method_Getter_instances.add(this);
-        }
-    }
-    _A_Method_Getter_instances = new WeakSet(), _A_Method_Getter_foo_get = function _A_Method_Getter_foo_get() { return ""; };
-    // Error
-    class A_Method_Setter {
-        constructor() {
-            _A_Method_Setter_instances.add(this);
-        }
-    }
-    _A_Method_Setter_instances = new WeakSet(), _A_Method_Setter_foo_set = function _A_Method_Setter_foo_set(value) { };
-    // Error
-    class A_Method_StaticField {
-        constructor() {
-            _A_Method_StaticField_instances.add(this);
-        }
-    }
-    _a = A_Method_StaticField, _A_Method_StaticField_instances = new WeakSet();
-    _A_Method_StaticField_foo_1 = { value: "foo" };
-    // Error
-    class A_Method_StaticMethod {
-        constructor() {
-            _A_Method_StaticMethod_instances.add(this);
-        }
-    }
-    _b = A_Method_StaticMethod, _A_Method_StaticMethod_instances = new WeakSet(), _A_Method_StaticMethod_foo_1 = function _A_Method_StaticMethod_foo_1() { }, _A_Method_StaticMethod_foo_1 = function _A_Method_StaticMethod_foo_1() { };
-    // Error
-    class A_Method_StaticGetter {
-        constructor() {
-            _A_Method_StaticGetter_instances.add(this);
-        }
-    }
-    _c = A_Method_StaticGetter, _A_Method_StaticGetter_instances = new WeakSet(), _A_Method_StaticGetter_foo_get = function _A_Method_StaticGetter_foo_get() { return ""; };
-    // Error
-    class A_Method_StaticSetter {
-        constructor() {
-            _A_Method_StaticSetter_instances.add(this);
-        }
-    }
-    _d = A_Method_StaticSetter, _A_Method_StaticSetter_instances = new WeakSet(), _A_Method_StaticSetter_foo_set = function _A_Method_StaticSetter_foo_set(value) { };
-}
-function Getter() {
-    var _A_Getter_Field_instances, _A_Getter_Field_foo_get, _A_Getter_Field_foo, _A_Getter_Method_instances, _A_Getter_Method_foo_get, _A_Getter_Method_foo, _A_Getter_Getter_instances, _A_Getter_Getter_foo_get, _A_Getter_Getter_foo_get_1, _A_Getter_Setter_instances, _A_Getter_Setter_foo_get, _A_Getter_Setter_foo_set, _A_Getter_StaticField_instances, _a, _A_Getter_StaticField_foo_get, _A_Getter_StaticField_foo, _A_Getter_StaticMethod_instances, _b, _A_Getter_StaticMethod_foo_get, _A_Getter_StaticMethod_foo, _A_Getter_StaticGetter_instances, _c, _A_Getter_StaticGetter_foo_get, _A_Getter_StaticGetter_foo_get_1, _A_Getter_StaticSetter_instances, _d, _A_Getter_StaticSetter_foo_get, _A_Getter_StaticSetter_foo_set;
-    // Error
-    class A_Getter_Field {
-        constructor() {
-            _A_Getter_Field_instances.add(this);
-            _A_Getter_Field_foo.set(this, "foo");
-        }
-    }
-    _A_Getter_Field_foo = new WeakMap(), _A_Getter_Field_instances = new WeakSet();
-    // Error
-    class A_Getter_Method {
-        constructor() {
-            _A_Getter_Method_instances.add(this);
-        }
-    }
-    _A_Getter_Method_instances = new WeakSet(), _A_Getter_Method_foo = function _A_Getter_Method_foo() { return ""; }, _A_Getter_Method_foo = function _A_Getter_Method_foo() { };
-    // Error
-    class A_Getter_Getter {
-        constructor() {
-            _A_Getter_Getter_instances.add(this);
-        }
-    }
-    _A_Getter_Getter_instances = new WeakSet(), _A_Getter_Getter_foo_get_1 = function _A_Getter_Getter_foo_get_1() { return ""; }, _A_Getter_Getter_foo_get_1 = function _A_Getter_Getter_foo_get_1() { return ""; };
-    //OK
-    class A_Getter_Setter {
-        constructor() {
-            _A_Getter_Setter_instances.add(this);
-        }
-    }
-    _A_Getter_Setter_instances = new WeakSet(), _A_Getter_Setter_foo_get = function _A_Getter_Setter_foo_get() { return ""; }, _A_Getter_Setter_foo_set = function _A_Getter_Setter_foo_set(value) { };
-    // Error
-    class A_Getter_StaticField {
-        constructor() {
-            _A_Getter_StaticField_instances.add(this);
-        }
-    }
-    _a = A_Getter_StaticField, _A_Getter_StaticField_instances = new WeakSet(), _A_Getter_StaticField_foo = function _A_Getter_StaticField_foo() { return ""; }, _A_Getter_StaticField_foo = function _A_Getter_StaticField_foo() { };
-    // Error
-    class A_Getter_StaticMethod {
-        constructor() {
-            _A_Getter_StaticMethod_instances.add(this);
-        }
-    }
-    _b = A_Getter_StaticMethod, _A_Getter_StaticMethod_instances = new WeakSet(), _A_Getter_StaticMethod_foo = function _A_Getter_StaticMethod_foo() { return ""; }, _A_Getter_StaticMethod_foo = function _A_Getter_StaticMethod_foo() { };
-    // Error
-    class A_Getter_StaticGetter {
-        constructor() {
-            _A_Getter_StaticGetter_instances.add(this);
-        }
-    }
-    _c = A_Getter_StaticGetter, _A_Getter_StaticGetter_instances = new WeakSet(), _A_Getter_StaticGetter_foo_get_1 = function _A_Getter_StaticGetter_foo_get_1() { return ""; }, _A_Getter_StaticGetter_foo_get_1 = function _A_Getter_StaticGetter_foo_get_1() { return ""; };
-    // Error
-    class A_Getter_StaticSetter {
-        constructor() {
-            _A_Getter_StaticSetter_instances.add(this);
-        }
-    }
-    _d = A_Getter_StaticSetter, _A_Getter_StaticSetter_instances = new WeakSet(), _A_Getter_StaticSetter_foo_set = function _A_Getter_StaticSetter_foo_set(value) { };
-}
-function Setter() {
-    var _A_Setter_Field_instances, _A_Setter_Field_foo_set, _A_Setter_Field_foo, _A_Setter_Method_instances, _A_Setter_Method_foo_set, _A_Setter_Method_foo, _A_Setter_Getter_instances, _A_Setter_Getter_foo_set, _A_Setter_Getter_foo_get, _A_Setter_Setter_instances, _A_Setter_Setter_foo_set, _A_Setter_Setter_foo_set_1, _A_Setter_StaticField_instances, _a, _A_Setter_StaticField_foo_set, _A_Setter_StaticField_foo, _A_Setter_StaticMethod_instances, _b, _A_Setter_StaticMethod_foo_set, _A_Setter_StaticMethod_foo, _A_Setter_StaticGetter_instances, _c, _A_Setter_StaticGetter_foo_set, _A_Setter_StaticGetter_foo_get, _A_Setter_StaticSetter_instances, _d, _A_Setter_StaticSetter_foo_set, _A_Setter_StaticSetter_foo_set_1;
-    // Error
-    class A_Setter_Field {
-        constructor() {
-            _A_Setter_Field_instances.add(this);
-            _A_Setter_Field_foo.set(this, "foo");
-        }
-    }
-    _A_Setter_Field_foo = new WeakMap(), _A_Setter_Field_instances = new WeakSet();
-    // Error
-    class A_Setter_Method {
-        constructor() {
-            _A_Setter_Method_instances.add(this);
-        }
-    }
-    _A_Setter_Method_instances = new WeakSet(), _A_Setter_Method_foo = function _A_Setter_Method_foo(value) { }, _A_Setter_Method_foo = function _A_Setter_Method_foo() { };
-    // OK
-    class A_Setter_Getter {
-        constructor() {
-            _A_Setter_Getter_instances.add(this);
-        }
-    }
-    _A_Setter_Getter_instances = new WeakSet(), _A_Setter_Getter_foo_set = function _A_Setter_Getter_foo_set(value) { }, _A_Setter_Getter_foo_get = function _A_Setter_Getter_foo_get() { return ""; };
-    // Error
-    class A_Setter_Setter {
-        constructor() {
-            _A_Setter_Setter_instances.add(this);
-        }
-    }
-    _A_Setter_Setter_instances = new WeakSet(), _A_Setter_Setter_foo_set_1 = function _A_Setter_Setter_foo_set_1(value) { }, _A_Setter_Setter_foo_set_1 = function _A_Setter_Setter_foo_set_1(value) { };
-    // Error
-    class A_Setter_StaticField {
-        constructor() {
-            _A_Setter_StaticField_instances.add(this);
-        }
->>>>>>> 027bdb32
-    }
-    _a = A_Setter_StaticField, _A_Setter_StaticField_instances = new WeakSet();
-    _A_Setter_StaticField_foo = { value: "foo" };
-    // Error
-    class A_Setter_StaticMethod {
-        constructor() {
-            _A_Setter_StaticMethod_instances.add(this);
-        }
-    }
-    _b = A_Setter_StaticMethod, _A_Setter_StaticMethod_instances = new WeakSet(), _A_Setter_StaticMethod_foo = function _A_Setter_StaticMethod_foo(value) { }, _A_Setter_StaticMethod_foo = function _A_Setter_StaticMethod_foo() { };
-    // Error
-    class A_Setter_StaticGetter {
-        constructor() {
-            _A_Setter_StaticGetter_instances.add(this);
-        }
-    }
-    _c = A_Setter_StaticGetter, _A_Setter_StaticGetter_instances = new WeakSet(), _A_Setter_StaticGetter_foo_get = function _A_Setter_StaticGetter_foo_get() { return ""; };
-    // Error
-    class A_Setter_StaticSetter {
-        constructor() {
-            _A_Setter_StaticSetter_instances.add(this);
-        }
-    }
-    _d = A_Setter_StaticSetter, _A_Setter_StaticSetter_instances = new WeakSet(), _A_Setter_StaticSetter_foo_set_1 = function _A_Setter_StaticSetter_foo_set_1(value) { }, _A_Setter_StaticSetter_foo_set_1 = function _A_Setter_StaticSetter_foo_set_1(value) { };
-}
-function StaticField() {
-    var _a, _A_StaticField_Field_foo, _A_StaticField_Field_foo_1, _A_StaticField_Method_instances, _b, _A_StaticField_Method_foo, _A_StaticField_Method_foo_1, _A_StaticField_Getter_instances, _c, _A_StaticField_Getter_foo, _A_StaticField_Getter_foo_get, _A_StaticField_Setter_instances, _d, _A_StaticField_Setter_foo, _A_StaticField_Setter_foo_set, _e, _A_StaticField_StaticField_foo, _A_StaticField_StaticField_foo_1, _f, _A_StaticField_StaticMethod_foo, _A_StaticField_StaticMethod_foo_1, _g, _A_StaticField_StaticGetter_foo, _A_StaticField_StaticGetter_foo_get, _h, _A_StaticField_StaticSetter_foo, _A_StaticField_StaticSetter_foo_set;
-    // Error
-    class A_StaticField_Field {
-        constructor() {
-            _A_StaticField_Field_foo_1.set(this, "foo");
-        }
-    }
-    _a = A_StaticField_Field, _A_StaticField_Field_foo_1 = new WeakMap();
-    _A_StaticField_Field_foo_1.set(A_StaticField_Field, "foo");
-    // Error
-    class A_StaticField_Method {
-        constructor() {
-            _A_StaticField_Method_instances.add(this);
-        }
-    }
-    _b = A_StaticField_Method, _A_StaticField_Method_instances = new WeakSet(), _A_StaticField_Method_foo_1 = function _A_StaticField_Method_foo_1() { };
-    // Error
-    class A_StaticField_Getter {
-        constructor() {
-            _A_StaticField_Getter_instances.add(this);
-        }
-    }
-    _c = A_StaticField_Getter, _A_StaticField_Getter_instances = new WeakSet(), _A_StaticField_Getter_foo_get = function _A_StaticField_Getter_foo_get() { return ""; };
-    // Error
-    class A_StaticField_Setter {
-        constructor() {
-            _A_StaticField_Setter_instances.add(this);
-        }
-    }
-    _d = A_StaticField_Setter, _A_StaticField_Setter_instances = new WeakSet(), _A_StaticField_Setter_foo_set = function _A_StaticField_Setter_foo_set(value) { };
-    // Error
-    class A_StaticField_StaticField {
-    }
-    _e = A_StaticField_StaticField;
-    _A_StaticField_StaticField_foo_1 = { value: "foo" };
-    _A_StaticField_StaticField_foo_1 = { value: "foo" };
-    // Error
-    class A_StaticField_StaticMethod {
-    }
-    _f = A_StaticField_StaticMethod, _A_StaticField_StaticMethod_foo_1 = function _A_StaticField_StaticMethod_foo_1() { };
-    // Error
-    class A_StaticField_StaticGetter {
-    }
-    _g = A_StaticField_StaticGetter, _A_StaticField_StaticGetter_foo_get = function _A_StaticField_StaticGetter_foo_get() { return ""; };
-    // Error
-    class A_StaticField_StaticSetter {
-    }
-    _h = A_StaticField_StaticSetter, _A_StaticField_StaticSetter_foo_set = function _A_StaticField_StaticSetter_foo_set(value) { };
-}
-function StaticMethod() {
-    var _a, _A_StaticMethod_Field_foo, _A_StaticMethod_Field_foo_1, _A_StaticMethod_Method_instances, _b, _A_StaticMethod_Method_foo, _A_StaticMethod_Method_foo_1, _A_StaticMethod_Getter_instances, _c, _A_StaticMethod_Getter_foo, _A_StaticMethod_Getter_foo_get, _A_StaticMethod_Setter_instances, _d, _A_StaticMethod_Setter_foo, _A_StaticMethod_Setter_foo_set, _e, _A_StaticMethod_StaticField_foo, _A_StaticMethod_StaticField_foo_1, _f, _A_StaticMethod_StaticMethod_foo, _A_StaticMethod_StaticMethod_foo_1, _g, _A_StaticMethod_StaticGetter_foo, _A_StaticMethod_StaticGetter_foo_get, _h, _A_StaticMethod_StaticSetter_foo, _A_StaticMethod_StaticSetter_foo_set;
-    // Error
-    class A_StaticMethod_Field {
-        constructor() {
-            _A_StaticMethod_Field_foo_1.set(this, "foo");
-        }
-    }
-    _a = A_StaticMethod_Field, _A_StaticMethod_Field_foo_1 = new WeakMap();
-    // Error
-    class A_StaticMethod_Method {
-        constructor() {
-            _A_StaticMethod_Method_instances.add(this);
-        }
-    }
-    _b = A_StaticMethod_Method, _A_StaticMethod_Method_instances = new WeakSet(), _A_StaticMethod_Method_foo_1 = function _A_StaticMethod_Method_foo_1() { }, _A_StaticMethod_Method_foo_1 = function _A_StaticMethod_Method_foo_1() { };
-    // Error
-    class A_StaticMethod_Getter {
-        constructor() {
-            _A_StaticMethod_Getter_instances.add(this);
-        }
-    }
-    _c = A_StaticMethod_Getter, _A_StaticMethod_Getter_instances = new WeakSet(), _A_StaticMethod_Getter_foo_get = function _A_StaticMethod_Getter_foo_get() { return ""; };
-    // Error
-    class A_StaticMethod_Setter {
-        constructor() {
-            _A_StaticMethod_Setter_instances.add(this);
-        }
-    }
-    _d = A_StaticMethod_Setter, _A_StaticMethod_Setter_instances = new WeakSet(), _A_StaticMethod_Setter_foo_set = function _A_StaticMethod_Setter_foo_set(value) { };
-    // Error
-    class A_StaticMethod_StaticField {
-    }
-    _e = A_StaticMethod_StaticField;
-    _A_StaticMethod_StaticField_foo_1 = { value: "foo" };
-    // Error
-    class A_StaticMethod_StaticMethod {
-    }
-    _f = A_StaticMethod_StaticMethod, _A_StaticMethod_StaticMethod_foo_1 = function _A_StaticMethod_StaticMethod_foo_1() { }, _A_StaticMethod_StaticMethod_foo_1 = function _A_StaticMethod_StaticMethod_foo_1() { };
-    // Error
-    class A_StaticMethod_StaticGetter {
-    }
-    _g = A_StaticMethod_StaticGetter, _A_StaticMethod_StaticGetter_foo_get = function _A_StaticMethod_StaticGetter_foo_get() { return ""; };
-    // Error
-    class A_StaticMethod_StaticSetter {
-    }
-    _h = A_StaticMethod_StaticSetter, _A_StaticMethod_StaticSetter_foo_set = function _A_StaticMethod_StaticSetter_foo_set(value) { };
-}
-<<<<<<< HEAD
-_A9_instances = new WeakSet(), _A9_foo_get_1 = function _A9_foo_get_1() { return ""; }, _A9_foo_set_1 = function _A9_foo_set_1(a) { }, _A9_foo_get_1 = function _A9_foo_get_1() { return ""; }, _A9_foo_set_1 = function _A9_foo_set_1(a) { };
-
-=======
-function StaticGetter() {
-    var _a, _A_StaticGetter_Field_foo_get, _A_StaticGetter_Field_foo, _A_StaticGetter_Method_instances, _b, _A_StaticGetter_Method_foo_get, _A_StaticGetter_Method_foo, _A_StaticGetter_Getter_instances, _c, _A_StaticGetter_Getter_foo_get, _A_StaticGetter_Getter_foo_get_1, _A_StaticGetter_Setter_instances, _d, _A_StaticGetter_Setter_foo_get, _A_StaticGetter_Setter_foo_set, _e, _A_StaticGetter_StaticField_foo_get, _A_StaticGetter_StaticField_foo, _f, _A_StaticGetter_StaticMethod_foo_get, _A_StaticGetter_StaticMethod_foo, _g, _A_StaticGetter_StaticGetter_foo_get, _A_StaticGetter_StaticGetter_foo_get_1, _h, _A_StaticGetter_StaticSetter_foo_get, _A_StaticGetter_StaticSetter_foo_set;
-    // Error
-    class A_StaticGetter_Field {
-        constructor() {
-            _A_StaticGetter_Field_foo.set(this, "foo");
-        }
-    }
-    _a = A_StaticGetter_Field, _A_StaticGetter_Field_foo = new WeakMap();
-    // Error
-    class A_StaticGetter_Method {
-        constructor() {
-            _A_StaticGetter_Method_instances.add(this);
-        }
-    }
-    _b = A_StaticGetter_Method, _A_StaticGetter_Method_instances = new WeakSet(), _A_StaticGetter_Method_foo = function _A_StaticGetter_Method_foo() { return ""; }, _A_StaticGetter_Method_foo = function _A_StaticGetter_Method_foo() { };
-    // Error
-    class A_StaticGetter_Getter {
-        constructor() {
-            _A_StaticGetter_Getter_instances.add(this);
-        }
-    }
-    _c = A_StaticGetter_Getter, _A_StaticGetter_Getter_instances = new WeakSet(), _A_StaticGetter_Getter_foo_get_1 = function _A_StaticGetter_Getter_foo_get_1() { return ""; }, _A_StaticGetter_Getter_foo_get_1 = function _A_StaticGetter_Getter_foo_get_1() { return ""; };
-    // Error
-    class A_StaticGetter_Setter {
-        constructor() {
-            _A_StaticGetter_Setter_instances.add(this);
-        }
-    }
-    _d = A_StaticGetter_Setter, _A_StaticGetter_Setter_instances = new WeakSet(), _A_StaticGetter_Setter_foo_set = function _A_StaticGetter_Setter_foo_set(value) { };
-    // Error
-    class A_StaticGetter_StaticField {
-    }
-    _e = A_StaticGetter_StaticField, _A_StaticGetter_StaticField_foo = function _A_StaticGetter_StaticField_foo() { return ""; }, _A_StaticGetter_StaticField_foo = function _A_StaticGetter_StaticField_foo() { };
-    // Error
-    class A_StaticGetter_StaticMethod {
-    }
-    _f = A_StaticGetter_StaticMethod, _A_StaticGetter_StaticMethod_foo = function _A_StaticGetter_StaticMethod_foo() { return ""; }, _A_StaticGetter_StaticMethod_foo = function _A_StaticGetter_StaticMethod_foo() { };
-    // Error
-    class A_StaticGetter_StaticGetter {
-    }
-    _g = A_StaticGetter_StaticGetter, _A_StaticGetter_StaticGetter_foo_get_1 = function _A_StaticGetter_StaticGetter_foo_get_1() { return ""; }, _A_StaticGetter_StaticGetter_foo_get_1 = function _A_StaticGetter_StaticGetter_foo_get_1() { return ""; };
-    // OK
-    class A_StaticGetter_StaticSetter {
-    }
-    _h = A_StaticGetter_StaticSetter, _A_StaticGetter_StaticSetter_foo_get = function _A_StaticGetter_StaticSetter_foo_get() { return ""; }, _A_StaticGetter_StaticSetter_foo_set = function _A_StaticGetter_StaticSetter_foo_set(value) { };
-}
-function StaticSetter() {
-    var _a, _A_StaticSetter_Field_foo_set, _A_StaticSetter_Field_foo, _A_StaticSetter_Method_instances, _b, _A_StaticSetter_Method_foo_set, _A_StaticSetter_Method_foo, _A_StaticSetter_Getter_instances, _c, _A_StaticSetter_Getter_foo_set, _A_StaticSetter_Getter_foo_get, _A_StaticSetter_Setter_instances, _d, _A_StaticSetter_Setter_foo_set, _A_StaticSetter_Setter_foo_set_1, _e, _A_StaticSetter_StaticField_foo_set, _A_StaticSetter_StaticField_foo, _f, _A_StaticSetter_StaticMethod_foo_set, _A_StaticSetter_StaticMethod_foo, _g, _A_StaticSetter_StaticGetter_foo_set, _A_StaticSetter_StaticGetter_foo_get, _h, _A_StaticSetter_StaticSetter_foo_set, _A_StaticSetter_StaticSetter_foo_set_1;
-    // Error
-    class A_StaticSetter_Field {
-        constructor() {
-            _A_StaticSetter_Field_foo.set(this, "foo");
-        }
-    }
-    _a = A_StaticSetter_Field, _A_StaticSetter_Field_foo = new WeakMap();
-    // Error
-    class A_StaticSetter_Method {
-        constructor() {
-            _A_StaticSetter_Method_instances.add(this);
-        }
-    }
-    _b = A_StaticSetter_Method, _A_StaticSetter_Method_instances = new WeakSet(), _A_StaticSetter_Method_foo = function _A_StaticSetter_Method_foo(value) { }, _A_StaticSetter_Method_foo = function _A_StaticSetter_Method_foo() { };
-    // Error
-    class A_StaticSetter_Getter {
-        constructor() {
-            _A_StaticSetter_Getter_instances.add(this);
-        }
-    }
-    _c = A_StaticSetter_Getter, _A_StaticSetter_Getter_instances = new WeakSet(), _A_StaticSetter_Getter_foo_get = function _A_StaticSetter_Getter_foo_get() { return ""; };
-    // Error
-    class A_StaticSetter_Setter {
-        constructor() {
-            _A_StaticSetter_Setter_instances.add(this);
-        }
-    }
-    _d = A_StaticSetter_Setter, _A_StaticSetter_Setter_instances = new WeakSet(), _A_StaticSetter_Setter_foo_set_1 = function _A_StaticSetter_Setter_foo_set_1(value) { }, _A_StaticSetter_Setter_foo_set_1 = function _A_StaticSetter_Setter_foo_set_1(value) { };
-    // Error
-    class A_StaticSetter_StaticField {
-    }
-    _e = A_StaticSetter_StaticField;
-    _A_StaticSetter_StaticField_foo = { value: "foo" };
-    // Error
-    class A_StaticSetter_StaticMethod {
-    }
-    _f = A_StaticSetter_StaticMethod, _A_StaticSetter_StaticMethod_foo = function _A_StaticSetter_StaticMethod_foo(value) { }, _A_StaticSetter_StaticMethod_foo = function _A_StaticSetter_StaticMethod_foo() { };
-    // OK
-    class A_StaticSetter_StaticGetter {
-    }
-    _g = A_StaticSetter_StaticGetter, _A_StaticSetter_StaticGetter_foo_set = function _A_StaticSetter_StaticGetter_foo_set(value) { }, _A_StaticSetter_StaticGetter_foo_get = function _A_StaticSetter_StaticGetter_foo_get() { return ""; };
-    // Error
-    class A_StaticSetter_StaticSetter {
-    }
-    _h = A_StaticSetter_StaticSetter, _A_StaticSetter_StaticSetter_foo_set_1 = function _A_StaticSetter_StaticSetter_foo_set_1(value) { }, _A_StaticSetter_StaticSetter_foo_set_1 = function _A_StaticSetter_StaticSetter_foo_set_1(value) { };
-}
-
->>>>>>> 027bdb32
+
+
+//// [privateNameDuplicateField.js]
+"use strict";
+function Field() {
+    var _A_Field_Field_foo, _A_Field_Field_foo_1, _A_Field_Method_instances, _A_Field_Method_foo, _A_Field_Method_foo_1, _A_Field_Getter_instances, _A_Field_Getter_foo, _A_Field_Getter_foo_get, _A_Field_Setter_instances, _A_Field_Setter_foo, _A_Field_Setter_foo_set, _a, _A_Field_StaticField_foo, _A_Field_StaticField_foo_1, _b, _A_Field_StaticMethod_foo, _A_Field_StaticMethod_foo_1, _c, _A_Field_StaticGetter_foo, _A_Field_StaticGetter_foo_get, _d, _A_Field_StaticSetter_foo, _A_Field_StaticSetter_foo_set;
+    // Error
+    class A_Field_Field {
+        constructor() {
+            _A_Field_Field_foo_1.set(this, "foo");
+            _A_Field_Field_foo_1.set(this, "foo");
+        }
+    }
+    _A_Field_Field_foo = new WeakMap(), _A_Field_Field_foo_1 = new WeakMap();
+    // Error
+    class A_Field_Method {
+        constructor() {
+            _A_Field_Method_instances.add(this);
+        }
+    }
+    _A_Field_Method_foo = new WeakMap(), _A_Field_Method_instances = new WeakSet(), _A_Field_Method_foo_1 = function _A_Field_Method_foo_1() { };
+    // Error
+    class A_Field_Getter {
+        constructor() {
+            _A_Field_Getter_instances.add(this);
+        }
+    }
+    _A_Field_Getter_foo = new WeakMap(), _A_Field_Getter_instances = new WeakSet(), _A_Field_Getter_foo_get = function _A_Field_Getter_foo_get() { return ""; };
+    // Error
+    class A_Field_Setter {
+        constructor() {
+            _A_Field_Setter_instances.add(this);
+        }
+    }
+    _A_Field_Setter_foo = new WeakMap(), _A_Field_Setter_instances = new WeakSet(), _A_Field_Setter_foo_set = function _A_Field_Setter_foo_set(value) { };
+    // Error
+    class A_Field_StaticField {
+        constructor() {
+            _A_Field_StaticField_foo_1 = { value: "foo" };
+        }
+    }
+    _a = A_Field_StaticField, _A_Field_StaticField_foo = new WeakMap();
+    _A_Field_StaticField_foo_1 = { value: "foo" };
+    // Error
+    class A_Field_StaticMethod {
+        constructor() {
+        }
+    }
+    _b = A_Field_StaticMethod, _A_Field_StaticMethod_foo = new WeakMap(), _A_Field_StaticMethod_foo_1 = function _A_Field_StaticMethod_foo_1() { };
+    // Error
+    class A_Field_StaticGetter {
+        constructor() {
+        }
+    }
+    _c = A_Field_StaticGetter, _A_Field_StaticGetter_foo = new WeakMap(), _A_Field_StaticGetter_foo_get = function _A_Field_StaticGetter_foo_get() { return ""; };
+    // Error
+    class A_Field_StaticSetter {
+        constructor() {
+        }
+    }
+    _d = A_Field_StaticSetter, _A_Field_StaticSetter_foo = new WeakMap(), _A_Field_StaticSetter_foo_set = function _A_Field_StaticSetter_foo_set(value) { };
+}
+function Method() {
+    var _A_Method_Field_instances, _A_Method_Field_foo, _A_Method_Field_foo_1, _A_Method_Method_instances, _A_Method_Method_foo, _A_Method_Method_foo_1, _A_Method_Getter_instances, _A_Method_Getter_foo, _A_Method_Getter_foo_get, _A_Method_Setter_instances, _A_Method_Setter_foo, _A_Method_Setter_foo_set, _A_Method_StaticField_instances, _a, _A_Method_StaticField_foo, _A_Method_StaticField_foo_1, _A_Method_StaticMethod_instances, _b, _A_Method_StaticMethod_foo, _A_Method_StaticMethod_foo_1, _A_Method_StaticGetter_instances, _c, _A_Method_StaticGetter_foo, _A_Method_StaticGetter_foo_get, _A_Method_StaticSetter_instances, _d, _A_Method_StaticSetter_foo, _A_Method_StaticSetter_foo_set;
+    // Error
+    class A_Method_Field {
+        constructor() {
+            _A_Method_Field_instances.add(this);
+            _A_Method_Field_foo_1.set(this, "foo");
+        }
+    }
+    _A_Method_Field_foo_1 = new WeakMap(), _A_Method_Field_instances = new WeakSet();
+    // Error
+    class A_Method_Method {
+        constructor() {
+            _A_Method_Method_instances.add(this);
+        }
+    }
+    _A_Method_Method_instances = new WeakSet(), _A_Method_Method_foo_1 = function _A_Method_Method_foo_1() { }, _A_Method_Method_foo_1 = function _A_Method_Method_foo_1() { };
+    // Error
+    class A_Method_Getter {
+        constructor() {
+            _A_Method_Getter_instances.add(this);
+        }
+    }
+    _A_Method_Getter_instances = new WeakSet(), _A_Method_Getter_foo_get = function _A_Method_Getter_foo_get() { return ""; };
+    // Error
+    class A_Method_Setter {
+        constructor() {
+            _A_Method_Setter_instances.add(this);
+        }
+    }
+    _A_Method_Setter_instances = new WeakSet(), _A_Method_Setter_foo_set = function _A_Method_Setter_foo_set(value) { };
+    // Error
+    class A_Method_StaticField {
+        constructor() {
+            _A_Method_StaticField_instances.add(this);
+        }
+    }
+    _a = A_Method_StaticField, _A_Method_StaticField_instances = new WeakSet();
+    _A_Method_StaticField_foo_1 = { value: "foo" };
+    // Error
+    class A_Method_StaticMethod {
+        constructor() {
+            _A_Method_StaticMethod_instances.add(this);
+        }
+    }
+    _b = A_Method_StaticMethod, _A_Method_StaticMethod_instances = new WeakSet(), _A_Method_StaticMethod_foo_1 = function _A_Method_StaticMethod_foo_1() { }, _A_Method_StaticMethod_foo_1 = function _A_Method_StaticMethod_foo_1() { };
+    // Error
+    class A_Method_StaticGetter {
+        constructor() {
+            _A_Method_StaticGetter_instances.add(this);
+        }
+    }
+    _c = A_Method_StaticGetter, _A_Method_StaticGetter_instances = new WeakSet(), _A_Method_StaticGetter_foo_get = function _A_Method_StaticGetter_foo_get() { return ""; };
+    // Error
+    class A_Method_StaticSetter {
+        constructor() {
+            _A_Method_StaticSetter_instances.add(this);
+        }
+    }
+    _d = A_Method_StaticSetter, _A_Method_StaticSetter_instances = new WeakSet(), _A_Method_StaticSetter_foo_set = function _A_Method_StaticSetter_foo_set(value) { };
+}
+function Getter() {
+    var _A_Getter_Field_instances, _A_Getter_Field_foo_get, _A_Getter_Field_foo, _A_Getter_Method_instances, _A_Getter_Method_foo_get, _A_Getter_Method_foo, _A_Getter_Getter_instances, _A_Getter_Getter_foo_get, _A_Getter_Getter_foo_get_1, _A_Getter_Setter_instances, _A_Getter_Setter_foo_get, _A_Getter_Setter_foo_set, _A_Getter_StaticField_instances, _a, _A_Getter_StaticField_foo_get, _A_Getter_StaticField_foo, _A_Getter_StaticMethod_instances, _b, _A_Getter_StaticMethod_foo_get, _A_Getter_StaticMethod_foo, _A_Getter_StaticGetter_instances, _c, _A_Getter_StaticGetter_foo_get, _A_Getter_StaticGetter_foo_get_1, _A_Getter_StaticSetter_instances, _d, _A_Getter_StaticSetter_foo_get, _A_Getter_StaticSetter_foo_set;
+    // Error
+    class A_Getter_Field {
+        constructor() {
+            _A_Getter_Field_instances.add(this);
+            _A_Getter_Field_foo.set(this, "foo");
+        }
+    }
+    _A_Getter_Field_foo = new WeakMap(), _A_Getter_Field_instances = new WeakSet();
+    // Error
+    class A_Getter_Method {
+        constructor() {
+            _A_Getter_Method_instances.add(this);
+        }
+    }
+    _A_Getter_Method_instances = new WeakSet(), _A_Getter_Method_foo = function _A_Getter_Method_foo() { return ""; }, _A_Getter_Method_foo = function _A_Getter_Method_foo() { };
+    // Error
+    class A_Getter_Getter {
+        constructor() {
+            _A_Getter_Getter_instances.add(this);
+        }
+    }
+    _A_Getter_Getter_instances = new WeakSet(), _A_Getter_Getter_foo_get_1 = function _A_Getter_Getter_foo_get_1() { return ""; }, _A_Getter_Getter_foo_get_1 = function _A_Getter_Getter_foo_get_1() { return ""; };
+    //OK
+    class A_Getter_Setter {
+        constructor() {
+            _A_Getter_Setter_instances.add(this);
+        }
+    }
+    _A_Getter_Setter_instances = new WeakSet(), _A_Getter_Setter_foo_get = function _A_Getter_Setter_foo_get() { return ""; }, _A_Getter_Setter_foo_set = function _A_Getter_Setter_foo_set(value) { };
+    // Error
+    class A_Getter_StaticField {
+        constructor() {
+            _A_Getter_StaticField_instances.add(this);
+        }
+    }
+    _a = A_Getter_StaticField, _A_Getter_StaticField_instances = new WeakSet(), _A_Getter_StaticField_foo = function _A_Getter_StaticField_foo() { return ""; }, _A_Getter_StaticField_foo = function _A_Getter_StaticField_foo() { };
+    // Error
+    class A_Getter_StaticMethod {
+        constructor() {
+            _A_Getter_StaticMethod_instances.add(this);
+        }
+    }
+    _b = A_Getter_StaticMethod, _A_Getter_StaticMethod_instances = new WeakSet(), _A_Getter_StaticMethod_foo = function _A_Getter_StaticMethod_foo() { return ""; }, _A_Getter_StaticMethod_foo = function _A_Getter_StaticMethod_foo() { };
+    // Error
+    class A_Getter_StaticGetter {
+        constructor() {
+            _A_Getter_StaticGetter_instances.add(this);
+        }
+    }
+    _c = A_Getter_StaticGetter, _A_Getter_StaticGetter_instances = new WeakSet(), _A_Getter_StaticGetter_foo_get_1 = function _A_Getter_StaticGetter_foo_get_1() { return ""; }, _A_Getter_StaticGetter_foo_get_1 = function _A_Getter_StaticGetter_foo_get_1() { return ""; };
+    // Error
+    class A_Getter_StaticSetter {
+        constructor() {
+            _A_Getter_StaticSetter_instances.add(this);
+        }
+    }
+    _d = A_Getter_StaticSetter, _A_Getter_StaticSetter_instances = new WeakSet(), _A_Getter_StaticSetter_foo_set = function _A_Getter_StaticSetter_foo_set(value) { };
+}
+function Setter() {
+    var _A_Setter_Field_instances, _A_Setter_Field_foo_set, _A_Setter_Field_foo, _A_Setter_Method_instances, _A_Setter_Method_foo_set, _A_Setter_Method_foo, _A_Setter_Getter_instances, _A_Setter_Getter_foo_set, _A_Setter_Getter_foo_get, _A_Setter_Setter_instances, _A_Setter_Setter_foo_set, _A_Setter_Setter_foo_set_1, _A_Setter_StaticField_instances, _a, _A_Setter_StaticField_foo_set, _A_Setter_StaticField_foo, _A_Setter_StaticMethod_instances, _b, _A_Setter_StaticMethod_foo_set, _A_Setter_StaticMethod_foo, _A_Setter_StaticGetter_instances, _c, _A_Setter_StaticGetter_foo_set, _A_Setter_StaticGetter_foo_get, _A_Setter_StaticSetter_instances, _d, _A_Setter_StaticSetter_foo_set, _A_Setter_StaticSetter_foo_set_1;
+    // Error
+    class A_Setter_Field {
+        constructor() {
+            _A_Setter_Field_instances.add(this);
+            _A_Setter_Field_foo.set(this, "foo");
+        }
+    }
+    _A_Setter_Field_foo = new WeakMap(), _A_Setter_Field_instances = new WeakSet();
+    // Error
+    class A_Setter_Method {
+        constructor() {
+            _A_Setter_Method_instances.add(this);
+        }
+    }
+    _A_Setter_Method_instances = new WeakSet(), _A_Setter_Method_foo = function _A_Setter_Method_foo(value) { }, _A_Setter_Method_foo = function _A_Setter_Method_foo() { };
+    // OK
+    class A_Setter_Getter {
+        constructor() {
+            _A_Setter_Getter_instances.add(this);
+        }
+    }
+    _A_Setter_Getter_instances = new WeakSet(), _A_Setter_Getter_foo_set = function _A_Setter_Getter_foo_set(value) { }, _A_Setter_Getter_foo_get = function _A_Setter_Getter_foo_get() { return ""; };
+    // Error
+    class A_Setter_Setter {
+        constructor() {
+            _A_Setter_Setter_instances.add(this);
+        }
+    }
+    _A_Setter_Setter_instances = new WeakSet(), _A_Setter_Setter_foo_set_1 = function _A_Setter_Setter_foo_set_1(value) { }, _A_Setter_Setter_foo_set_1 = function _A_Setter_Setter_foo_set_1(value) { };
+    // Error
+    class A_Setter_StaticField {
+        constructor() {
+            _A_Setter_StaticField_instances.add(this);
+        }
+    }
+    _a = A_Setter_StaticField, _A_Setter_StaticField_instances = new WeakSet();
+    _A_Setter_StaticField_foo = { value: "foo" };
+    // Error
+    class A_Setter_StaticMethod {
+        constructor() {
+            _A_Setter_StaticMethod_instances.add(this);
+        }
+    }
+    _b = A_Setter_StaticMethod, _A_Setter_StaticMethod_instances = new WeakSet(), _A_Setter_StaticMethod_foo = function _A_Setter_StaticMethod_foo(value) { }, _A_Setter_StaticMethod_foo = function _A_Setter_StaticMethod_foo() { };
+    // Error
+    class A_Setter_StaticGetter {
+        constructor() {
+            _A_Setter_StaticGetter_instances.add(this);
+        }
+    }
+    _c = A_Setter_StaticGetter, _A_Setter_StaticGetter_instances = new WeakSet(), _A_Setter_StaticGetter_foo_get = function _A_Setter_StaticGetter_foo_get() { return ""; };
+    // Error
+    class A_Setter_StaticSetter {
+        constructor() {
+            _A_Setter_StaticSetter_instances.add(this);
+        }
+    }
+    _d = A_Setter_StaticSetter, _A_Setter_StaticSetter_instances = new WeakSet(), _A_Setter_StaticSetter_foo_set_1 = function _A_Setter_StaticSetter_foo_set_1(value) { }, _A_Setter_StaticSetter_foo_set_1 = function _A_Setter_StaticSetter_foo_set_1(value) { };
+}
+function StaticField() {
+    var _a, _A_StaticField_Field_foo, _A_StaticField_Field_foo_1, _A_StaticField_Method_instances, _b, _A_StaticField_Method_foo, _A_StaticField_Method_foo_1, _A_StaticField_Getter_instances, _c, _A_StaticField_Getter_foo, _A_StaticField_Getter_foo_get, _A_StaticField_Setter_instances, _d, _A_StaticField_Setter_foo, _A_StaticField_Setter_foo_set, _e, _A_StaticField_StaticField_foo, _A_StaticField_StaticField_foo_1, _f, _A_StaticField_StaticMethod_foo, _A_StaticField_StaticMethod_foo_1, _g, _A_StaticField_StaticGetter_foo, _A_StaticField_StaticGetter_foo_get, _h, _A_StaticField_StaticSetter_foo, _A_StaticField_StaticSetter_foo_set;
+    // Error
+    class A_StaticField_Field {
+        constructor() {
+            _A_StaticField_Field_foo_1.set(this, "foo");
+        }
+    }
+    _a = A_StaticField_Field, _A_StaticField_Field_foo_1 = new WeakMap();
+    _A_StaticField_Field_foo_1.set(A_StaticField_Field, "foo");
+    // Error
+    class A_StaticField_Method {
+        constructor() {
+            _A_StaticField_Method_instances.add(this);
+        }
+    }
+    _b = A_StaticField_Method, _A_StaticField_Method_instances = new WeakSet(), _A_StaticField_Method_foo_1 = function _A_StaticField_Method_foo_1() { };
+    // Error
+    class A_StaticField_Getter {
+        constructor() {
+            _A_StaticField_Getter_instances.add(this);
+        }
+    }
+    _c = A_StaticField_Getter, _A_StaticField_Getter_instances = new WeakSet(), _A_StaticField_Getter_foo_get = function _A_StaticField_Getter_foo_get() { return ""; };
+    // Error
+    class A_StaticField_Setter {
+        constructor() {
+            _A_StaticField_Setter_instances.add(this);
+        }
+    }
+    _d = A_StaticField_Setter, _A_StaticField_Setter_instances = new WeakSet(), _A_StaticField_Setter_foo_set = function _A_StaticField_Setter_foo_set(value) { };
+    // Error
+    class A_StaticField_StaticField {
+    }
+    _e = A_StaticField_StaticField;
+    _A_StaticField_StaticField_foo_1 = { value: "foo" };
+    _A_StaticField_StaticField_foo_1 = { value: "foo" };
+    // Error
+    class A_StaticField_StaticMethod {
+    }
+    _f = A_StaticField_StaticMethod, _A_StaticField_StaticMethod_foo_1 = function _A_StaticField_StaticMethod_foo_1() { };
+    // Error
+    class A_StaticField_StaticGetter {
+    }
+    _g = A_StaticField_StaticGetter, _A_StaticField_StaticGetter_foo_get = function _A_StaticField_StaticGetter_foo_get() { return ""; };
+    // Error
+    class A_StaticField_StaticSetter {
+    }
+    _h = A_StaticField_StaticSetter, _A_StaticField_StaticSetter_foo_set = function _A_StaticField_StaticSetter_foo_set(value) { };
+}
+function StaticMethod() {
+    var _a, _A_StaticMethod_Field_foo, _A_StaticMethod_Field_foo_1, _A_StaticMethod_Method_instances, _b, _A_StaticMethod_Method_foo, _A_StaticMethod_Method_foo_1, _A_StaticMethod_Getter_instances, _c, _A_StaticMethod_Getter_foo, _A_StaticMethod_Getter_foo_get, _A_StaticMethod_Setter_instances, _d, _A_StaticMethod_Setter_foo, _A_StaticMethod_Setter_foo_set, _e, _A_StaticMethod_StaticField_foo, _A_StaticMethod_StaticField_foo_1, _f, _A_StaticMethod_StaticMethod_foo, _A_StaticMethod_StaticMethod_foo_1, _g, _A_StaticMethod_StaticGetter_foo, _A_StaticMethod_StaticGetter_foo_get, _h, _A_StaticMethod_StaticSetter_foo, _A_StaticMethod_StaticSetter_foo_set;
+    // Error
+    class A_StaticMethod_Field {
+        constructor() {
+            _A_StaticMethod_Field_foo_1.set(this, "foo");
+        }
+    }
+    _a = A_StaticMethod_Field, _A_StaticMethod_Field_foo_1 = new WeakMap();
+    // Error
+    class A_StaticMethod_Method {
+        constructor() {
+            _A_StaticMethod_Method_instances.add(this);
+        }
+    }
+    _b = A_StaticMethod_Method, _A_StaticMethod_Method_instances = new WeakSet(), _A_StaticMethod_Method_foo_1 = function _A_StaticMethod_Method_foo_1() { }, _A_StaticMethod_Method_foo_1 = function _A_StaticMethod_Method_foo_1() { };
+    // Error
+    class A_StaticMethod_Getter {
+        constructor() {
+            _A_StaticMethod_Getter_instances.add(this);
+        }
+    }
+    _c = A_StaticMethod_Getter, _A_StaticMethod_Getter_instances = new WeakSet(), _A_StaticMethod_Getter_foo_get = function _A_StaticMethod_Getter_foo_get() { return ""; };
+    // Error
+    class A_StaticMethod_Setter {
+        constructor() {
+            _A_StaticMethod_Setter_instances.add(this);
+        }
+    }
+    _d = A_StaticMethod_Setter, _A_StaticMethod_Setter_instances = new WeakSet(), _A_StaticMethod_Setter_foo_set = function _A_StaticMethod_Setter_foo_set(value) { };
+    // Error
+    class A_StaticMethod_StaticField {
+    }
+    _e = A_StaticMethod_StaticField;
+    _A_StaticMethod_StaticField_foo_1 = { value: "foo" };
+    // Error
+    class A_StaticMethod_StaticMethod {
+    }
+    _f = A_StaticMethod_StaticMethod, _A_StaticMethod_StaticMethod_foo_1 = function _A_StaticMethod_StaticMethod_foo_1() { }, _A_StaticMethod_StaticMethod_foo_1 = function _A_StaticMethod_StaticMethod_foo_1() { };
+    // Error
+    class A_StaticMethod_StaticGetter {
+    }
+    _g = A_StaticMethod_StaticGetter, _A_StaticMethod_StaticGetter_foo_get = function _A_StaticMethod_StaticGetter_foo_get() { return ""; };
+    // Error
+    class A_StaticMethod_StaticSetter {
+    }
+    _h = A_StaticMethod_StaticSetter, _A_StaticMethod_StaticSetter_foo_set = function _A_StaticMethod_StaticSetter_foo_set(value) { };
+}
+function StaticGetter() {
+    var _a, _A_StaticGetter_Field_foo_get, _A_StaticGetter_Field_foo, _A_StaticGetter_Method_instances, _b, _A_StaticGetter_Method_foo_get, _A_StaticGetter_Method_foo, _A_StaticGetter_Getter_instances, _c, _A_StaticGetter_Getter_foo_get, _A_StaticGetter_Getter_foo_get_1, _A_StaticGetter_Setter_instances, _d, _A_StaticGetter_Setter_foo_get, _A_StaticGetter_Setter_foo_set, _e, _A_StaticGetter_StaticField_foo_get, _A_StaticGetter_StaticField_foo, _f, _A_StaticGetter_StaticMethod_foo_get, _A_StaticGetter_StaticMethod_foo, _g, _A_StaticGetter_StaticGetter_foo_get, _A_StaticGetter_StaticGetter_foo_get_1, _h, _A_StaticGetter_StaticSetter_foo_get, _A_StaticGetter_StaticSetter_foo_set;
+    // Error
+    class A_StaticGetter_Field {
+        constructor() {
+            _A_StaticGetter_Field_foo.set(this, "foo");
+        }
+    }
+    _a = A_StaticGetter_Field, _A_StaticGetter_Field_foo = new WeakMap();
+    // Error
+    class A_StaticGetter_Method {
+        constructor() {
+            _A_StaticGetter_Method_instances.add(this);
+        }
+    }
+    _b = A_StaticGetter_Method, _A_StaticGetter_Method_instances = new WeakSet(), _A_StaticGetter_Method_foo = function _A_StaticGetter_Method_foo() { return ""; }, _A_StaticGetter_Method_foo = function _A_StaticGetter_Method_foo() { };
+    // Error
+    class A_StaticGetter_Getter {
+        constructor() {
+            _A_StaticGetter_Getter_instances.add(this);
+        }
+    }
+    _c = A_StaticGetter_Getter, _A_StaticGetter_Getter_instances = new WeakSet(), _A_StaticGetter_Getter_foo_get_1 = function _A_StaticGetter_Getter_foo_get_1() { return ""; }, _A_StaticGetter_Getter_foo_get_1 = function _A_StaticGetter_Getter_foo_get_1() { return ""; };
+    // Error
+    class A_StaticGetter_Setter {
+        constructor() {
+            _A_StaticGetter_Setter_instances.add(this);
+        }
+    }
+    _d = A_StaticGetter_Setter, _A_StaticGetter_Setter_instances = new WeakSet(), _A_StaticGetter_Setter_foo_set = function _A_StaticGetter_Setter_foo_set(value) { };
+    // Error
+    class A_StaticGetter_StaticField {
+    }
+    _e = A_StaticGetter_StaticField, _A_StaticGetter_StaticField_foo = function _A_StaticGetter_StaticField_foo() { return ""; }, _A_StaticGetter_StaticField_foo = function _A_StaticGetter_StaticField_foo() { };
+    // Error
+    class A_StaticGetter_StaticMethod {
+    }
+    _f = A_StaticGetter_StaticMethod, _A_StaticGetter_StaticMethod_foo = function _A_StaticGetter_StaticMethod_foo() { return ""; }, _A_StaticGetter_StaticMethod_foo = function _A_StaticGetter_StaticMethod_foo() { };
+    // Error
+    class A_StaticGetter_StaticGetter {
+    }
+    _g = A_StaticGetter_StaticGetter, _A_StaticGetter_StaticGetter_foo_get_1 = function _A_StaticGetter_StaticGetter_foo_get_1() { return ""; }, _A_StaticGetter_StaticGetter_foo_get_1 = function _A_StaticGetter_StaticGetter_foo_get_1() { return ""; };
+    // OK
+    class A_StaticGetter_StaticSetter {
+    }
+    _h = A_StaticGetter_StaticSetter, _A_StaticGetter_StaticSetter_foo_get = function _A_StaticGetter_StaticSetter_foo_get() { return ""; }, _A_StaticGetter_StaticSetter_foo_set = function _A_StaticGetter_StaticSetter_foo_set(value) { };
+}
+function StaticSetter() {
+    var _a, _A_StaticSetter_Field_foo_set, _A_StaticSetter_Field_foo, _A_StaticSetter_Method_instances, _b, _A_StaticSetter_Method_foo_set, _A_StaticSetter_Method_foo, _A_StaticSetter_Getter_instances, _c, _A_StaticSetter_Getter_foo_set, _A_StaticSetter_Getter_foo_get, _A_StaticSetter_Setter_instances, _d, _A_StaticSetter_Setter_foo_set, _A_StaticSetter_Setter_foo_set_1, _e, _A_StaticSetter_StaticField_foo_set, _A_StaticSetter_StaticField_foo, _f, _A_StaticSetter_StaticMethod_foo_set, _A_StaticSetter_StaticMethod_foo, _g, _A_StaticSetter_StaticGetter_foo_set, _A_StaticSetter_StaticGetter_foo_get, _h, _A_StaticSetter_StaticSetter_foo_set, _A_StaticSetter_StaticSetter_foo_set_1;
+    // Error
+    class A_StaticSetter_Field {
+        constructor() {
+            _A_StaticSetter_Field_foo.set(this, "foo");
+        }
+    }
+    _a = A_StaticSetter_Field, _A_StaticSetter_Field_foo = new WeakMap();
+    // Error
+    class A_StaticSetter_Method {
+        constructor() {
+            _A_StaticSetter_Method_instances.add(this);
+        }
+    }
+    _b = A_StaticSetter_Method, _A_StaticSetter_Method_instances = new WeakSet(), _A_StaticSetter_Method_foo = function _A_StaticSetter_Method_foo(value) { }, _A_StaticSetter_Method_foo = function _A_StaticSetter_Method_foo() { };
+    // Error
+    class A_StaticSetter_Getter {
+        constructor() {
+            _A_StaticSetter_Getter_instances.add(this);
+        }
+    }
+    _c = A_StaticSetter_Getter, _A_StaticSetter_Getter_instances = new WeakSet(), _A_StaticSetter_Getter_foo_get = function _A_StaticSetter_Getter_foo_get() { return ""; };
+    // Error
+    class A_StaticSetter_Setter {
+        constructor() {
+            _A_StaticSetter_Setter_instances.add(this);
+        }
+    }
+    _d = A_StaticSetter_Setter, _A_StaticSetter_Setter_instances = new WeakSet(), _A_StaticSetter_Setter_foo_set_1 = function _A_StaticSetter_Setter_foo_set_1(value) { }, _A_StaticSetter_Setter_foo_set_1 = function _A_StaticSetter_Setter_foo_set_1(value) { };
+    // Error
+    class A_StaticSetter_StaticField {
+    }
+    _e = A_StaticSetter_StaticField;
+    _A_StaticSetter_StaticField_foo = { value: "foo" };
+    // Error
+    class A_StaticSetter_StaticMethod {
+    }
+    _f = A_StaticSetter_StaticMethod, _A_StaticSetter_StaticMethod_foo = function _A_StaticSetter_StaticMethod_foo(value) { }, _A_StaticSetter_StaticMethod_foo = function _A_StaticSetter_StaticMethod_foo() { };
+    // OK
+    class A_StaticSetter_StaticGetter {
+    }
+    _g = A_StaticSetter_StaticGetter, _A_StaticSetter_StaticGetter_foo_set = function _A_StaticSetter_StaticGetter_foo_set(value) { }, _A_StaticSetter_StaticGetter_foo_get = function _A_StaticSetter_StaticGetter_foo_get() { return ""; };
+    // Error
+    class A_StaticSetter_StaticSetter {
+    }
+    _h = A_StaticSetter_StaticSetter, _A_StaticSetter_StaticSetter_foo_set_1 = function _A_StaticSetter_StaticSetter_foo_set_1(value) { }, _A_StaticSetter_StaticSetter_foo_set_1 = function _A_StaticSetter_StaticSetter_foo_set_1(value) { };
+}