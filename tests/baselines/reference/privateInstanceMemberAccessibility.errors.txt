--- conflicted
+++ resolved
@@ -1,46 +1,34 @@
-tests/cases/conformance/classes/members/accessibility/privateInstanceMemberAccessibility.ts(10,15): error TS1003: Identifier expected.
-tests/cases/conformance/classes/members/accessibility/privateInstanceMemberAccessibility.ts(12,8): error TS1110: Type expected.
-tests/cases/conformance/classes/members/accessibility/privateInstanceMemberAccessibility.ts(6,15): error TS2340: Only public methods of the base class are accessible via the 'super' keyword
-tests/cases/conformance/classes/members/accessibility/privateInstanceMemberAccessibility.ts(8,22): error TS2340: Only public methods of the base class are accessible via the 'super' keyword
-tests/cases/conformance/classes/members/accessibility/privateInstanceMemberAccessibility.ts(10,21): error TS2340: Only public methods of the base class are accessible via the 'super' keyword
-tests/cases/conformance/classes/members/accessibility/privateInstanceMemberAccessibility.ts(12,8): error TS2341: Property 'Base.foo' is inaccessible.
-
-
-==== tests/cases/conformance/classes/members/accessibility/privateInstanceMemberAccessibility.ts (6 errors) ====
-    class Base {
-        private foo: string;
-    }
-    
-    class Derived extends Base {
-        x = super.foo; // error
-                  ~~~
-<<<<<<< HEAD
-!!! Only public and protected methods of the base class are accessible via the 'super' keyword
-        y() {
-            return super.foo; // error
-                         ~~~
-!!! Only public and protected methods of the base class are accessible via the 'super' keyword
-=======
-!!! error TS2340: Only public methods of the base class are accessible via the 'super' keyword
-        y() {
-            return super.foo; // error
-                         ~~~
-!!! error TS2340: Only public methods of the base class are accessible via the 'super' keyword
->>>>>>> d867cecf
-        }
-        z: typeof super.foo; // error
-                  ~~~~~
-!!! error TS1003: Identifier expected.
-                        ~~~
-<<<<<<< HEAD
-!!! Only public and protected methods of the base class are accessible via the 'super' keyword
-=======
-!!! error TS2340: Only public methods of the base class are accessible via the 'super' keyword
->>>>>>> d867cecf
-    
-        a: this.foo; // error
-           ~~~~
-!!! error TS1110: Type expected.
-           ~~~~~~~~
-!!! error TS2341: Property 'Base.foo' is inaccessible.
+tests/cases/conformance/classes/members/accessibility/privateInstanceMemberAccessibility.ts(10,15): error TS1003: Identifier expected.
+tests/cases/conformance/classes/members/accessibility/privateInstanceMemberAccessibility.ts(12,8): error TS1110: Type expected.
+tests/cases/conformance/classes/members/accessibility/privateInstanceMemberAccessibility.ts(6,15): error TS2340: Only public and protected methods of the base class are accessible via the 'super' keyword
+tests/cases/conformance/classes/members/accessibility/privateInstanceMemberAccessibility.ts(8,22): error TS2340: Only public and protected methods of the base class are accessible via the 'super' keyword
+tests/cases/conformance/classes/members/accessibility/privateInstanceMemberAccessibility.ts(10,21): error TS2340: Only public and protected methods of the base class are accessible via the 'super' keyword
+tests/cases/conformance/classes/members/accessibility/privateInstanceMemberAccessibility.ts(12,8): error TS2341: Property 'Base.foo' is inaccessible.
+
+
+==== tests/cases/conformance/classes/members/accessibility/privateInstanceMemberAccessibility.ts (6 errors) ====
+    class Base {
+        private foo: string;
+    }
+    
+    class Derived extends Base {
+        x = super.foo; // error
+                  ~~~
+!!! error TS2340: Only public and protected methods of the base class are accessible via the 'super' keyword
+        y() {
+            return super.foo; // error
+                         ~~~
+!!! error TS2340: Only public and protected methods of the base class are accessible via the 'super' keyword
+        }
+        z: typeof super.foo; // error
+                  ~~~~~
+!!! error TS1003: Identifier expected.
+                        ~~~
+!!! error TS2340: Only public and protected methods of the base class are accessible via the 'super' keyword
+    
+        a: this.foo; // error
+           ~~~~
+!!! error TS1110: Type expected.
+           ~~~~~~~~
+!!! error TS2341: Property 'Base.foo' is inaccessible.
     }