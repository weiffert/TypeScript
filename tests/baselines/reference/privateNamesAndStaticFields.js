//// [privateNamesAndStaticFields.ts]
class A {
    static #foo: number;
    static #bar: number;
    constructor () {
        A.#foo = 3;
        B.#foo; // Error
        B.#bar; // Error
    }
}

class B extends A {
    static #foo: string;
    constructor () {
        super();
        B.#foo = "some string";
    }
}

// We currently filter out static private identifier fields in `getUnmatchedProperties`.
// We will need a more robust solution when we support static fields
const willErrorSomeDay: typeof A = class {}; // OK for now


//// [privateNamesAndStaticFields.js]
"use strict";
var __classPrivateFieldSet = (this && this.__classPrivateFieldSet) || function (receiver, state, value, kind, f) {
    if (kind === "m") throw new TypeError("Private method is not writable");
    if (kind === "a" && !f) throw new TypeError("Private accessor was defined without a setter");
    if (typeof state === "function" ? receiver !== state || !f : !state.has(receiver)) throw new TypeError("Cannot write private member to an object whose class did not declare it");
    return (kind === "a" ? f.call(receiver, value) : f ? f.value = value : state.set(receiver, value)), value;
};
var __classPrivateFieldGet = (this && this.__classPrivateFieldGet) || function (receiver, state, kind, f) {
    if (kind === "a" && !f) throw new TypeError("Private accessor was defined without a getter");
    if (typeof state === "function" ? receiver !== state || !f : !state.has(receiver)) throw new TypeError("Cannot read private member from an object whose class did not declare it");
    return kind === "m" ? f : kind === "a" ? f.call(receiver) : f ? f.value : state.get(receiver);
};
let _A_cls, _A_foo, _A_bar, _B_cls, _B_foo;
class A {
    constructor() {
<<<<<<< HEAD
        __classPrivateFieldSet(A, _A_cls, 3, "f", _A_foo);
        __classPrivateFieldGet(B, _A_cls, "f", _A_foo); // Error
        __classPrivateFieldGet(B, _A_cls, "f", _A_bar); // Error
=======
        __classPrivateFieldSet(A, _a, 3, "f", _A_foo);
        __classPrivateFieldGet(B, _a, "f", _A_foo); // Error
        __classPrivateFieldGet(// Error
        B, _a, "f", _A_bar); // Error
>>>>>>> 55a70975
    }
}
_A_cls = A;
_A_foo = { value: void 0 };
_A_bar = { value: void 0 };
class B extends A {
    constructor() {
        super();
        __classPrivateFieldSet(B, _B_cls, "some string", "f", _B_foo);
    }
}
_B_cls = B;
_B_foo = { value: void 0 };
// We currently filter out static private identifier fields in `getUnmatchedProperties`.
// We will need a more robust solution when we support static fields
const willErrorSomeDay = class {
}; // OK for now
<|MERGE_RESOLUTION|>--- conflicted
+++ resolved
@@ -1,4 +1,4 @@
-//// [privateNamesAndStaticFields.ts]
+//// [privateNamesAndStaticFields.ts]
 class A {
     static #foo: number;
     static #bar: number;
@@ -20,48 +20,42 @@
 // We currently filter out static private identifier fields in `getUnmatchedProperties`.
 // We will need a more robust solution when we support static fields
 const willErrorSomeDay: typeof A = class {}; // OK for now
-
-
-//// [privateNamesAndStaticFields.js]
-"use strict";
-var __classPrivateFieldSet = (this && this.__classPrivateFieldSet) || function (receiver, state, value, kind, f) {
-    if (kind === "m") throw new TypeError("Private method is not writable");
-    if (kind === "a" && !f) throw new TypeError("Private accessor was defined without a setter");
-    if (typeof state === "function" ? receiver !== state || !f : !state.has(receiver)) throw new TypeError("Cannot write private member to an object whose class did not declare it");
-    return (kind === "a" ? f.call(receiver, value) : f ? f.value = value : state.set(receiver, value)), value;
-};
-var __classPrivateFieldGet = (this && this.__classPrivateFieldGet) || function (receiver, state, kind, f) {
-    if (kind === "a" && !f) throw new TypeError("Private accessor was defined without a getter");
-    if (typeof state === "function" ? receiver !== state || !f : !state.has(receiver)) throw new TypeError("Cannot read private member from an object whose class did not declare it");
-    return kind === "m" ? f : kind === "a" ? f.call(receiver) : f ? f.value : state.get(receiver);
-};
-let _A_cls, _A_foo, _A_bar, _B_cls, _B_foo;
-class A {
-    constructor() {
-<<<<<<< HEAD
-        __classPrivateFieldSet(A, _A_cls, 3, "f", _A_foo);
-        __classPrivateFieldGet(B, _A_cls, "f", _A_foo); // Error
-        __classPrivateFieldGet(B, _A_cls, "f", _A_bar); // Error
-=======
-        __classPrivateFieldSet(A, _a, 3, "f", _A_foo);
-        __classPrivateFieldGet(B, _a, "f", _A_foo); // Error
-        __classPrivateFieldGet(// Error
-        B, _a, "f", _A_bar); // Error
->>>>>>> 55a70975
-    }
-}
-_A_cls = A;
-_A_foo = { value: void 0 };
-_A_bar = { value: void 0 };
-class B extends A {
-    constructor() {
-        super();
-        __classPrivateFieldSet(B, _B_cls, "some string", "f", _B_foo);
-    }
-}
-_B_cls = B;
-_B_foo = { value: void 0 };
-// We currently filter out static private identifier fields in `getUnmatchedProperties`.
-// We will need a more robust solution when we support static fields
-const willErrorSomeDay = class {
-}; // OK for now
+
+
+//// [privateNamesAndStaticFields.js]
+"use strict";
+var __classPrivateFieldSet = (this && this.__classPrivateFieldSet) || function (receiver, state, value, kind, f) {
+    if (kind === "m") throw new TypeError("Private method is not writable");
+    if (kind === "a" && !f) throw new TypeError("Private accessor was defined without a setter");
+    if (typeof state === "function" ? receiver !== state || !f : !state.has(receiver)) throw new TypeError("Cannot write private member to an object whose class did not declare it");
+    return (kind === "a" ? f.call(receiver, value) : f ? f.value = value : state.set(receiver, value)), value;
+};
+var __classPrivateFieldGet = (this && this.__classPrivateFieldGet) || function (receiver, state, kind, f) {
+    if (kind === "a" && !f) throw new TypeError("Private accessor was defined without a getter");
+    if (typeof state === "function" ? receiver !== state || !f : !state.has(receiver)) throw new TypeError("Cannot read private member from an object whose class did not declare it");
+    return kind === "m" ? f : kind === "a" ? f.call(receiver) : f ? f.value : state.get(receiver);
+};
+let _A_cls, _A_foo, _A_bar, _B_cls, _B_foo;
+class A {
+    constructor() {
+        __classPrivateFieldSet(A, _A_cls, 3, "f", _A_foo);
+        __classPrivateFieldGet(B, _A_cls, "f", _A_foo); // Error
+        __classPrivateFieldGet(// Error
+        B, _A_cls, "f", _A_bar); // Error
+    }
+}
+_A_cls = A;
+_A_foo = { value: void 0 };
+_A_bar = { value: void 0 };
+class B extends A {
+    constructor() {
+        super();
+        __classPrivateFieldSet(B, _B_cls, "some string", "f", _B_foo);
+    }
+}
+_B_cls = B;
+_B_foo = { value: void 0 };
+// We currently filter out static private identifier fields in `getUnmatchedProperties`.
+// We will need a more robust solution when we support static fields
+const willErrorSomeDay = class {
+}; // OK for now