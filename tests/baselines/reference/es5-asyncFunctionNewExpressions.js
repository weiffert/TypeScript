--- conflicted
+++ resolved
@@ -1,4 +1,4 @@
-//// [es5-asyncFunctionNewExpressions.ts]
+//// [es5-asyncFunctionNewExpressions.ts]
 declare var x, y, z, a, b, c;
 
 async function newExpression0() {
@@ -83,315 +83,303 @@
 
 async function newExpression20() {
     new x[a](y, await z);
-}
-
-//// [es5-asyncFunctionNewExpressions.js]
-function newExpression0() {
-    return __awaiter(this, void 0, void 0, function () {
-        return __generator(this, function (_a) {
-            switch (_a.label) {
-                case 0: return [4 /*yield*/, new x(y, z)];
-                case 1:
-                    _a.sent();
-                    return [2 /*return*/];
-            }
-        });
-    });
-}
-function newExpression1() {
-    return __awaiter(this, void 0, void 0, function () {
-        return __generator(this, function (_a) {
-            switch (_a.label) {
-                case 0: return [4 /*yield*/, x];
-                case 1:
-                    new (_a.sent())(y, z);
-                    return [2 /*return*/];
-            }
-        });
-    });
-}
-function newExpression2() {
-    return __awaiter(this, void 0, void 0, function () {
-        var _a;
-        return __generator(this, function (_b) {
-            switch (_b.label) {
-                case 0:
-                    _a = x.bind;
-                    return [4 /*yield*/, y];
-                case 1:
-<<<<<<< HEAD
-                    new (_a.apply(x, [_b.sent(), z]))();
-=======
-                    new (_a.apply(x, [void 0, _c.sent(), z]))();
->>>>>>> 9a1a605f
-                    return [2 /*return*/];
-            }
-        });
-    });
-}
-function newExpression3() {
-    return __awaiter(this, void 0, void 0, function () {
-        var _a, _b;
-        return __generator(this, function (_c) {
-            switch (_c.label) {
-                case 0:
-                    _a = x.bind;
-                    _b = [void 0, y];
-                    return [4 /*yield*/, z];
-                case 1:
-                    new (_a.apply(x, _b.concat([_c.sent()])))();
-                    return [2 /*return*/];
-            }
-        });
-    });
-}
-function newExpression4() {
-    return __awaiter(this, void 0, void 0, function () {
-        return __generator(this, function (_a) {
-            switch (_a.label) {
-                case 0: return [4 /*yield*/, new (x.bind.apply(x, __spread([void 0], y, [z])))()];
-                case 1:
-                    _a.sent();
-                    return [2 /*return*/];
-            }
-        });
-    });
-}
-function newExpression5() {
-    return __awaiter(this, void 0, void 0, function () {
-        var _a;
-        return __generator(this, function (_b) {
-            switch (_b.label) {
-                case 0: return [4 /*yield*/, x];
-                case 1:
-                    new ((_a = (_b.sent())).bind.apply(_a, __spread([void 0], y, [z])))();
-                    return [2 /*return*/];
-            }
-        });
-    });
-}
-function newExpression6() {
-    return __awaiter(this, void 0, void 0, function () {
-        var _a, _b, _c, _d;
-        return __generator(this, function (_e) {
-            switch (_e.label) {
-                case 0:
-                    _b = (_a = x.bind).apply;
-                    _c = [x];
-                    _d = [[void 0]];
-                    return [4 /*yield*/, y];
-                case 1:
-                    new (_b.apply(_a, _c.concat([__spread.apply(void 0, _d.concat([(_e.sent()), [z]]))])))();
-                    return [2 /*return*/];
-            }
-        });
-    });
-}
-function newExpression7() {
-    return __awaiter(this, void 0, void 0, function () {
-        var _a, _b, _c, _d;
-        return __generator(this, function (_e) {
-            switch (_e.label) {
-                case 0:
-                    _b = (_a = x.bind).apply;
-                    _c = [x];
-                    _d = [[void 0], y];
-                    return [4 /*yield*/, z];
-                case 1:
-                    new (_b.apply(_a, _c.concat([__spread.apply(void 0, _d.concat([[_e.sent()]]))])))();
-                    return [2 /*return*/];
-            }
-        });
-    });
-}
-function newExpression8() {
-    return __awaiter(this, void 0, void 0, function () {
-        var _a, _b, _c, _d;
-        return __generator(this, function (_e) {
-            switch (_e.label) {
-                case 0:
-                    _b = (_a = x.bind).apply;
-                    _c = [x];
-                    _d = [void 0];
-                    return [4 /*yield*/, y];
-                case 1:
-                    new (_b.apply(_a, _c.concat([__spread.apply(void 0, [_d.concat([_e.sent()]), z])])))();
-                    return [2 /*return*/];
-            }
-        });
-    });
-}
-function newExpression9() {
-    return __awaiter(this, void 0, void 0, function () {
-        var _a, _b, _c, _d;
-        return __generator(this, function (_e) {
-            switch (_e.label) {
-                case 0:
-                    _b = (_a = x.bind).apply;
-                    _c = [x];
-                    _d = [[void 0, y]];
-                    return [4 /*yield*/, z];
-                case 1:
-                    new (_b.apply(_a, _c.concat([__spread.apply(void 0, _d.concat([(_e.sent())]))])))();
-                    return [2 /*return*/];
-            }
-        });
-    });
-}
-function newExpression10() {
-    return __awaiter(this, void 0, void 0, function () {
-        return __generator(this, function (_a) {
-            switch (_a.label) {
-                case 0: return [4 /*yield*/, new x.a(y, z)];
-                case 1:
-                    _a.sent();
-                    return [2 /*return*/];
-            }
-        });
-    });
-}
-function newExpression11() {
-    return __awaiter(this, void 0, void 0, function () {
-        return __generator(this, function (_a) {
-            switch (_a.label) {
-                case 0: return [4 /*yield*/, x.a];
-                case 1:
-                    new (_a.sent())(y, z);
-                    return [2 /*return*/];
-            }
-        });
-    });
-}
-function newExpression12() {
-    return __awaiter(this, void 0, void 0, function () {
-        return __generator(this, function (_a) {
-            switch (_a.label) {
-                case 0: return [4 /*yield*/, x];
-                case 1:
-                    new (_a.sent()).a(y, z);
-                    return [2 /*return*/];
-            }
-        });
-    });
-}
-function newExpression13() {
-    return __awaiter(this, void 0, void 0, function () {
-        var _a, _b;
-        return __generator(this, function (_c) {
-            switch (_c.label) {
-                case 0:
-                    _b = (_a = x.a).bind;
-                    return [4 /*yield*/, y];
-                case 1:
-<<<<<<< HEAD
-                    new (_b.apply(_a, [_c.sent(), z]))();
-=======
-                    new (_b.apply(_a, [void 0, _d.sent(), z]))();
->>>>>>> 9a1a605f
-                    return [2 /*return*/];
-            }
-        });
-    });
-}
-function newExpression14() {
-    return __awaiter(this, void 0, void 0, function () {
-        var _a, _b, _c;
-        return __generator(this, function (_d) {
-            switch (_d.label) {
-                case 0:
-                    _b = (_a = x.a).bind;
-                    _c = [void 0, y];
-                    return [4 /*yield*/, z];
-                case 1:
-                    new (_b.apply(_a, _c.concat([_d.sent()])))();
-                    return [2 /*return*/];
-            }
-        });
-    });
-}
-function newExpression15() {
-    return __awaiter(this, void 0, void 0, function () {
-        return __generator(this, function (_a) {
-            switch (_a.label) {
-                case 0: return [4 /*yield*/, new x[a](y, z)];
-                case 1:
-                    _a.sent();
-                    return [2 /*return*/];
-            }
-        });
-    });
-}
-function newExpression16() {
-    return __awaiter(this, void 0, void 0, function () {
-        return __generator(this, function (_a) {
-            switch (_a.label) {
-                case 0: return [4 /*yield*/, x[a]];
-                case 1:
-                    new (_a.sent())(y, z);
-                    return [2 /*return*/];
-            }
-        });
-    });
-}
-function newExpression17() {
-    return __awaiter(this, void 0, void 0, function () {
-        return __generator(this, function (_a) {
-            switch (_a.label) {
-                case 0: return [4 /*yield*/, x];
-                case 1:
-                    new (_a.sent())[a](y, z);
-                    return [2 /*return*/];
-            }
-        });
-    });
-}
-function newExpression18() {
-    return __awaiter(this, void 0, void 0, function () {
-        var _a;
-        return __generator(this, function (_b) {
-            switch (_b.label) {
-                case 0:
-                    _a = x;
-                    return [4 /*yield*/, a];
-                case 1:
-                    new _a[_b.sent()](y, z);
-                    return [2 /*return*/];
-            }
-        });
-    });
-}
-function newExpression19() {
-    return __awaiter(this, void 0, void 0, function () {
-        var _a, _b;
-        return __generator(this, function (_c) {
-            switch (_c.label) {
-                case 0:
-                    _b = (_a = x[a]).bind;
-                    return [4 /*yield*/, y];
-                case 1:
-<<<<<<< HEAD
-                    new (_b.apply(_a, [_c.sent(), z]))();
-=======
-                    new (_b.apply(_a, [void 0, _d.sent(), z]))();
->>>>>>> 9a1a605f
-                    return [2 /*return*/];
-            }
-        });
-    });
-}
-function newExpression20() {
-    return __awaiter(this, void 0, void 0, function () {
-        var _a, _b, _c;
-        return __generator(this, function (_d) {
-            switch (_d.label) {
-                case 0:
-                    _b = (_a = x[a]).bind;
-                    _c = [void 0, y];
-                    return [4 /*yield*/, z];
-                case 1:
-                    new (_b.apply(_a, _c.concat([_d.sent()])))();
-                    return [2 /*return*/];
-            }
-        });
-    });
-}
+}
+
+//// [es5-asyncFunctionNewExpressions.js]
+function newExpression0() {
+    return __awaiter(this, void 0, void 0, function () {
+        return __generator(this, function (_a) {
+            switch (_a.label) {
+                case 0: return [4 /*yield*/, new x(y, z)];
+                case 1:
+                    _a.sent();
+                    return [2 /*return*/];
+            }
+        });
+    });
+}
+function newExpression1() {
+    return __awaiter(this, void 0, void 0, function () {
+        return __generator(this, function (_a) {
+            switch (_a.label) {
+                case 0: return [4 /*yield*/, x];
+                case 1:
+                    new (_a.sent())(y, z);
+                    return [2 /*return*/];
+            }
+        });
+    });
+}
+function newExpression2() {
+    return __awaiter(this, void 0, void 0, function () {
+        var _a;
+        return __generator(this, function (_b) {
+            switch (_b.label) {
+                case 0:
+                    _a = x.bind;
+                    return [4 /*yield*/, y];
+                case 1:
+                    new (_a.apply(x, [void 0, _b.sent(), z]))();
+                    return [2 /*return*/];
+            }
+        });
+    });
+}
+function newExpression3() {
+    return __awaiter(this, void 0, void 0, function () {
+        var _a, _b;
+        return __generator(this, function (_c) {
+            switch (_c.label) {
+                case 0:
+                    _a = x.bind;
+                    _b = [void 0, y];
+                    return [4 /*yield*/, z];
+                case 1:
+                    new (_a.apply(x, _b.concat([_c.sent()])))();
+                    return [2 /*return*/];
+            }
+        });
+    });
+}
+function newExpression4() {
+    return __awaiter(this, void 0, void 0, function () {
+        return __generator(this, function (_a) {
+            switch (_a.label) {
+                case 0: return [4 /*yield*/, new (x.bind.apply(x, __spread([void 0], y, [z])))()];
+                case 1:
+                    _a.sent();
+                    return [2 /*return*/];
+            }
+        });
+    });
+}
+function newExpression5() {
+    return __awaiter(this, void 0, void 0, function () {
+        var _a;
+        return __generator(this, function (_b) {
+            switch (_b.label) {
+                case 0: return [4 /*yield*/, x];
+                case 1:
+                    new ((_a = (_b.sent())).bind.apply(_a, __spread([void 0], y, [z])))();
+                    return [2 /*return*/];
+            }
+        });
+    });
+}
+function newExpression6() {
+    return __awaiter(this, void 0, void 0, function () {
+        var _a, _b, _c, _d;
+        return __generator(this, function (_e) {
+            switch (_e.label) {
+                case 0:
+                    _b = (_a = x.bind).apply;
+                    _c = [x];
+                    _d = [[void 0]];
+                    return [4 /*yield*/, y];
+                case 1:
+                    new (_b.apply(_a, _c.concat([__spread.apply(void 0, _d.concat([(_e.sent()), [z]]))])))();
+                    return [2 /*return*/];
+            }
+        });
+    });
+}
+function newExpression7() {
+    return __awaiter(this, void 0, void 0, function () {
+        var _a, _b, _c, _d;
+        return __generator(this, function (_e) {
+            switch (_e.label) {
+                case 0:
+                    _b = (_a = x.bind).apply;
+                    _c = [x];
+                    _d = [[void 0], y];
+                    return [4 /*yield*/, z];
+                case 1:
+                    new (_b.apply(_a, _c.concat([__spread.apply(void 0, _d.concat([[_e.sent()]]))])))();
+                    return [2 /*return*/];
+            }
+        });
+    });
+}
+function newExpression8() {
+    return __awaiter(this, void 0, void 0, function () {
+        var _a, _b, _c, _d;
+        return __generator(this, function (_e) {
+            switch (_e.label) {
+                case 0:
+                    _b = (_a = x.bind).apply;
+                    _c = [x];
+                    _d = [void 0];
+                    return [4 /*yield*/, y];
+                case 1:
+                    new (_b.apply(_a, _c.concat([__spread.apply(void 0, [_d.concat([_e.sent()]), z])])))();
+                    return [2 /*return*/];
+            }
+        });
+    });
+}
+function newExpression9() {
+    return __awaiter(this, void 0, void 0, function () {
+        var _a, _b, _c, _d;
+        return __generator(this, function (_e) {
+            switch (_e.label) {
+                case 0:
+                    _b = (_a = x.bind).apply;
+                    _c = [x];
+                    _d = [[void 0, y]];
+                    return [4 /*yield*/, z];
+                case 1:
+                    new (_b.apply(_a, _c.concat([__spread.apply(void 0, _d.concat([(_e.sent())]))])))();
+                    return [2 /*return*/];
+            }
+        });
+    });
+}
+function newExpression10() {
+    return __awaiter(this, void 0, void 0, function () {
+        return __generator(this, function (_a) {
+            switch (_a.label) {
+                case 0: return [4 /*yield*/, new x.a(y, z)];
+                case 1:
+                    _a.sent();
+                    return [2 /*return*/];
+            }
+        });
+    });
+}
+function newExpression11() {
+    return __awaiter(this, void 0, void 0, function () {
+        return __generator(this, function (_a) {
+            switch (_a.label) {
+                case 0: return [4 /*yield*/, x.a];
+                case 1:
+                    new (_a.sent())(y, z);
+                    return [2 /*return*/];
+            }
+        });
+    });
+}
+function newExpression12() {
+    return __awaiter(this, void 0, void 0, function () {
+        return __generator(this, function (_a) {
+            switch (_a.label) {
+                case 0: return [4 /*yield*/, x];
+                case 1:
+                    new (_a.sent()).a(y, z);
+                    return [2 /*return*/];
+            }
+        });
+    });
+}
+function newExpression13() {
+    return __awaiter(this, void 0, void 0, function () {
+        var _a, _b;
+        return __generator(this, function (_c) {
+            switch (_c.label) {
+                case 0:
+                    _b = (_a = x.a).bind;
+                    return [4 /*yield*/, y];
+                case 1:
+                    new (_b.apply(_a, [void 0, _c.sent(), z]))();
+                    return [2 /*return*/];
+            }
+        });
+    });
+}
+function newExpression14() {
+    return __awaiter(this, void 0, void 0, function () {
+        var _a, _b, _c;
+        return __generator(this, function (_d) {
+            switch (_d.label) {
+                case 0:
+                    _b = (_a = x.a).bind;
+                    _c = [void 0, y];
+                    return [4 /*yield*/, z];
+                case 1:
+                    new (_b.apply(_a, _c.concat([_d.sent()])))();
+                    return [2 /*return*/];
+            }
+        });
+    });
+}
+function newExpression15() {
+    return __awaiter(this, void 0, void 0, function () {
+        return __generator(this, function (_a) {
+            switch (_a.label) {
+                case 0: return [4 /*yield*/, new x[a](y, z)];
+                case 1:
+                    _a.sent();
+                    return [2 /*return*/];
+            }
+        });
+    });
+}
+function newExpression16() {
+    return __awaiter(this, void 0, void 0, function () {
+        return __generator(this, function (_a) {
+            switch (_a.label) {
+                case 0: return [4 /*yield*/, x[a]];
+                case 1:
+                    new (_a.sent())(y, z);
+                    return [2 /*return*/];
+            }
+        });
+    });
+}
+function newExpression17() {
+    return __awaiter(this, void 0, void 0, function () {
+        return __generator(this, function (_a) {
+            switch (_a.label) {
+                case 0: return [4 /*yield*/, x];
+                case 1:
+                    new (_a.sent())[a](y, z);
+                    return [2 /*return*/];
+            }
+        });
+    });
+}
+function newExpression18() {
+    return __awaiter(this, void 0, void 0, function () {
+        var _a;
+        return __generator(this, function (_b) {
+            switch (_b.label) {
+                case 0:
+                    _a = x;
+                    return [4 /*yield*/, a];
+                case 1:
+                    new _a[_b.sent()](y, z);
+                    return [2 /*return*/];
+            }
+        });
+    });
+}
+function newExpression19() {
+    return __awaiter(this, void 0, void 0, function () {
+        var _a, _b;
+        return __generator(this, function (_c) {
+            switch (_c.label) {
+                case 0:
+                    _b = (_a = x[a]).bind;
+                    return [4 /*yield*/, y];
+                case 1:
+                    new (_b.apply(_a, [void 0, _c.sent(), z]))();
+                    return [2 /*return*/];
+            }
+        });
+    });
+}
+function newExpression20() {
+    return __awaiter(this, void 0, void 0, function () {
+        var _a, _b, _c;
+        return __generator(this, function (_d) {
+            switch (_d.label) {
+                case 0:
+                    _b = (_a = x[a]).bind;
+                    _c = [void 0, y];
+                    return [4 /*yield*/, z];
+                case 1:
+                    new (_b.apply(_a, _c.concat([_d.sent()])))();
+                    return [2 /*return*/];
+            }
+        });
+    });
+}