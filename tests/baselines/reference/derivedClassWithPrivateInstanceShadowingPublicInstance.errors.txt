tests/cases/conformance/classes/members/inheritanceAndOverriding/derivedClassWithPrivateInstanceShadowingPublicInstance.ts(7,16): error TS1056: Accessors are only available when targeting ECMAScript 5 and higher.
tests/cases/conformance/classes/members/inheritanceAndOverriding/derivedClassWithPrivateInstanceShadowingPublicInstance.ts(8,16): error TS1056: Accessors are only available when targeting ECMAScript 5 and higher.
tests/cases/conformance/classes/members/inheritanceAndOverriding/derivedClassWithPrivateInstanceShadowingPublicInstance.ts(18,17): error TS1056: Accessors are only available when targeting ECMAScript 5 and higher.
tests/cases/conformance/classes/members/inheritanceAndOverriding/derivedClassWithPrivateInstanceShadowingPublicInstance.ts(19,17): error TS1056: Accessors are only available when targeting ECMAScript 5 and higher.
tests/cases/conformance/classes/members/inheritanceAndOverriding/derivedClassWithPrivateInstanceShadowingPublicInstance.ts(12,7): error TS2416: Class 'Derived' incorrectly extends base class 'Base':
  Private property 'x' cannot be reimplemented.
tests/cases/conformance/classes/members/inheritanceAndOverriding/derivedClassWithPrivateInstanceShadowingPublicInstance.ts(22,14): error TS2339: Property 'x' does not exist on type 'typeof Base'.
tests/cases/conformance/classes/members/inheritanceAndOverriding/derivedClassWithPrivateInstanceShadowingPublicInstance.ts(23,18): error TS2339: Property 'x' does not exist on type 'typeof Derived'.
tests/cases/conformance/classes/members/inheritanceAndOverriding/derivedClassWithPrivateInstanceShadowingPublicInstance.ts(25,15): error TS2339: Property 'fn' does not exist on type 'typeof Base'.
tests/cases/conformance/classes/members/inheritanceAndOverriding/derivedClassWithPrivateInstanceShadowingPublicInstance.ts(26,18): error TS2339: Property 'fn' does not exist on type 'typeof Derived'.
tests/cases/conformance/classes/members/inheritanceAndOverriding/derivedClassWithPrivateInstanceShadowingPublicInstance.ts(28,15): error TS2339: Property 'a' does not exist on type 'typeof Base'.
tests/cases/conformance/classes/members/inheritanceAndOverriding/derivedClassWithPrivateInstanceShadowingPublicInstance.ts(29,6): error TS2339: Property 'a' does not exist on type 'typeof Base'.
tests/cases/conformance/classes/members/inheritanceAndOverriding/derivedClassWithPrivateInstanceShadowingPublicInstance.ts(31,18): error TS2339: Property 'a' does not exist on type 'typeof Derived'.
tests/cases/conformance/classes/members/inheritanceAndOverriding/derivedClassWithPrivateInstanceShadowingPublicInstance.ts(32,9): error TS2339: Property 'a' does not exist on type 'typeof Derived'.


==== tests/cases/conformance/classes/members/inheritanceAndOverriding/derivedClassWithPrivateInstanceShadowingPublicInstance.ts (13 errors) ====
    class Base {
        public x: string;
        public fn(): string {
            return '';
        }
    
        public get a() { return 1; }
                   ~
!!! error TS1056: Accessors are only available when targeting ECMAScript 5 and higher.
        public set a(v) { }
                   ~
!!! error TS1056: Accessors are only available when targeting ECMAScript 5 and higher.
    }
    
    // error, not a subtype
    class Derived extends Base {
          ~~~~~~~
<<<<<<< HEAD
!!! Class 'Derived' incorrectly extends base class 'Base':
!!!   Property 'x' is private in type 'Derived' but not in type 'Base'.
=======
!!! error TS2416: Class 'Derived' incorrectly extends base class 'Base':
!!! error TS2416:   Private property 'x' cannot be reimplemented.
>>>>>>> d867cecf
        private x: string; 
        private fn(): string {
            return '';
        }
    
        private get a() { return 1; }
                    ~
!!! error TS1056: Accessors are only available when targeting ECMAScript 5 and higher.
        private set a(v) { }
                    ~
!!! error TS1056: Accessors are only available when targeting ECMAScript 5 and higher.
    }
    
    var r = Base.x; // ok
                 ~
!!! error TS2339: Property 'x' does not exist on type 'typeof Base'.
    var r2 = Derived.x; // error
                     ~
!!! error TS2339: Property 'x' does not exist on type 'typeof Derived'.
    
    var r3 = Base.fn(); // ok
                  ~~
!!! error TS2339: Property 'fn' does not exist on type 'typeof Base'.
    var r4 = Derived.fn(); // error
                     ~~
!!! error TS2339: Property 'fn' does not exist on type 'typeof Derived'.
    
    var r5 = Base.a; // ok
                  ~
!!! error TS2339: Property 'a' does not exist on type 'typeof Base'.
    Base.a = 2; // ok
         ~
!!! error TS2339: Property 'a' does not exist on type 'typeof Base'.
    
    var r6 = Derived.a; // error
                     ~
!!! error TS2339: Property 'a' does not exist on type 'typeof Derived'.
    Derived.a = 2; // error
            ~
!!! error TS2339: Property 'a' does not exist on type 'typeof Derived'.<|MERGE_RESOLUTION|>--- conflicted
+++ resolved
@@ -1,81 +1,76 @@
-tests/cases/conformance/classes/members/inheritanceAndOverriding/derivedClassWithPrivateInstanceShadowingPublicInstance.ts(7,16): error TS1056: Accessors are only available when targeting ECMAScript 5 and higher.
-tests/cases/conformance/classes/members/inheritanceAndOverriding/derivedClassWithPrivateInstanceShadowingPublicInstance.ts(8,16): error TS1056: Accessors are only available when targeting ECMAScript 5 and higher.
-tests/cases/conformance/classes/members/inheritanceAndOverriding/derivedClassWithPrivateInstanceShadowingPublicInstance.ts(18,17): error TS1056: Accessors are only available when targeting ECMAScript 5 and higher.
-tests/cases/conformance/classes/members/inheritanceAndOverriding/derivedClassWithPrivateInstanceShadowingPublicInstance.ts(19,17): error TS1056: Accessors are only available when targeting ECMAScript 5 and higher.
-tests/cases/conformance/classes/members/inheritanceAndOverriding/derivedClassWithPrivateInstanceShadowingPublicInstance.ts(12,7): error TS2416: Class 'Derived' incorrectly extends base class 'Base':
-  Private property 'x' cannot be reimplemented.
-tests/cases/conformance/classes/members/inheritanceAndOverriding/derivedClassWithPrivateInstanceShadowingPublicInstance.ts(22,14): error TS2339: Property 'x' does not exist on type 'typeof Base'.
-tests/cases/conformance/classes/members/inheritanceAndOverriding/derivedClassWithPrivateInstanceShadowingPublicInstance.ts(23,18): error TS2339: Property 'x' does not exist on type 'typeof Derived'.
-tests/cases/conformance/classes/members/inheritanceAndOverriding/derivedClassWithPrivateInstanceShadowingPublicInstance.ts(25,15): error TS2339: Property 'fn' does not exist on type 'typeof Base'.
-tests/cases/conformance/classes/members/inheritanceAndOverriding/derivedClassWithPrivateInstanceShadowingPublicInstance.ts(26,18): error TS2339: Property 'fn' does not exist on type 'typeof Derived'.
-tests/cases/conformance/classes/members/inheritanceAndOverriding/derivedClassWithPrivateInstanceShadowingPublicInstance.ts(28,15): error TS2339: Property 'a' does not exist on type 'typeof Base'.
-tests/cases/conformance/classes/members/inheritanceAndOverriding/derivedClassWithPrivateInstanceShadowingPublicInstance.ts(29,6): error TS2339: Property 'a' does not exist on type 'typeof Base'.
-tests/cases/conformance/classes/members/inheritanceAndOverriding/derivedClassWithPrivateInstanceShadowingPublicInstance.ts(31,18): error TS2339: Property 'a' does not exist on type 'typeof Derived'.
-tests/cases/conformance/classes/members/inheritanceAndOverriding/derivedClassWithPrivateInstanceShadowingPublicInstance.ts(32,9): error TS2339: Property 'a' does not exist on type 'typeof Derived'.
-
-
-==== tests/cases/conformance/classes/members/inheritanceAndOverriding/derivedClassWithPrivateInstanceShadowingPublicInstance.ts (13 errors) ====
-    class Base {
-        public x: string;
-        public fn(): string {
-            return '';
-        }
-    
-        public get a() { return 1; }
-                   ~
-!!! error TS1056: Accessors are only available when targeting ECMAScript 5 and higher.
-        public set a(v) { }
-                   ~
-!!! error TS1056: Accessors are only available when targeting ECMAScript 5 and higher.
-    }
-    
-    // error, not a subtype
-    class Derived extends Base {
-          ~~~~~~~
-<<<<<<< HEAD
-!!! Class 'Derived' incorrectly extends base class 'Base':
-!!!   Property 'x' is private in type 'Derived' but not in type 'Base'.
-=======
-!!! error TS2416: Class 'Derived' incorrectly extends base class 'Base':
-!!! error TS2416:   Private property 'x' cannot be reimplemented.
->>>>>>> d867cecf
-        private x: string; 
-        private fn(): string {
-            return '';
-        }
-    
-        private get a() { return 1; }
-                    ~
-!!! error TS1056: Accessors are only available when targeting ECMAScript 5 and higher.
-        private set a(v) { }
-                    ~
-!!! error TS1056: Accessors are only available when targeting ECMAScript 5 and higher.
-    }
-    
-    var r = Base.x; // ok
-                 ~
-!!! error TS2339: Property 'x' does not exist on type 'typeof Base'.
-    var r2 = Derived.x; // error
-                     ~
-!!! error TS2339: Property 'x' does not exist on type 'typeof Derived'.
-    
-    var r3 = Base.fn(); // ok
-                  ~~
-!!! error TS2339: Property 'fn' does not exist on type 'typeof Base'.
-    var r4 = Derived.fn(); // error
-                     ~~
-!!! error TS2339: Property 'fn' does not exist on type 'typeof Derived'.
-    
-    var r5 = Base.a; // ok
-                  ~
-!!! error TS2339: Property 'a' does not exist on type 'typeof Base'.
-    Base.a = 2; // ok
-         ~
-!!! error TS2339: Property 'a' does not exist on type 'typeof Base'.
-    
-    var r6 = Derived.a; // error
-                     ~
-!!! error TS2339: Property 'a' does not exist on type 'typeof Derived'.
-    Derived.a = 2; // error
-            ~
+tests/cases/conformance/classes/members/inheritanceAndOverriding/derivedClassWithPrivateInstanceShadowingPublicInstance.ts(7,16): error TS1056: Accessors are only available when targeting ECMAScript 5 and higher.
+tests/cases/conformance/classes/members/inheritanceAndOverriding/derivedClassWithPrivateInstanceShadowingPublicInstance.ts(8,16): error TS1056: Accessors are only available when targeting ECMAScript 5 and higher.
+tests/cases/conformance/classes/members/inheritanceAndOverriding/derivedClassWithPrivateInstanceShadowingPublicInstance.ts(18,17): error TS1056: Accessors are only available when targeting ECMAScript 5 and higher.
+tests/cases/conformance/classes/members/inheritanceAndOverriding/derivedClassWithPrivateInstanceShadowingPublicInstance.ts(19,17): error TS1056: Accessors are only available when targeting ECMAScript 5 and higher.
+tests/cases/conformance/classes/members/inheritanceAndOverriding/derivedClassWithPrivateInstanceShadowingPublicInstance.ts(12,7): error TS2416: Class 'Derived' incorrectly extends base class 'Base':
+  Property 'x' is private in type 'Derived' but not in type 'Base'.
+tests/cases/conformance/classes/members/inheritanceAndOverriding/derivedClassWithPrivateInstanceShadowingPublicInstance.ts(22,14): error TS2339: Property 'x' does not exist on type 'typeof Base'.
+tests/cases/conformance/classes/members/inheritanceAndOverriding/derivedClassWithPrivateInstanceShadowingPublicInstance.ts(23,18): error TS2339: Property 'x' does not exist on type 'typeof Derived'.
+tests/cases/conformance/classes/members/inheritanceAndOverriding/derivedClassWithPrivateInstanceShadowingPublicInstance.ts(25,15): error TS2339: Property 'fn' does not exist on type 'typeof Base'.
+tests/cases/conformance/classes/members/inheritanceAndOverriding/derivedClassWithPrivateInstanceShadowingPublicInstance.ts(26,18): error TS2339: Property 'fn' does not exist on type 'typeof Derived'.
+tests/cases/conformance/classes/members/inheritanceAndOverriding/derivedClassWithPrivateInstanceShadowingPublicInstance.ts(28,15): error TS2339: Property 'a' does not exist on type 'typeof Base'.
+tests/cases/conformance/classes/members/inheritanceAndOverriding/derivedClassWithPrivateInstanceShadowingPublicInstance.ts(29,6): error TS2339: Property 'a' does not exist on type 'typeof Base'.
+tests/cases/conformance/classes/members/inheritanceAndOverriding/derivedClassWithPrivateInstanceShadowingPublicInstance.ts(31,18): error TS2339: Property 'a' does not exist on type 'typeof Derived'.
+tests/cases/conformance/classes/members/inheritanceAndOverriding/derivedClassWithPrivateInstanceShadowingPublicInstance.ts(32,9): error TS2339: Property 'a' does not exist on type 'typeof Derived'.
+
+
+==== tests/cases/conformance/classes/members/inheritanceAndOverriding/derivedClassWithPrivateInstanceShadowingPublicInstance.ts (13 errors) ====
+    class Base {
+        public x: string;
+        public fn(): string {
+            return '';
+        }
+    
+        public get a() { return 1; }
+                   ~
+!!! error TS1056: Accessors are only available when targeting ECMAScript 5 and higher.
+        public set a(v) { }
+                   ~
+!!! error TS1056: Accessors are only available when targeting ECMAScript 5 and higher.
+    }
+    
+    // error, not a subtype
+    class Derived extends Base {
+          ~~~~~~~
+!!! error TS2416: Class 'Derived' incorrectly extends base class 'Base':
+!!! error TS2416:   Property 'x' is private in type 'Derived' but not in type 'Base'.
+        private x: string; 
+        private fn(): string {
+            return '';
+        }
+    
+        private get a() { return 1; }
+                    ~
+!!! error TS1056: Accessors are only available when targeting ECMAScript 5 and higher.
+        private set a(v) { }
+                    ~
+!!! error TS1056: Accessors are only available when targeting ECMAScript 5 and higher.
+    }
+    
+    var r = Base.x; // ok
+                 ~
+!!! error TS2339: Property 'x' does not exist on type 'typeof Base'.
+    var r2 = Derived.x; // error
+                     ~
+!!! error TS2339: Property 'x' does not exist on type 'typeof Derived'.
+    
+    var r3 = Base.fn(); // ok
+                  ~~
+!!! error TS2339: Property 'fn' does not exist on type 'typeof Base'.
+    var r4 = Derived.fn(); // error
+                     ~~
+!!! error TS2339: Property 'fn' does not exist on type 'typeof Derived'.
+    
+    var r5 = Base.a; // ok
+                  ~
+!!! error TS2339: Property 'a' does not exist on type 'typeof Base'.
+    Base.a = 2; // ok
+         ~
+!!! error TS2339: Property 'a' does not exist on type 'typeof Base'.
+    
+    var r6 = Derived.a; // error
+                     ~
+!!! error TS2339: Property 'a' does not exist on type 'typeof Derived'.
+    Derived.a = 2; // error
+            ~
 !!! error TS2339: Property 'a' does not exist on type 'typeof Derived'.