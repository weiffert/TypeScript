//// [privateNameES5Ban.ts]
class A {
    constructor() {}
    #field = 123;
    #method() {}
    static #sField = "hello world";
    static #sMethod() {}
    get #acc() { return ""; }
    set #acc(x: string) {}
    static get #sAcc() { return 0; }
    static set #sAcc(x: number) {}
}



//// [privateNameES5Ban.js]
var A = /** @class */ (function () {
    function A() {
        _A_instances.add(this);
        _A_field.set(this, 123);
    }
<<<<<<< HEAD
    var _A_instances, _A_field, _A_method, _A_sField, _A_sMethod, _A_acc_get, _A_acc_set, _A_sAcc_get, _A_sAcc_set;
    _A_field = new WeakMap(), _A_sField = new WeakMap(), _A_instances = new WeakSet(), _A_method = function _A_method() { }, _A_sMethod = function _A_sMethod() { }, _A_acc_get = function _A_acc_get() { return ""; }, _A_acc_set = function _A_acc_set(x) { }, _A_sAcc_get = function _A_sAcc_get() { return 0; }, _A_sAcc_set = function _A_sAcc_set(x) { };
    _A_sField.set(A, "hello world");
=======
    var _A_instances, _a, _A_field, _A_method, _A_sField, _A_sMethod, _A_acc_get, _A_acc_set, _A_sAcc_get, _A_sAcc_set;
    _a = A, _A_field = new WeakMap(), _A_instances = new WeakSet(), _A_method = function _A_method() { }, _A_sMethod = function _A_sMethod() { }, _A_acc_get = function _A_acc_get() { return ""; }, _A_acc_set = function _A_acc_set(x) { }, _A_sAcc_get = function _A_sAcc_get() { return 0; }, _A_sAcc_set = function _A_sAcc_set(x) { };
    _A_sField = { value: "hello world" };
>>>>>>> 027bdb32
    return A;
}());
<|MERGE_RESOLUTION|>--- conflicted
+++ resolved
@@ -1,4 +1,4 @@
-//// [privateNameES5Ban.ts]
+//// [privateNameES5Ban.ts]
 class A {
     constructor() {}
     #field = 123;
@@ -11,22 +11,16 @@
     static set #sAcc(x: number) {}
 }
 
-
-
-//// [privateNameES5Ban.js]
-var A = /** @class */ (function () {
-    function A() {
-        _A_instances.add(this);
-        _A_field.set(this, 123);
-    }
-<<<<<<< HEAD
-    var _A_instances, _A_field, _A_method, _A_sField, _A_sMethod, _A_acc_get, _A_acc_set, _A_sAcc_get, _A_sAcc_set;
-    _A_field = new WeakMap(), _A_sField = new WeakMap(), _A_instances = new WeakSet(), _A_method = function _A_method() { }, _A_sMethod = function _A_sMethod() { }, _A_acc_get = function _A_acc_get() { return ""; }, _A_acc_set = function _A_acc_set(x) { }, _A_sAcc_get = function _A_sAcc_get() { return 0; }, _A_sAcc_set = function _A_sAcc_set(x) { };
-    _A_sField.set(A, "hello world");
-=======
-    var _A_instances, _a, _A_field, _A_method, _A_sField, _A_sMethod, _A_acc_get, _A_acc_set, _A_sAcc_get, _A_sAcc_set;
-    _a = A, _A_field = new WeakMap(), _A_instances = new WeakSet(), _A_method = function _A_method() { }, _A_sMethod = function _A_sMethod() { }, _A_acc_get = function _A_acc_get() { return ""; }, _A_acc_set = function _A_acc_set(x) { }, _A_sAcc_get = function _A_sAcc_get() { return 0; }, _A_sAcc_set = function _A_sAcc_set(x) { };
-    _A_sField = { value: "hello world" };
->>>>>>> 027bdb32
-    return A;
-}());
+
+
+//// [privateNameES5Ban.js]
+var A = /** @class */ (function () {
+    function A() {
+        _A_instances.add(this);
+        _A_field.set(this, 123);
+    }
+    var _A_instances, _a, _A_field, _A_method, _A_sField, _A_sMethod, _A_acc_get, _A_acc_set, _A_sAcc_get, _A_sAcc_set;
+    _a = A, _A_field = new WeakMap(), _A_instances = new WeakSet(), _A_method = function _A_method() { }, _A_sMethod = function _A_sMethod() { }, _A_acc_get = function _A_acc_get() { return ""; }, _A_acc_set = function _A_acc_set(x) { }, _A_sAcc_get = function _A_sAcc_get() { return 0; }, _A_sAcc_set = function _A_sAcc_set(x) { };
+    _A_sField = { value: "hello world" };
+    return A;
+}());