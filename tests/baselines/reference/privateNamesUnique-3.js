//// [privateNamesUnique-3.ts]
class A {
    #foo = 1;
    static #foo = true; // error (duplicate)
                        // because static and instance private names
                        // share the same lexical scope
                        // https://tc39.es/proposal-class-fields/#prod-ClassBody
}
class B {
    static #foo = true;
    test(x: B) {
        x.#foo; // error (#foo is a static property on B, not an instance property)
    }
}


//// [privateNamesUnique-3.js]
var __classStaticPrivateFieldGet = (this && this.__classStaticPrivateFieldGet) || function (receiver, classConstructor, propertyDescriptor) {
    if (receiver !== classConstructor) {
        throw new TypeError("Private static access of wrong provenance");
    }
    if (propertyDescriptor === undefined) {
        throw new TypeError("Private static field was accessed before its declaration.");
    }
    return propertyDescriptor.value;
};
<<<<<<< HEAD
var _A_foo, _A_foo_1, _B_foo;
class A {
    constructor() {
        _A_foo_1.set(this, 1);
=======
var _a, _A_foo, _A_foo_1, _b, _B_foo;
class A {
    constructor() {
        _A_foo_1 = { value: 1 };
>>>>>>> 027bdb32
        // because static and instance private names
        // share the same lexical scope
        // https://tc39.es/proposal-class-fields/#prod-ClassBody
    }
}
<<<<<<< HEAD
_A_foo = new WeakMap(), _A_foo_1 = new WeakMap();
_A_foo_1.set(A, true); // error (duplicate)
class B {
    test(x) {
        __classPrivateFieldGet(x, _B_foo); // error (#foo is a static property on B, not an instance property)
    }
}
_B_foo = new WeakMap();
_B_foo.set(B, true);

=======
_a = A, _A_foo = new WeakMap();
_A_foo_1 = { value: true }; // error (duplicate)
class B {
    test(x) {
        __classStaticPrivateFieldGet(x, _b, _B_foo); // error (#foo is a static property on B, not an instance property)
    }
}
_b = B;
_B_foo = { value: true };

>>>>>>> 027bdb32
<|MERGE_RESOLUTION|>--- conflicted
+++ resolved
@@ -1,4 +1,4 @@
-//// [privateNamesUnique-3.ts]
+//// [privateNamesUnique-3.ts]
 class A {
     #foo = 1;
     static #foo = true; // error (duplicate)
@@ -12,54 +12,33 @@
         x.#foo; // error (#foo is a static property on B, not an instance property)
     }
 }
-
-
-//// [privateNamesUnique-3.js]
-var __classStaticPrivateFieldGet = (this && this.__classStaticPrivateFieldGet) || function (receiver, classConstructor, propertyDescriptor) {
-    if (receiver !== classConstructor) {
-        throw new TypeError("Private static access of wrong provenance");
-    }
-    if (propertyDescriptor === undefined) {
-        throw new TypeError("Private static field was accessed before its declaration.");
-    }
-    return propertyDescriptor.value;
-};
-<<<<<<< HEAD
-var _A_foo, _A_foo_1, _B_foo;
-class A {
-    constructor() {
-        _A_foo_1.set(this, 1);
-=======
-var _a, _A_foo, _A_foo_1, _b, _B_foo;
-class A {
-    constructor() {
-        _A_foo_1 = { value: 1 };
->>>>>>> 027bdb32
-        // because static and instance private names
-        // share the same lexical scope
-        // https://tc39.es/proposal-class-fields/#prod-ClassBody
-    }
-}
-<<<<<<< HEAD
-_A_foo = new WeakMap(), _A_foo_1 = new WeakMap();
-_A_foo_1.set(A, true); // error (duplicate)
-class B {
-    test(x) {
-        __classPrivateFieldGet(x, _B_foo); // error (#foo is a static property on B, not an instance property)
-    }
-}
-_B_foo = new WeakMap();
-_B_foo.set(B, true);
-
-=======
-_a = A, _A_foo = new WeakMap();
-_A_foo_1 = { value: true }; // error (duplicate)
-class B {
-    test(x) {
-        __classStaticPrivateFieldGet(x, _b, _B_foo); // error (#foo is a static property on B, not an instance property)
-    }
-}
-_b = B;
-_B_foo = { value: true };
-
->>>>>>> 027bdb32
+
+
+//// [privateNamesUnique-3.js]
+var __classStaticPrivateFieldGet = (this && this.__classStaticPrivateFieldGet) || function (receiver, classConstructor, propertyDescriptor) {
+    if (receiver !== classConstructor) {
+        throw new TypeError("Private static access of wrong provenance");
+    }
+    if (propertyDescriptor === undefined) {
+        throw new TypeError("Private static field was accessed before its declaration.");
+    }
+    return propertyDescriptor.value;
+};
+var _a, _A_foo, _A_foo_1, _b, _B_foo;
+class A {
+    constructor() {
+        _A_foo_1 = { value: 1 };
+        // because static and instance private names
+        // share the same lexical scope
+        // https://tc39.es/proposal-class-fields/#prod-ClassBody
+    }
+}
+_a = A, _A_foo = new WeakMap();
+_A_foo_1 = { value: true }; // error (duplicate)
+class B {
+    test(x) {
+        __classStaticPrivateFieldGet(x, _b, _B_foo); // error (#foo is a static property on B, not an instance property)
+    }
+}
+_b = B;
+_B_foo = { value: true };