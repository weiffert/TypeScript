//// [privateNameStaticMethod.ts]
class A1 {
    static #method(param: string): string {
        return "";
    }
    constructor() {
        A1.#method("")
        A1.#method(1) // Error
        A1.#method()  // Error 

    }
}


//// [privateNameStaticMethod.js]
"use strict";
var __classPrivateFieldGet = (this && this.__classPrivateFieldGet) || function (receiver, state, kind, f) {
    if (kind === "a" && !f) throw new TypeError("Private accessor was defined without a getter");
    if (typeof state === "function" ? receiver !== state || !f : !state.has(receiver)) throw new TypeError("Cannot read private member from an object whose class did not declare it");
    return kind === "m" ? f : kind === "a" ? f.call(receiver) : f ? f.value : state.get(receiver);
};
let _A1_cls, _A1_method;
class A1 {
    constructor() {
<<<<<<< HEAD
        __classPrivateFieldGet(A1, _A1_cls, "m", _A1_method).call(A1, "");
        __classPrivateFieldGet(A1, _A1_cls, "m", _A1_method).call(A1, 1); // Error
        __classPrivateFieldGet(A1, _A1_cls, "m", _A1_method).call(// Error
=======
        __classPrivateFieldGet(A1, _a, "m", _A1_method).call(A1, "");
        __classPrivateFieldGet(A1, _a, "m", _A1_method).call(A1, 1); // Error
        __classPrivateFieldGet(// Error
        A1, _a, "m", _A1_method).call(// Error
>>>>>>> 55a70975
        A1); // Error 
    }
}
_A1_cls = A1, _A1_method = function _A1_method(param) {
    return "";
};
<|MERGE_RESOLUTION|>--- conflicted
+++ resolved
@@ -1,4 +1,4 @@
-//// [privateNameStaticMethod.ts]
+//// [privateNameStaticMethod.ts]
 class A1 {
     static #method(param: string): string {
         return "";
@@ -10,31 +10,25 @@
 
     }
 }
-
-
-//// [privateNameStaticMethod.js]
-"use strict";
-var __classPrivateFieldGet = (this && this.__classPrivateFieldGet) || function (receiver, state, kind, f) {
-    if (kind === "a" && !f) throw new TypeError("Private accessor was defined without a getter");
-    if (typeof state === "function" ? receiver !== state || !f : !state.has(receiver)) throw new TypeError("Cannot read private member from an object whose class did not declare it");
-    return kind === "m" ? f : kind === "a" ? f.call(receiver) : f ? f.value : state.get(receiver);
-};
-let _A1_cls, _A1_method;
-class A1 {
-    constructor() {
-<<<<<<< HEAD
-        __classPrivateFieldGet(A1, _A1_cls, "m", _A1_method).call(A1, "");
-        __classPrivateFieldGet(A1, _A1_cls, "m", _A1_method).call(A1, 1); // Error
-        __classPrivateFieldGet(A1, _A1_cls, "m", _A1_method).call(// Error
-=======
-        __classPrivateFieldGet(A1, _a, "m", _A1_method).call(A1, "");
-        __classPrivateFieldGet(A1, _a, "m", _A1_method).call(A1, 1); // Error
-        __classPrivateFieldGet(// Error
-        A1, _a, "m", _A1_method).call(// Error
->>>>>>> 55a70975
-        A1); // Error 
-    }
-}
-_A1_cls = A1, _A1_method = function _A1_method(param) {
-    return "";
-};
+
+
+//// [privateNameStaticMethod.js]
+"use strict";
+var __classPrivateFieldGet = (this && this.__classPrivateFieldGet) || function (receiver, state, kind, f) {
+    if (kind === "a" && !f) throw new TypeError("Private accessor was defined without a getter");
+    if (typeof state === "function" ? receiver !== state || !f : !state.has(receiver)) throw new TypeError("Cannot read private member from an object whose class did not declare it");
+    return kind === "m" ? f : kind === "a" ? f.call(receiver) : f ? f.value : state.get(receiver);
+};
+let _A1_cls, _A1_method;
+class A1 {
+    constructor() {
+        __classPrivateFieldGet(A1, _A1_cls, "m", _A1_method).call(A1, "");
+        __classPrivateFieldGet(A1, _A1_cls, "m", _A1_method).call(A1, 1); // Error
+        __classPrivateFieldGet(// Error
+        A1, _A1_cls, "m", _A1_method).call(// Error
+        A1); // Error 
+    }
+}
+_A1_cls = A1, _A1_method = function _A1_method(param) {
+    return "";
+};