--- conflicted
+++ resolved
@@ -1,4 +1,4 @@
-//// [privateNamesConstructorChain-1.ts]
+//// [privateNamesConstructorChain-1.ts]
 class Parent {
     #foo = 3;
     static #bar = 5;
@@ -12,53 +12,41 @@
     #foo = "foo";       // OK (Child's #foo does not conflict, as `Parent`'s `#foo` is not accessible)
     #bar = "bar";       // OK
 }
-
-
-//// [privateNamesConstructorChain-1.js]
-var __classPrivateFieldGet = (this && this.__classPrivateFieldGet) || function (receiver, privateMap) {
-    if (!privateMap.has(receiver)) {
-        throw new TypeError("attempted to get private field on non-instance");
-    }
-    return privateMap.get(receiver);
-};
-<<<<<<< HEAD
-var _Parent_foo, _Parent_bar, _Child_foo, _Child_bar;
-=======
-var __classStaticPrivateFieldGet = (this && this.__classStaticPrivateFieldGet) || function (receiver, classConstructor, propertyDescriptor) {
-    if (receiver !== classConstructor) {
-        throw new TypeError("Private static access of wrong provenance");
-    }
-    if (propertyDescriptor === undefined) {
-        throw new TypeError("Private static field was accessed before its declaration.");
-    }
-    return propertyDescriptor.value;
-};
-var _a, _Parent_foo, _Parent_bar, _Child_foo, _Child_bar;
->>>>>>> 027bdb32
-class Parent {
-    constructor() {
-        _Parent_foo.set(this, 3);
-    }
-    accessChildProps() {
-        __classPrivateFieldGet(new Child(), _Parent_foo); // OK (`#foo` was added when `Parent`'s constructor was called on `child`)
-<<<<<<< HEAD
-        __classPrivateFieldGet(Child, _Parent_bar); // Error: not found
-    }
-}
-_Parent_foo = new WeakMap(), _Parent_bar = new WeakMap();
-_Parent_bar.set(Parent, 5);
-=======
-        __classStaticPrivateFieldGet(Child, _a, _Parent_bar); // Error: not found
-    }
-}
-_a = Parent, _Parent_foo = new WeakMap();
-_Parent_bar = { value: 5 };
->>>>>>> 027bdb32
-class Child extends Parent {
-    constructor() {
-        super(...arguments);
-        _Child_foo.set(this, "foo"); // OK (Child's #foo does not conflict, as `Parent`'s `#foo` is not accessible)
-        _Child_bar.set(this, "bar"); // OK
-    }
-}
-_Child_foo = new WeakMap(), _Child_bar = new WeakMap();
+
+
+//// [privateNamesConstructorChain-1.js]
+var __classPrivateFieldGet = (this && this.__classPrivateFieldGet) || function (receiver, privateMap) {
+    if (!privateMap.has(receiver)) {
+        throw new TypeError("attempted to get private field on non-instance");
+    }
+    return privateMap.get(receiver);
+};
+var __classStaticPrivateFieldGet = (this && this.__classStaticPrivateFieldGet) || function (receiver, classConstructor, propertyDescriptor) {
+    if (receiver !== classConstructor) {
+        throw new TypeError("Private static access of wrong provenance");
+    }
+    if (propertyDescriptor === undefined) {
+        throw new TypeError("Private static field was accessed before its declaration.");
+    }
+    return propertyDescriptor.value;
+};
+var _a, _Parent_foo, _Parent_bar, _Child_foo, _Child_bar;
+class Parent {
+    constructor() {
+        _Parent_foo.set(this, 3);
+    }
+    accessChildProps() {
+        __classPrivateFieldGet(new Child(), _Parent_foo); // OK (`#foo` was added when `Parent`'s constructor was called on `child`)
+        __classStaticPrivateFieldGet(Child, _a, _Parent_bar); // Error: not found
+    }
+}
+_a = Parent, _Parent_foo = new WeakMap();
+_Parent_bar = { value: 5 };
+class Child extends Parent {
+    constructor() {
+        super(...arguments);
+        _Child_foo.set(this, "foo"); // OK (Child's #foo does not conflict, as `Parent`'s `#foo` is not accessible)
+        _Child_bar.set(this, "bar"); // OK
+    }
+}
+_Child_foo = new WeakMap(), _Child_bar = new WeakMap();