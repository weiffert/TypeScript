--- conflicted
+++ resolved
@@ -1,771 +1,657 @@
-<<<<<<< HEAD
-tests/cases/conformance/classes/members/privateNames/privateNameDuplicateField.ts(3,5): error TS2300: Duplicate identifier '#foo'.
-tests/cases/conformance/classes/members/privateNames/privateNameDuplicateField.ts(7,5): error TS2300: Duplicate identifier '#foo'.
-tests/cases/conformance/classes/members/privateNames/privateNameDuplicateField.ts(8,5): error TS2300: Duplicate identifier '#foo'.
-tests/cases/conformance/classes/members/privateNames/privateNameDuplicateField.ts(13,5): error TS2300: Duplicate identifier '#foo'.
-tests/cases/conformance/classes/members/privateNames/privateNameDuplicateField.ts(14,9): error TS2300: Duplicate identifier '#foo'.
-tests/cases/conformance/classes/members/privateNames/privateNameDuplicateField.ts(18,5): error TS2393: Duplicate function implementation.
-tests/cases/conformance/classes/members/privateNames/privateNameDuplicateField.ts(19,5): error TS2393: Duplicate function implementation.
-tests/cases/conformance/classes/members/privateNames/privateNameDuplicateField.ts(24,5): error TS2300: Duplicate identifier '#foo'.
-tests/cases/conformance/classes/members/privateNames/privateNameDuplicateField.ts(25,9): error TS2300: Duplicate identifier '#foo'.
-tests/cases/conformance/classes/members/privateNames/privateNameDuplicateField.ts(30,5): error TS2300: Duplicate identifier '#foo'.
-tests/cases/conformance/classes/members/privateNames/privateNameDuplicateField.ts(31,5): error TS2300: Duplicate identifier '#foo'.
-tests/cases/conformance/classes/members/privateNames/privateNameDuplicateField.ts(32,9): error TS2300: Duplicate identifier '#foo'.
-tests/cases/conformance/classes/members/privateNames/privateNameDuplicateField.ts(36,9): error TS2300: Duplicate identifier '#foo'.
-tests/cases/conformance/classes/members/privateNames/privateNameDuplicateField.ts(37,9): error TS2300: Duplicate identifier '#foo'.
-tests/cases/conformance/classes/members/privateNames/privateNameDuplicateField.ts(41,9): error TS2300: Duplicate identifier '#foo'.
-tests/cases/conformance/classes/members/privateNames/privateNameDuplicateField.ts(42,9): error TS2300: Duplicate identifier '#foo'.
-tests/cases/conformance/classes/members/privateNames/privateNameDuplicateField.ts(46,9): error TS2300: Duplicate identifier '#foo'.
-tests/cases/conformance/classes/members/privateNames/privateNameDuplicateField.ts(47,9): error TS2300: Duplicate identifier '#foo'.
-tests/cases/conformance/classes/members/privateNames/privateNameDuplicateField.ts(48,9): error TS2300: Duplicate identifier '#foo'.
-tests/cases/conformance/classes/members/privateNames/privateNameDuplicateField.ts(49,9): error TS2300: Duplicate identifier '#foo'.
-
-
-==== tests/cases/conformance/classes/members/privateNames/privateNameDuplicateField.ts (20 errors) ====
-    class A {
-        #foo = "foo";
-        #foo = "foo";
-        ~~~~
-=======
-tests/cases/conformance/classes/members/privateNames/privateNameDuplicateField.ts(6,9): error TS2300: Duplicate identifier '#foo'.
-tests/cases/conformance/classes/members/privateNames/privateNameDuplicateField.ts(11,9): error TS2300: Duplicate identifier '#foo'.
-tests/cases/conformance/classes/members/privateNames/privateNameDuplicateField.ts(12,9): error TS2300: Duplicate identifier '#foo'.
-tests/cases/conformance/classes/members/privateNames/privateNameDuplicateField.ts(17,9): error TS2300: Duplicate identifier '#foo'.
-tests/cases/conformance/classes/members/privateNames/privateNameDuplicateField.ts(18,13): error TS2300: Duplicate identifier '#foo'.
-tests/cases/conformance/classes/members/privateNames/privateNameDuplicateField.ts(23,9): error TS2300: Duplicate identifier '#foo'.
-tests/cases/conformance/classes/members/privateNames/privateNameDuplicateField.ts(24,13): error TS2300: Duplicate identifier '#foo'.
-tests/cases/conformance/classes/members/privateNames/privateNameDuplicateField.ts(30,16): error TS2804: Duplicate identifier '#foo'. Static and instance elements cannot share the same private name.
-tests/cases/conformance/classes/members/privateNames/privateNameDuplicateField.ts(36,16): error TS2804: Duplicate identifier '#foo'. Static and instance elements cannot share the same private name.
-tests/cases/conformance/classes/members/privateNames/privateNameDuplicateField.ts(42,20): error TS2804: Duplicate identifier '#foo'. Static and instance elements cannot share the same private name.
-tests/cases/conformance/classes/members/privateNames/privateNameDuplicateField.ts(48,20): error TS2804: Duplicate identifier '#foo'. Static and instance elements cannot share the same private name.
-tests/cases/conformance/classes/members/privateNames/privateNameDuplicateField.ts(56,9): error TS2300: Duplicate identifier '#foo'.
-tests/cases/conformance/classes/members/privateNames/privateNameDuplicateField.ts(56,9): error TS2717: Subsequent property declarations must have the same type.  Property '#foo' must be of type '() => void', but here has type 'string'.
-tests/cases/conformance/classes/members/privateNames/privateNameDuplicateField.ts(61,9): error TS2393: Duplicate function implementation.
-tests/cases/conformance/classes/members/privateNames/privateNameDuplicateField.ts(62,9): error TS2393: Duplicate function implementation.
-tests/cases/conformance/classes/members/privateNames/privateNameDuplicateField.ts(67,9): error TS2300: Duplicate identifier '#foo'.
-tests/cases/conformance/classes/members/privateNames/privateNameDuplicateField.ts(68,13): error TS2300: Duplicate identifier '#foo'.
-tests/cases/conformance/classes/members/privateNames/privateNameDuplicateField.ts(73,9): error TS2300: Duplicate identifier '#foo'.
-tests/cases/conformance/classes/members/privateNames/privateNameDuplicateField.ts(74,13): error TS2300: Duplicate identifier '#foo'.
-tests/cases/conformance/classes/members/privateNames/privateNameDuplicateField.ts(80,16): error TS2804: Duplicate identifier '#foo'. Static and instance elements cannot share the same private name.
-tests/cases/conformance/classes/members/privateNames/privateNameDuplicateField.ts(86,16): error TS2804: Duplicate identifier '#foo'. Static and instance elements cannot share the same private name.
-tests/cases/conformance/classes/members/privateNames/privateNameDuplicateField.ts(92,20): error TS2804: Duplicate identifier '#foo'. Static and instance elements cannot share the same private name.
-tests/cases/conformance/classes/members/privateNames/privateNameDuplicateField.ts(98,20): error TS2804: Duplicate identifier '#foo'. Static and instance elements cannot share the same private name.
-tests/cases/conformance/classes/members/privateNames/privateNameDuplicateField.ts(107,9): error TS2300: Duplicate identifier '#foo'.
-tests/cases/conformance/classes/members/privateNames/privateNameDuplicateField.ts(112,13): error TS2300: Duplicate identifier '#foo'.
-tests/cases/conformance/classes/members/privateNames/privateNameDuplicateField.ts(113,9): error TS2300: Duplicate identifier '#foo'.
-tests/cases/conformance/classes/members/privateNames/privateNameDuplicateField.ts(118,13): error TS2300: Duplicate identifier '#foo'.
-tests/cases/conformance/classes/members/privateNames/privateNameDuplicateField.ts(119,13): error TS2300: Duplicate identifier '#foo'.
-tests/cases/conformance/classes/members/privateNames/privateNameDuplicateField.ts(131,16): error TS2804: Duplicate identifier '#foo'. Static and instance elements cannot share the same private name.
-tests/cases/conformance/classes/members/privateNames/privateNameDuplicateField.ts(137,16): error TS2804: Duplicate identifier '#foo'. Static and instance elements cannot share the same private name.
-tests/cases/conformance/classes/members/privateNames/privateNameDuplicateField.ts(143,20): error TS2804: Duplicate identifier '#foo'. Static and instance elements cannot share the same private name.
-tests/cases/conformance/classes/members/privateNames/privateNameDuplicateField.ts(149,20): error TS2804: Duplicate identifier '#foo'. Static and instance elements cannot share the same private name.
-tests/cases/conformance/classes/members/privateNames/privateNameDuplicateField.ts(157,9): error TS2300: Duplicate identifier '#foo'.
-tests/cases/conformance/classes/members/privateNames/privateNameDuplicateField.ts(162,13): error TS2300: Duplicate identifier '#foo'.
-tests/cases/conformance/classes/members/privateNames/privateNameDuplicateField.ts(163,9): error TS2300: Duplicate identifier '#foo'.
-tests/cases/conformance/classes/members/privateNames/privateNameDuplicateField.ts(174,13): error TS2300: Duplicate identifier '#foo'.
-tests/cases/conformance/classes/members/privateNames/privateNameDuplicateField.ts(175,13): error TS2300: Duplicate identifier '#foo'.
-tests/cases/conformance/classes/members/privateNames/privateNameDuplicateField.ts(181,16): error TS2804: Duplicate identifier '#foo'. Static and instance elements cannot share the same private name.
-tests/cases/conformance/classes/members/privateNames/privateNameDuplicateField.ts(187,16): error TS2804: Duplicate identifier '#foo'. Static and instance elements cannot share the same private name.
-tests/cases/conformance/classes/members/privateNames/privateNameDuplicateField.ts(193,20): error TS2804: Duplicate identifier '#foo'. Static and instance elements cannot share the same private name.
-tests/cases/conformance/classes/members/privateNames/privateNameDuplicateField.ts(199,20): error TS2804: Duplicate identifier '#foo'. Static and instance elements cannot share the same private name.
-tests/cases/conformance/classes/members/privateNames/privateNameDuplicateField.ts(207,9): error TS2804: Duplicate identifier '#foo'. Static and instance elements cannot share the same private name.
-tests/cases/conformance/classes/members/privateNames/privateNameDuplicateField.ts(213,9): error TS2804: Duplicate identifier '#foo'. Static and instance elements cannot share the same private name.
-tests/cases/conformance/classes/members/privateNames/privateNameDuplicateField.ts(219,13): error TS2804: Duplicate identifier '#foo'. Static and instance elements cannot share the same private name.
-tests/cases/conformance/classes/members/privateNames/privateNameDuplicateField.ts(225,13): error TS2804: Duplicate identifier '#foo'. Static and instance elements cannot share the same private name.
-tests/cases/conformance/classes/members/privateNames/privateNameDuplicateField.ts(231,16): error TS2300: Duplicate identifier '#foo'.
-tests/cases/conformance/classes/members/privateNames/privateNameDuplicateField.ts(236,16): error TS2300: Duplicate identifier '#foo'.
-tests/cases/conformance/classes/members/privateNames/privateNameDuplicateField.ts(237,16): error TS2300: Duplicate identifier '#foo'.
-tests/cases/conformance/classes/members/privateNames/privateNameDuplicateField.ts(242,16): error TS2300: Duplicate identifier '#foo'.
-tests/cases/conformance/classes/members/privateNames/privateNameDuplicateField.ts(243,20): error TS2300: Duplicate identifier '#foo'.
-tests/cases/conformance/classes/members/privateNames/privateNameDuplicateField.ts(248,16): error TS2300: Duplicate identifier '#foo'.
-tests/cases/conformance/classes/members/privateNames/privateNameDuplicateField.ts(249,20): error TS2300: Duplicate identifier '#foo'.
-tests/cases/conformance/classes/members/privateNames/privateNameDuplicateField.ts(257,9): error TS2804: Duplicate identifier '#foo'. Static and instance elements cannot share the same private name.
-tests/cases/conformance/classes/members/privateNames/privateNameDuplicateField.ts(263,9): error TS2804: Duplicate identifier '#foo'. Static and instance elements cannot share the same private name.
-tests/cases/conformance/classes/members/privateNames/privateNameDuplicateField.ts(269,13): error TS2804: Duplicate identifier '#foo'. Static and instance elements cannot share the same private name.
-tests/cases/conformance/classes/members/privateNames/privateNameDuplicateField.ts(275,13): error TS2804: Duplicate identifier '#foo'. Static and instance elements cannot share the same private name.
-tests/cases/conformance/classes/members/privateNames/privateNameDuplicateField.ts(281,16): error TS2300: Duplicate identifier '#foo'.
-tests/cases/conformance/classes/members/privateNames/privateNameDuplicateField.ts(281,16): error TS2717: Subsequent property declarations must have the same type.  Property '#foo' must be of type '() => void', but here has type 'string'.
-tests/cases/conformance/classes/members/privateNames/privateNameDuplicateField.ts(286,16): error TS2393: Duplicate function implementation.
-tests/cases/conformance/classes/members/privateNames/privateNameDuplicateField.ts(287,16): error TS2393: Duplicate function implementation.
-tests/cases/conformance/classes/members/privateNames/privateNameDuplicateField.ts(292,16): error TS2300: Duplicate identifier '#foo'.
-tests/cases/conformance/classes/members/privateNames/privateNameDuplicateField.ts(293,20): error TS2300: Duplicate identifier '#foo'.
-tests/cases/conformance/classes/members/privateNames/privateNameDuplicateField.ts(298,16): error TS2300: Duplicate identifier '#foo'.
-tests/cases/conformance/classes/members/privateNames/privateNameDuplicateField.ts(299,20): error TS2300: Duplicate identifier '#foo'.
-tests/cases/conformance/classes/members/privateNames/privateNameDuplicateField.ts(308,9): error TS2804: Duplicate identifier '#foo'. Static and instance elements cannot share the same private name.
-tests/cases/conformance/classes/members/privateNames/privateNameDuplicateField.ts(314,9): error TS2804: Duplicate identifier '#foo'. Static and instance elements cannot share the same private name.
-tests/cases/conformance/classes/members/privateNames/privateNameDuplicateField.ts(320,13): error TS2804: Duplicate identifier '#foo'. Static and instance elements cannot share the same private name.
-tests/cases/conformance/classes/members/privateNames/privateNameDuplicateField.ts(326,13): error TS2804: Duplicate identifier '#foo'. Static and instance elements cannot share the same private name.
-tests/cases/conformance/classes/members/privateNames/privateNameDuplicateField.ts(331,20): error TS2300: Duplicate identifier '#foo'.
-tests/cases/conformance/classes/members/privateNames/privateNameDuplicateField.ts(332,16): error TS2300: Duplicate identifier '#foo'.
-tests/cases/conformance/classes/members/privateNames/privateNameDuplicateField.ts(337,20): error TS2300: Duplicate identifier '#foo'.
-tests/cases/conformance/classes/members/privateNames/privateNameDuplicateField.ts(338,16): error TS2300: Duplicate identifier '#foo'.
-tests/cases/conformance/classes/members/privateNames/privateNameDuplicateField.ts(343,20): error TS2300: Duplicate identifier '#foo'.
-tests/cases/conformance/classes/members/privateNames/privateNameDuplicateField.ts(344,20): error TS2300: Duplicate identifier '#foo'.
-tests/cases/conformance/classes/members/privateNames/privateNameDuplicateField.ts(357,9): error TS2804: Duplicate identifier '#foo'. Static and instance elements cannot share the same private name.
-tests/cases/conformance/classes/members/privateNames/privateNameDuplicateField.ts(363,9): error TS2804: Duplicate identifier '#foo'. Static and instance elements cannot share the same private name.
-tests/cases/conformance/classes/members/privateNames/privateNameDuplicateField.ts(370,13): error TS2804: Duplicate identifier '#foo'. Static and instance elements cannot share the same private name.
-tests/cases/conformance/classes/members/privateNames/privateNameDuplicateField.ts(376,13): error TS2804: Duplicate identifier '#foo'. Static and instance elements cannot share the same private name.
-tests/cases/conformance/classes/members/privateNames/privateNameDuplicateField.ts(382,16): error TS2300: Duplicate identifier '#foo'.
-tests/cases/conformance/classes/members/privateNames/privateNameDuplicateField.ts(387,20): error TS2300: Duplicate identifier '#foo'.
-tests/cases/conformance/classes/members/privateNames/privateNameDuplicateField.ts(388,16): error TS2300: Duplicate identifier '#foo'.
-tests/cases/conformance/classes/members/privateNames/privateNameDuplicateField.ts(399,20): error TS2300: Duplicate identifier '#foo'.
-tests/cases/conformance/classes/members/privateNames/privateNameDuplicateField.ts(400,20): error TS2300: Duplicate identifier '#foo'.
-
-
-==== tests/cases/conformance/classes/members/privateNames/privateNameDuplicateField.ts (83 errors) ====
-    function Field() {
-    
-        // Error
-        class A_Field_Field {
-            #foo = "foo";
-            #foo = "foo";
-            ~~~~
->>>>>>> 027bdb32
-!!! error TS2300: Duplicate identifier '#foo'.
-        }
-    
-        // Error
-        class A_Field_Method {
-            #foo = "foo";
-            ~~~~
-!!! error TS2300: Duplicate identifier '#foo'.
-            #foo() { }
-            ~~~~
-!!! error TS2300: Duplicate identifier '#foo'.
-        }
-    
-        // Error
-        class A_Field_Getter {
-            #foo = "foo";
-            ~~~~
-!!! error TS2300: Duplicate identifier '#foo'.
-            get #foo() { return ""}
-                ~~~~
-!!! error TS2300: Duplicate identifier '#foo'.
-        }
-    
-        // Error
-        class A_Field_Setter {
-            #foo = "foo";
-            ~~~~
-!!! error TS2300: Duplicate identifier '#foo'.
-            set #foo(value: string) { }
-                ~~~~
-!!! error TS2300: Duplicate identifier '#foo'.
-        }
-    
-        // Error
-        class A_Field_StaticField {
-            #foo = "foo";
-            static #foo = "foo";
-                   ~~~~
-!!! error TS2804: Duplicate identifier '#foo'. Static and instance elements cannot share the same private name.
-        }
-    
-        // Error
-        class A_Field_StaticMethod {
-            #foo = "foo";
-            static #foo() { }
-                   ~~~~
-!!! error TS2804: Duplicate identifier '#foo'. Static and instance elements cannot share the same private name.
-        }
-    
-        // Error
-        class A_Field_StaticGetter {
-            #foo = "foo";
-            static get #foo() { return ""}
-                       ~~~~
-!!! error TS2804: Duplicate identifier '#foo'. Static and instance elements cannot share the same private name.
-        }
-    
-        // Error
-        class A_Field_StaticSetter {
-            #foo = "foo";
-            static set #foo(value: string) { }
-                       ~~~~
-!!! error TS2804: Duplicate identifier '#foo'. Static and instance elements cannot share the same private name.
-        }
-    }
-    
-    function Method() {
-        // Error
-        class A_Method_Field {
-            #foo() { }
-            #foo = "foo";
-            ~~~~
-!!! error TS2300: Duplicate identifier '#foo'.
-            ~~~~
-!!! error TS2717: Subsequent property declarations must have the same type.  Property '#foo' must be of type '() => void', but here has type 'string'.
-!!! related TS6203 tests/cases/conformance/classes/members/privateNames/privateNameDuplicateField.ts:55:9: '#foo' was also declared here.
-        }
-    
-        // Error
-        class A_Method_Method {
-            #foo() { }
-            ~~~~
-!!! error TS2393: Duplicate function implementation.
-            #foo() { }
-            ~~~~
-!!! error TS2393: Duplicate function implementation.
-        }
-    
-        // Error
-        class A_Method_Getter {
-            #foo() { }
-            ~~~~
-!!! error TS2300: Duplicate identifier '#foo'.
-            get #foo() { return ""}
-                ~~~~
-!!! error TS2300: Duplicate identifier '#foo'.
-        }
-    
-        // Error
-        class A_Method_Setter {
-            #foo() { }
-            ~~~~
-!!! error TS2300: Duplicate identifier '#foo'.
-            set #foo(value: string) { }
-                ~~~~
-!!! error TS2300: Duplicate identifier '#foo'.
-        }
-    
-        // Error
-        class A_Method_StaticField {
-            #foo() { }
-            static #foo = "foo";
-                   ~~~~
-!!! error TS2804: Duplicate identifier '#foo'. Static and instance elements cannot share the same private name.
-        }
-    
-        // Error
-        class A_Method_StaticMethod {
-            #foo() { }
-            static #foo() { }
-                   ~~~~
-!!! error TS2804: Duplicate identifier '#foo'. Static and instance elements cannot share the same private name.
-        }
-    
-        // Error
-        class A_Method_StaticGetter {
-            #foo() { }
-            static get #foo() { return ""}
-                       ~~~~
-!!! error TS2804: Duplicate identifier '#foo'. Static and instance elements cannot share the same private name.
-        }
-    
-        // Error
-        class A_Method_StaticSetter {
-            #foo() { }
-            static set #foo(value: string) { }
-                       ~~~~
-!!! error TS2804: Duplicate identifier '#foo'. Static and instance elements cannot share the same private name.
-        }
-    }
-    
-    
-    function Getter() {
-        // Error
-        class A_Getter_Field {
-            get #foo() { return ""}
-            #foo = "foo";
-            ~~~~
-!!! error TS2300: Duplicate identifier '#foo'.
-        }
-    
-        // Error
-        class A_Getter_Method {
-            get #foo() { return ""}
-                ~~~~
-!!! error TS2300: Duplicate identifier '#foo'.
-            #foo() { }
-            ~~~~
-!!! error TS2300: Duplicate identifier '#foo'.
-        }
-    
-        // Error
-        class A_Getter_Getter {
-            get #foo() { return ""}
-                ~~~~
-!!! error TS2300: Duplicate identifier '#foo'.
-            get #foo() { return ""}
-                ~~~~
-!!! error TS2300: Duplicate identifier '#foo'.
-        }
-    
-        //OK
-        class A_Getter_Setter {
-            get #foo() { return ""}
-            set #foo(value: string) { }
-        }
-    
-        // Error
-        class A_Getter_StaticField {
-            get #foo() { return ""}
-            static #foo() { }
-                   ~~~~
-!!! error TS2804: Duplicate identifier '#foo'. Static and instance elements cannot share the same private name.
-        }
-    
-        // Error
-        class A_Getter_StaticMethod {
-            get #foo() { return ""}
-            static #foo() { }
-                   ~~~~
-!!! error TS2804: Duplicate identifier '#foo'. Static and instance elements cannot share the same private name.
-        }
-    
-        // Error
-        class A_Getter_StaticGetter {
-            get #foo() { return ""}
-            static get #foo() { return ""}
-                       ~~~~
-!!! error TS2804: Duplicate identifier '#foo'. Static and instance elements cannot share the same private name.
-        }
-    
-        // Error
-        class A_Getter_StaticSetter {
-            get #foo() { return ""}
-            static set #foo(value: string) { }
-                       ~~~~
-!!! error TS2804: Duplicate identifier '#foo'. Static and instance elements cannot share the same private name.
-        }
-    }
-    
-    function Setter() {
-        // Error
-        class A_Setter_Field {
-            set #foo(value: string) { }
-            #foo = "foo";
-            ~~~~
-!!! error TS2300: Duplicate identifier '#foo'.
-        }
-    
-        // Error
-        class A_Setter_Method {
-            set #foo(value: string) { }
-                ~~~~
-!!! error TS2300: Duplicate identifier '#foo'.
-            #foo() { }
-            ~~~~
-!!! error TS2300: Duplicate identifier '#foo'.
-        }
-    
-        // OK
-        class A_Setter_Getter {
-            set #foo(value: string) { }
-            get #foo() { return ""}
-        }
-    
-        // Error
-        class A_Setter_Setter {
-            set #foo(value: string) { }
-                ~~~~
-!!! error TS2300: Duplicate identifier '#foo'.
-            set #foo(value: string) { }
-                ~~~~
-!!! error TS2300: Duplicate identifier '#foo'.
-        }
-    
-        // Error
-        class A_Setter_StaticField {
-            set #foo(value: string) { }
-            static #foo = "foo";
-                   ~~~~
-!!! error TS2804: Duplicate identifier '#foo'. Static and instance elements cannot share the same private name.
-        }
-    
-        // Error
-        class A_Setter_StaticMethod {
-            set #foo(value: string) { }
-            static #foo() { }
-                   ~~~~
-!!! error TS2804: Duplicate identifier '#foo'. Static and instance elements cannot share the same private name.
-        }
-    
-        // Error
-        class A_Setter_StaticGetter {
-            set #foo(value: string) { }
-            static get #foo() { return ""}
-                       ~~~~
-!!! error TS2804: Duplicate identifier '#foo'. Static and instance elements cannot share the same private name.
-        }
-    
-        // Error
-        class A_Setter_StaticSetter {
-            set #foo(value: string) { }
-            static set #foo(value: string) { }
-                       ~~~~
-!!! error TS2804: Duplicate identifier '#foo'. Static and instance elements cannot share the same private name.
-        }
-    }
-    
-    function StaticField() {
-        // Error
-        class A_StaticField_Field {
-            static #foo = "foo";
-            #foo = "foo";
-            ~~~~
-!!! error TS2804: Duplicate identifier '#foo'. Static and instance elements cannot share the same private name.
-        }
-    
-        // Error
-        class A_StaticField_Method {
-            static #foo = "foo";
-            #foo() { }
-            ~~~~
-!!! error TS2804: Duplicate identifier '#foo'. Static and instance elements cannot share the same private name.
-        }
-    
-        // Error
-        class A_StaticField_Getter {
-            static #foo = "foo";
-            get #foo() { return ""}
-                ~~~~
-!!! error TS2804: Duplicate identifier '#foo'. Static and instance elements cannot share the same private name.
-        }
-    
-        // Error
-        class A_StaticField_Setter {
-            static #foo = "foo";
-            set #foo(value: string) { }
-                ~~~~
-!!! error TS2804: Duplicate identifier '#foo'. Static and instance elements cannot share the same private name.
-        }
-    
-        // Error
-        class A_StaticField_StaticField {
-            static #foo = "foo";
-            static #foo = "foo";
-                   ~~~~
-!!! error TS2300: Duplicate identifier '#foo'.
-        }
-    
-        // Error
-        class A_StaticField_StaticMethod {
-            static #foo = "foo";
-                   ~~~~
-!!! error TS2300: Duplicate identifier '#foo'.
-            static #foo() { }
-                   ~~~~
-!!! error TS2300: Duplicate identifier '#foo'.
-        }
-    
-        // Error
-        class A_StaticField_StaticGetter {
-            static #foo = "foo";
-                   ~~~~
-!!! error TS2300: Duplicate identifier '#foo'.
-            static get #foo() { return ""}
-                       ~~~~
-!!! error TS2300: Duplicate identifier '#foo'.
-        }
-    
-        // Error
-        class A_StaticField_StaticSetter {
-            static #foo = "foo";
-                   ~~~~
-!!! error TS2300: Duplicate identifier '#foo'.
-            static set #foo(value: string) { }
-                       ~~~~
-!!! error TS2300: Duplicate identifier '#foo'.
-        }
-    }
-    
-    function StaticMethod() {
-        // Error
-        class A_StaticMethod_Field {
-            static #foo() { }
-            #foo = "foo";
-            ~~~~
-!!! error TS2804: Duplicate identifier '#foo'. Static and instance elements cannot share the same private name.
-        }
-    
-        // Error
-        class A_StaticMethod_Method {
-            static #foo() { }
-            #foo() { }
-            ~~~~
-!!! error TS2804: Duplicate identifier '#foo'. Static and instance elements cannot share the same private name.
-        }
-    
-        // Error
-        class A_StaticMethod_Getter {
-            static #foo() { }
-            get #foo() { return ""}
-                ~~~~
-!!! error TS2804: Duplicate identifier '#foo'. Static and instance elements cannot share the same private name.
-        }
-    
-        // Error
-        class A_StaticMethod_Setter {
-            static #foo() { }
-            set #foo(value: string) { }
-                ~~~~
-!!! error TS2804: Duplicate identifier '#foo'. Static and instance elements cannot share the same private name.
-        }
-    
-        // Error
-        class A_StaticMethod_StaticField {
-            static #foo() { }
-            static #foo = "foo";
-                   ~~~~
-!!! error TS2300: Duplicate identifier '#foo'.
-                   ~~~~
-!!! error TS2717: Subsequent property declarations must have the same type.  Property '#foo' must be of type '() => void', but here has type 'string'.
-!!! related TS6203 tests/cases/conformance/classes/members/privateNames/privateNameDuplicateField.ts:280:16: '#foo' was also declared here.
-        }
-    
-        // Error
-        class A_StaticMethod_StaticMethod {
-            static #foo() { }
-                   ~~~~
-!!! error TS2393: Duplicate function implementation.
-            static #foo() { }
-                   ~~~~
-!!! error TS2393: Duplicate function implementation.
-        }
-    
-        // Error
-        class A_StaticMethod_StaticGetter {
-            static #foo() { }
-                   ~~~~
-!!! error TS2300: Duplicate identifier '#foo'.
-            static get #foo() { return ""}
-                       ~~~~
-!!! error TS2300: Duplicate identifier '#foo'.
-        }
-    
-        // Error
-        class A_StaticMethod_StaticSetter {
-            static #foo() { }
-                   ~~~~
-!!! error TS2300: Duplicate identifier '#foo'.
-            static set #foo(value: string) { }
-                       ~~~~
-!!! error TS2300: Duplicate identifier '#foo'.
-        }
-    }
-    
-    function StaticGetter() {
-    
-        // Error
-        class A_StaticGetter_Field {
-            static get #foo() { return ""}
-            #foo = "foo";
-            ~~~~
-!!! error TS2804: Duplicate identifier '#foo'. Static and instance elements cannot share the same private name.
-        }
-    
-        // Error
-        class A_StaticGetter_Method {
-            static get #foo() { return ""}
-            #foo() { }
-            ~~~~
-!!! error TS2804: Duplicate identifier '#foo'. Static and instance elements cannot share the same private name.
-        }
-    
-        // Error
-        class A_StaticGetter_Getter {
-            static get #foo() { return ""}
-            get #foo() { return ""}
-                ~~~~
-!!! error TS2804: Duplicate identifier '#foo'. Static and instance elements cannot share the same private name.
-        }
-    
-        // Error
-        class A_StaticGetter_Setter {
-            static get #foo() { return ""}
-            set #foo(value: string) { }
-                ~~~~
-!!! error TS2804: Duplicate identifier '#foo'. Static and instance elements cannot share the same private name.
-        }
-    
-        // Error
-        class A_StaticGetter_StaticField {
-            static get #foo() { return ""}
-                       ~~~~
-!!! error TS2300: Duplicate identifier '#foo'.
-            static #foo() { }
-                   ~~~~
-!!! error TS2300: Duplicate identifier '#foo'.
-        }
-    
-        // Error
-        class A_StaticGetter_StaticMethod {
-            static get #foo() { return ""}
-                       ~~~~
-!!! error TS2300: Duplicate identifier '#foo'.
-            static #foo() { }
-                   ~~~~
-!!! error TS2300: Duplicate identifier '#foo'.
-        }
-    
-        // Error
-        class A_StaticGetter_StaticGetter {
-            static get #foo() { return ""}
-                       ~~~~
-!!! error TS2300: Duplicate identifier '#foo'.
-            static get #foo() { return ""}
-                       ~~~~
-!!! error TS2300: Duplicate identifier '#foo'.
-        }
-        // OK
-        class A_StaticGetter_StaticSetter {
-            static get #foo() { return ""}
-            static set #foo(value: string) { }
-        }
-    }
-    
-    function StaticSetter() {
-        // Error
-        class A_StaticSetter_Field {
-            static set #foo(value: string) { }
-            #foo = "foo";
-            ~~~~
-!!! error TS2804: Duplicate identifier '#foo'. Static and instance elements cannot share the same private name.
-        }
-    
-        // Error
-        class A_StaticSetter_Method {
-            static set #foo(value: string) { }
-            #foo() { }
-            ~~~~
-!!! error TS2804: Duplicate identifier '#foo'. Static and instance elements cannot share the same private name.
-        }
-    
-    
-        // Error
-        class A_StaticSetter_Getter {
-            static set #foo(value: string) { }
-            get #foo() { return ""}
-                ~~~~
-!!! error TS2804: Duplicate identifier '#foo'. Static and instance elements cannot share the same private name.
-        }
-    
-        // Error
-        class A_StaticSetter_Setter {
-            static set #foo(value: string) { }
-            set #foo(value: string) { }
-                ~~~~
-!!! error TS2804: Duplicate identifier '#foo'. Static and instance elements cannot share the same private name.
-        }
-    
-        // Error
-        class A_StaticSetter_StaticField {
-            static set #foo(value: string) { }
-            static #foo = "foo";
-                   ~~~~
-!!! error TS2300: Duplicate identifier '#foo'.
-        }
-    
-        // Error
-        class A_StaticSetter_StaticMethod {
-            static set #foo(value: string) { }
-                       ~~~~
-!!! error TS2300: Duplicate identifier '#foo'.
-            static #foo() { }
-                   ~~~~
-!!! error TS2300: Duplicate identifier '#foo'.
-        }
-    
-        // OK
-        class A_StaticSetter_StaticGetter {
-            static set #foo(value: string) { }
-            static get #foo() { return ""}
-        }
-    
-        // Error
-        class A_StaticSetter_StaticSetter {
-            static set #foo(value: string) { }
-                       ~~~~
-!!! error TS2300: Duplicate identifier '#foo'.
-            static set #foo(value: string) { }
-                       ~~~~
-!!! error TS2300: Duplicate identifier '#foo'.
-        }
-    }
-    
-    class A2 {
-        #foo = "foo";
-        ~~~~
-!!! error TS2300: Duplicate identifier '#foo'.
-        #foo() {}
-        ~~~~
-!!! error TS2300: Duplicate identifier '#foo'.
-    }
-    
-    
-    class A3 {
-        #foo = "foo";
-        ~~~~
-!!! error TS2300: Duplicate identifier '#foo'.
-        get #foo() { return ""}
-            ~~~~
-!!! error TS2300: Duplicate identifier '#foo'.
-    }
-    
-    class A4 {
-        #foo() { return ""}
-        ~~~~
-!!! error TS2393: Duplicate function implementation.
-        #foo() { return ""}
-        ~~~~
-!!! error TS2393: Duplicate function implementation.
-    }
-    
-    
-    class A5 {
-        #foo() { return ""}
-        ~~~~
-!!! error TS2300: Duplicate identifier '#foo'.
-        get #foo() { return ""}
-            ~~~~
-!!! error TS2300: Duplicate identifier '#foo'.
-    }
-    
-    
-    class A6 {
-        #foo = "foo";
-        ~~~~
-!!! error TS2300: Duplicate identifier '#foo'.
-        #foo() { return ""}
-        ~~~~
-!!! error TS2300: Duplicate identifier '#foo'.
-        get #foo() { return ""}
-            ~~~~
-!!! error TS2300: Duplicate identifier '#foo'.
-    }
-    
-    class A7 {
-        get #foo() { return ""; }
-            ~~~~
-!!! error TS2300: Duplicate identifier '#foo'.
-        get #foo() { return ""; }
-            ~~~~
-!!! error TS2300: Duplicate identifier '#foo'.
-    }
-    
-    class A8 {
-        set #foo(a: string) {}
-            ~~~~
-!!! error TS2300: Duplicate identifier '#foo'.
-        set #foo(a: string) {}
-            ~~~~
-!!! error TS2300: Duplicate identifier '#foo'.
-    }
-    
-    class A9 {
-        get #foo() { return ""; }
-            ~~~~
-!!! error TS2300: Duplicate identifier '#foo'.
-        set #foo(a: string) {}
-            ~~~~
-!!! error TS2300: Duplicate identifier '#foo'.
-        get #foo() { return ""; }
-            ~~~~
-!!! error TS2300: Duplicate identifier '#foo'.
-        set #foo(a: string) {}
-            ~~~~
-!!! error TS2300: Duplicate identifier '#foo'.
-    }
+tests/cases/conformance/classes/members/privateNames/privateNameDuplicateField.ts(6,9): error TS2300: Duplicate identifier '#foo'.
+tests/cases/conformance/classes/members/privateNames/privateNameDuplicateField.ts(11,9): error TS2300: Duplicate identifier '#foo'.
+tests/cases/conformance/classes/members/privateNames/privateNameDuplicateField.ts(12,9): error TS2300: Duplicate identifier '#foo'.
+tests/cases/conformance/classes/members/privateNames/privateNameDuplicateField.ts(17,9): error TS2300: Duplicate identifier '#foo'.
+tests/cases/conformance/classes/members/privateNames/privateNameDuplicateField.ts(18,13): error TS2300: Duplicate identifier '#foo'.
+tests/cases/conformance/classes/members/privateNames/privateNameDuplicateField.ts(23,9): error TS2300: Duplicate identifier '#foo'.
+tests/cases/conformance/classes/members/privateNames/privateNameDuplicateField.ts(24,13): error TS2300: Duplicate identifier '#foo'.
+tests/cases/conformance/classes/members/privateNames/privateNameDuplicateField.ts(30,16): error TS2804: Duplicate identifier '#foo'. Static and instance elements cannot share the same private name.
+tests/cases/conformance/classes/members/privateNames/privateNameDuplicateField.ts(36,16): error TS2804: Duplicate identifier '#foo'. Static and instance elements cannot share the same private name.
+tests/cases/conformance/classes/members/privateNames/privateNameDuplicateField.ts(42,20): error TS2804: Duplicate identifier '#foo'. Static and instance elements cannot share the same private name.
+tests/cases/conformance/classes/members/privateNames/privateNameDuplicateField.ts(48,20): error TS2804: Duplicate identifier '#foo'. Static and instance elements cannot share the same private name.
+tests/cases/conformance/classes/members/privateNames/privateNameDuplicateField.ts(56,9): error TS2300: Duplicate identifier '#foo'.
+tests/cases/conformance/classes/members/privateNames/privateNameDuplicateField.ts(56,9): error TS2717: Subsequent property declarations must have the same type.  Property '#foo' must be of type '() => void', but here has type 'string'.
+tests/cases/conformance/classes/members/privateNames/privateNameDuplicateField.ts(61,9): error TS2393: Duplicate function implementation.
+tests/cases/conformance/classes/members/privateNames/privateNameDuplicateField.ts(62,9): error TS2393: Duplicate function implementation.
+tests/cases/conformance/classes/members/privateNames/privateNameDuplicateField.ts(67,9): error TS2300: Duplicate identifier '#foo'.
+tests/cases/conformance/classes/members/privateNames/privateNameDuplicateField.ts(68,13): error TS2300: Duplicate identifier '#foo'.
+tests/cases/conformance/classes/members/privateNames/privateNameDuplicateField.ts(73,9): error TS2300: Duplicate identifier '#foo'.
+tests/cases/conformance/classes/members/privateNames/privateNameDuplicateField.ts(74,13): error TS2300: Duplicate identifier '#foo'.
+tests/cases/conformance/classes/members/privateNames/privateNameDuplicateField.ts(80,16): error TS2804: Duplicate identifier '#foo'. Static and instance elements cannot share the same private name.
+tests/cases/conformance/classes/members/privateNames/privateNameDuplicateField.ts(86,16): error TS2804: Duplicate identifier '#foo'. Static and instance elements cannot share the same private name.
+tests/cases/conformance/classes/members/privateNames/privateNameDuplicateField.ts(92,20): error TS2804: Duplicate identifier '#foo'. Static and instance elements cannot share the same private name.
+tests/cases/conformance/classes/members/privateNames/privateNameDuplicateField.ts(98,20): error TS2804: Duplicate identifier '#foo'. Static and instance elements cannot share the same private name.
+tests/cases/conformance/classes/members/privateNames/privateNameDuplicateField.ts(107,9): error TS2300: Duplicate identifier '#foo'.
+tests/cases/conformance/classes/members/privateNames/privateNameDuplicateField.ts(112,13): error TS2300: Duplicate identifier '#foo'.
+tests/cases/conformance/classes/members/privateNames/privateNameDuplicateField.ts(113,9): error TS2300: Duplicate identifier '#foo'.
+tests/cases/conformance/classes/members/privateNames/privateNameDuplicateField.ts(118,13): error TS2300: Duplicate identifier '#foo'.
+tests/cases/conformance/classes/members/privateNames/privateNameDuplicateField.ts(119,13): error TS2300: Duplicate identifier '#foo'.
+tests/cases/conformance/classes/members/privateNames/privateNameDuplicateField.ts(131,16): error TS2804: Duplicate identifier '#foo'. Static and instance elements cannot share the same private name.
+tests/cases/conformance/classes/members/privateNames/privateNameDuplicateField.ts(137,16): error TS2804: Duplicate identifier '#foo'. Static and instance elements cannot share the same private name.
+tests/cases/conformance/classes/members/privateNames/privateNameDuplicateField.ts(143,20): error TS2804: Duplicate identifier '#foo'. Static and instance elements cannot share the same private name.
+tests/cases/conformance/classes/members/privateNames/privateNameDuplicateField.ts(149,20): error TS2804: Duplicate identifier '#foo'. Static and instance elements cannot share the same private name.
+tests/cases/conformance/classes/members/privateNames/privateNameDuplicateField.ts(157,9): error TS2300: Duplicate identifier '#foo'.
+tests/cases/conformance/classes/members/privateNames/privateNameDuplicateField.ts(162,13): error TS2300: Duplicate identifier '#foo'.
+tests/cases/conformance/classes/members/privateNames/privateNameDuplicateField.ts(163,9): error TS2300: Duplicate identifier '#foo'.
+tests/cases/conformance/classes/members/privateNames/privateNameDuplicateField.ts(174,13): error TS2300: Duplicate identifier '#foo'.
+tests/cases/conformance/classes/members/privateNames/privateNameDuplicateField.ts(175,13): error TS2300: Duplicate identifier '#foo'.
+tests/cases/conformance/classes/members/privateNames/privateNameDuplicateField.ts(181,16): error TS2804: Duplicate identifier '#foo'. Static and instance elements cannot share the same private name.
+tests/cases/conformance/classes/members/privateNames/privateNameDuplicateField.ts(187,16): error TS2804: Duplicate identifier '#foo'. Static and instance elements cannot share the same private name.
+tests/cases/conformance/classes/members/privateNames/privateNameDuplicateField.ts(193,20): error TS2804: Duplicate identifier '#foo'. Static and instance elements cannot share the same private name.
+tests/cases/conformance/classes/members/privateNames/privateNameDuplicateField.ts(199,20): error TS2804: Duplicate identifier '#foo'. Static and instance elements cannot share the same private name.
+tests/cases/conformance/classes/members/privateNames/privateNameDuplicateField.ts(207,9): error TS2804: Duplicate identifier '#foo'. Static and instance elements cannot share the same private name.
+tests/cases/conformance/classes/members/privateNames/privateNameDuplicateField.ts(213,9): error TS2804: Duplicate identifier '#foo'. Static and instance elements cannot share the same private name.
+tests/cases/conformance/classes/members/privateNames/privateNameDuplicateField.ts(219,13): error TS2804: Duplicate identifier '#foo'. Static and instance elements cannot share the same private name.
+tests/cases/conformance/classes/members/privateNames/privateNameDuplicateField.ts(225,13): error TS2804: Duplicate identifier '#foo'. Static and instance elements cannot share the same private name.
+tests/cases/conformance/classes/members/privateNames/privateNameDuplicateField.ts(231,16): error TS2300: Duplicate identifier '#foo'.
+tests/cases/conformance/classes/members/privateNames/privateNameDuplicateField.ts(236,16): error TS2300: Duplicate identifier '#foo'.
+tests/cases/conformance/classes/members/privateNames/privateNameDuplicateField.ts(237,16): error TS2300: Duplicate identifier '#foo'.
+tests/cases/conformance/classes/members/privateNames/privateNameDuplicateField.ts(242,16): error TS2300: Duplicate identifier '#foo'.
+tests/cases/conformance/classes/members/privateNames/privateNameDuplicateField.ts(243,20): error TS2300: Duplicate identifier '#foo'.
+tests/cases/conformance/classes/members/privateNames/privateNameDuplicateField.ts(248,16): error TS2300: Duplicate identifier '#foo'.
+tests/cases/conformance/classes/members/privateNames/privateNameDuplicateField.ts(249,20): error TS2300: Duplicate identifier '#foo'.
+tests/cases/conformance/classes/members/privateNames/privateNameDuplicateField.ts(257,9): error TS2804: Duplicate identifier '#foo'. Static and instance elements cannot share the same private name.
+tests/cases/conformance/classes/members/privateNames/privateNameDuplicateField.ts(263,9): error TS2804: Duplicate identifier '#foo'. Static and instance elements cannot share the same private name.
+tests/cases/conformance/classes/members/privateNames/privateNameDuplicateField.ts(269,13): error TS2804: Duplicate identifier '#foo'. Static and instance elements cannot share the same private name.
+tests/cases/conformance/classes/members/privateNames/privateNameDuplicateField.ts(275,13): error TS2804: Duplicate identifier '#foo'. Static and instance elements cannot share the same private name.
+tests/cases/conformance/classes/members/privateNames/privateNameDuplicateField.ts(281,16): error TS2300: Duplicate identifier '#foo'.
+tests/cases/conformance/classes/members/privateNames/privateNameDuplicateField.ts(281,16): error TS2717: Subsequent property declarations must have the same type.  Property '#foo' must be of type '() => void', but here has type 'string'.
+tests/cases/conformance/classes/members/privateNames/privateNameDuplicateField.ts(286,16): error TS2393: Duplicate function implementation.
+tests/cases/conformance/classes/members/privateNames/privateNameDuplicateField.ts(287,16): error TS2393: Duplicate function implementation.
+tests/cases/conformance/classes/members/privateNames/privateNameDuplicateField.ts(292,16): error TS2300: Duplicate identifier '#foo'.
+tests/cases/conformance/classes/members/privateNames/privateNameDuplicateField.ts(293,20): error TS2300: Duplicate identifier '#foo'.
+tests/cases/conformance/classes/members/privateNames/privateNameDuplicateField.ts(298,16): error TS2300: Duplicate identifier '#foo'.
+tests/cases/conformance/classes/members/privateNames/privateNameDuplicateField.ts(299,20): error TS2300: Duplicate identifier '#foo'.
+tests/cases/conformance/classes/members/privateNames/privateNameDuplicateField.ts(308,9): error TS2804: Duplicate identifier '#foo'. Static and instance elements cannot share the same private name.
+tests/cases/conformance/classes/members/privateNames/privateNameDuplicateField.ts(314,9): error TS2804: Duplicate identifier '#foo'. Static and instance elements cannot share the same private name.
+tests/cases/conformance/classes/members/privateNames/privateNameDuplicateField.ts(320,13): error TS2804: Duplicate identifier '#foo'. Static and instance elements cannot share the same private name.
+tests/cases/conformance/classes/members/privateNames/privateNameDuplicateField.ts(326,13): error TS2804: Duplicate identifier '#foo'. Static and instance elements cannot share the same private name.
+tests/cases/conformance/classes/members/privateNames/privateNameDuplicateField.ts(331,20): error TS2300: Duplicate identifier '#foo'.
+tests/cases/conformance/classes/members/privateNames/privateNameDuplicateField.ts(332,16): error TS2300: Duplicate identifier '#foo'.
+tests/cases/conformance/classes/members/privateNames/privateNameDuplicateField.ts(337,20): error TS2300: Duplicate identifier '#foo'.
+tests/cases/conformance/classes/members/privateNames/privateNameDuplicateField.ts(338,16): error TS2300: Duplicate identifier '#foo'.
+tests/cases/conformance/classes/members/privateNames/privateNameDuplicateField.ts(343,20): error TS2300: Duplicate identifier '#foo'.
+tests/cases/conformance/classes/members/privateNames/privateNameDuplicateField.ts(344,20): error TS2300: Duplicate identifier '#foo'.
+tests/cases/conformance/classes/members/privateNames/privateNameDuplicateField.ts(357,9): error TS2804: Duplicate identifier '#foo'. Static and instance elements cannot share the same private name.
+tests/cases/conformance/classes/members/privateNames/privateNameDuplicateField.ts(363,9): error TS2804: Duplicate identifier '#foo'. Static and instance elements cannot share the same private name.
+tests/cases/conformance/classes/members/privateNames/privateNameDuplicateField.ts(370,13): error TS2804: Duplicate identifier '#foo'. Static and instance elements cannot share the same private name.
+tests/cases/conformance/classes/members/privateNames/privateNameDuplicateField.ts(376,13): error TS2804: Duplicate identifier '#foo'. Static and instance elements cannot share the same private name.
+tests/cases/conformance/classes/members/privateNames/privateNameDuplicateField.ts(382,16): error TS2300: Duplicate identifier '#foo'.
+tests/cases/conformance/classes/members/privateNames/privateNameDuplicateField.ts(387,20): error TS2300: Duplicate identifier '#foo'.
+tests/cases/conformance/classes/members/privateNames/privateNameDuplicateField.ts(388,16): error TS2300: Duplicate identifier '#foo'.
+tests/cases/conformance/classes/members/privateNames/privateNameDuplicateField.ts(399,20): error TS2300: Duplicate identifier '#foo'.
+tests/cases/conformance/classes/members/privateNames/privateNameDuplicateField.ts(400,20): error TS2300: Duplicate identifier '#foo'.
+
+
+==== tests/cases/conformance/classes/members/privateNames/privateNameDuplicateField.ts (83 errors) ====
+    function Field() {
+    
+        // Error
+        class A_Field_Field {
+            #foo = "foo";
+            #foo = "foo";
+            ~~~~
+!!! error TS2300: Duplicate identifier '#foo'.
+        }
+    
+        // Error
+        class A_Field_Method {
+            #foo = "foo";
+            ~~~~
+!!! error TS2300: Duplicate identifier '#foo'.
+            #foo() { }
+            ~~~~
+!!! error TS2300: Duplicate identifier '#foo'.
+        }
+    
+        // Error
+        class A_Field_Getter {
+            #foo = "foo";
+            ~~~~
+!!! error TS2300: Duplicate identifier '#foo'.
+            get #foo() { return ""}
+                ~~~~
+!!! error TS2300: Duplicate identifier '#foo'.
+        }
+    
+        // Error
+        class A_Field_Setter {
+            #foo = "foo";
+            ~~~~
+!!! error TS2300: Duplicate identifier '#foo'.
+            set #foo(value: string) { }
+                ~~~~
+!!! error TS2300: Duplicate identifier '#foo'.
+        }
+    
+        // Error
+        class A_Field_StaticField {
+            #foo = "foo";
+            static #foo = "foo";
+                   ~~~~
+!!! error TS2804: Duplicate identifier '#foo'. Static and instance elements cannot share the same private name.
+        }
+    
+        // Error
+        class A_Field_StaticMethod {
+            #foo = "foo";
+            static #foo() { }
+                   ~~~~
+!!! error TS2804: Duplicate identifier '#foo'. Static and instance elements cannot share the same private name.
+        }
+    
+        // Error
+        class A_Field_StaticGetter {
+            #foo = "foo";
+            static get #foo() { return ""}
+                       ~~~~
+!!! error TS2804: Duplicate identifier '#foo'. Static and instance elements cannot share the same private name.
+        }
+    
+        // Error
+        class A_Field_StaticSetter {
+            #foo = "foo";
+            static set #foo(value: string) { }
+                       ~~~~
+!!! error TS2804: Duplicate identifier '#foo'. Static and instance elements cannot share the same private name.
+        }
+    }
+    
+    function Method() {
+        // Error
+        class A_Method_Field {
+            #foo() { }
+            #foo = "foo";
+            ~~~~
+!!! error TS2300: Duplicate identifier '#foo'.
+            ~~~~
+!!! error TS2717: Subsequent property declarations must have the same type.  Property '#foo' must be of type '() => void', but here has type 'string'.
+!!! related TS6203 tests/cases/conformance/classes/members/privateNames/privateNameDuplicateField.ts:55:9: '#foo' was also declared here.
+        }
+    
+        // Error
+        class A_Method_Method {
+            #foo() { }
+            ~~~~
+!!! error TS2393: Duplicate function implementation.
+            #foo() { }
+            ~~~~
+!!! error TS2393: Duplicate function implementation.
+        }
+    
+        // Error
+        class A_Method_Getter {
+            #foo() { }
+            ~~~~
+!!! error TS2300: Duplicate identifier '#foo'.
+            get #foo() { return ""}
+                ~~~~
+!!! error TS2300: Duplicate identifier '#foo'.
+        }
+    
+        // Error
+        class A_Method_Setter {
+            #foo() { }
+            ~~~~
+!!! error TS2300: Duplicate identifier '#foo'.
+            set #foo(value: string) { }
+                ~~~~
+!!! error TS2300: Duplicate identifier '#foo'.
+        }
+    
+        // Error
+        class A_Method_StaticField {
+            #foo() { }
+            static #foo = "foo";
+                   ~~~~
+!!! error TS2804: Duplicate identifier '#foo'. Static and instance elements cannot share the same private name.
+        }
+    
+        // Error
+        class A_Method_StaticMethod {
+            #foo() { }
+            static #foo() { }
+                   ~~~~
+!!! error TS2804: Duplicate identifier '#foo'. Static and instance elements cannot share the same private name.
+        }
+    
+        // Error
+        class A_Method_StaticGetter {
+            #foo() { }
+            static get #foo() { return ""}
+                       ~~~~
+!!! error TS2804: Duplicate identifier '#foo'. Static and instance elements cannot share the same private name.
+        }
+    
+        // Error
+        class A_Method_StaticSetter {
+            #foo() { }
+            static set #foo(value: string) { }
+                       ~~~~
+!!! error TS2804: Duplicate identifier '#foo'. Static and instance elements cannot share the same private name.
+        }
+    }
+    
+    
+    function Getter() {
+        // Error
+        class A_Getter_Field {
+            get #foo() { return ""}
+            #foo = "foo";
+            ~~~~
+!!! error TS2300: Duplicate identifier '#foo'.
+        }
+    
+        // Error
+        class A_Getter_Method {
+            get #foo() { return ""}
+                ~~~~
+!!! error TS2300: Duplicate identifier '#foo'.
+            #foo() { }
+            ~~~~
+!!! error TS2300: Duplicate identifier '#foo'.
+        }
+    
+        // Error
+        class A_Getter_Getter {
+            get #foo() { return ""}
+                ~~~~
+!!! error TS2300: Duplicate identifier '#foo'.
+            get #foo() { return ""}
+                ~~~~
+!!! error TS2300: Duplicate identifier '#foo'.
+        }
+    
+        //OK
+        class A_Getter_Setter {
+            get #foo() { return ""}
+            set #foo(value: string) { }
+        }
+    
+        // Error
+        class A_Getter_StaticField {
+            get #foo() { return ""}
+            static #foo() { }
+                   ~~~~
+!!! error TS2804: Duplicate identifier '#foo'. Static and instance elements cannot share the same private name.
+        }
+    
+        // Error
+        class A_Getter_StaticMethod {
+            get #foo() { return ""}
+            static #foo() { }
+                   ~~~~
+!!! error TS2804: Duplicate identifier '#foo'. Static and instance elements cannot share the same private name.
+        }
+    
+        // Error
+        class A_Getter_StaticGetter {
+            get #foo() { return ""}
+            static get #foo() { return ""}
+                       ~~~~
+!!! error TS2804: Duplicate identifier '#foo'. Static and instance elements cannot share the same private name.
+        }
+    
+        // Error
+        class A_Getter_StaticSetter {
+            get #foo() { return ""}
+            static set #foo(value: string) { }
+                       ~~~~
+!!! error TS2804: Duplicate identifier '#foo'. Static and instance elements cannot share the same private name.
+        }
+    }
+    
+    function Setter() {
+        // Error
+        class A_Setter_Field {
+            set #foo(value: string) { }
+            #foo = "foo";
+            ~~~~
+!!! error TS2300: Duplicate identifier '#foo'.
+        }
+    
+        // Error
+        class A_Setter_Method {
+            set #foo(value: string) { }
+                ~~~~
+!!! error TS2300: Duplicate identifier '#foo'.
+            #foo() { }
+            ~~~~
+!!! error TS2300: Duplicate identifier '#foo'.
+        }
+    
+        // OK
+        class A_Setter_Getter {
+            set #foo(value: string) { }
+            get #foo() { return ""}
+        }
+    
+        // Error
+        class A_Setter_Setter {
+            set #foo(value: string) { }
+                ~~~~
+!!! error TS2300: Duplicate identifier '#foo'.
+            set #foo(value: string) { }
+                ~~~~
+!!! error TS2300: Duplicate identifier '#foo'.
+        }
+    
+        // Error
+        class A_Setter_StaticField {
+            set #foo(value: string) { }
+            static #foo = "foo";
+                   ~~~~
+!!! error TS2804: Duplicate identifier '#foo'. Static and instance elements cannot share the same private name.
+        }
+    
+        // Error
+        class A_Setter_StaticMethod {
+            set #foo(value: string) { }
+            static #foo() { }
+                   ~~~~
+!!! error TS2804: Duplicate identifier '#foo'. Static and instance elements cannot share the same private name.
+        }
+    
+        // Error
+        class A_Setter_StaticGetter {
+            set #foo(value: string) { }
+            static get #foo() { return ""}
+                       ~~~~
+!!! error TS2804: Duplicate identifier '#foo'. Static and instance elements cannot share the same private name.
+        }
+    
+        // Error
+        class A_Setter_StaticSetter {
+            set #foo(value: string) { }
+            static set #foo(value: string) { }
+                       ~~~~
+!!! error TS2804: Duplicate identifier '#foo'. Static and instance elements cannot share the same private name.
+        }
+    }
+    
+    function StaticField() {
+        // Error
+        class A_StaticField_Field {
+            static #foo = "foo";
+            #foo = "foo";
+            ~~~~
+!!! error TS2804: Duplicate identifier '#foo'. Static and instance elements cannot share the same private name.
+        }
+    
+        // Error
+        class A_StaticField_Method {
+            static #foo = "foo";
+            #foo() { }
+            ~~~~
+!!! error TS2804: Duplicate identifier '#foo'. Static and instance elements cannot share the same private name.
+        }
+    
+        // Error
+        class A_StaticField_Getter {
+            static #foo = "foo";
+            get #foo() { return ""}
+                ~~~~
+!!! error TS2804: Duplicate identifier '#foo'. Static and instance elements cannot share the same private name.
+        }
+    
+        // Error
+        class A_StaticField_Setter {
+            static #foo = "foo";
+            set #foo(value: string) { }
+                ~~~~
+!!! error TS2804: Duplicate identifier '#foo'. Static and instance elements cannot share the same private name.
+        }
+    
+        // Error
+        class A_StaticField_StaticField {
+            static #foo = "foo";
+            static #foo = "foo";
+                   ~~~~
+!!! error TS2300: Duplicate identifier '#foo'.
+        }
+    
+        // Error
+        class A_StaticField_StaticMethod {
+            static #foo = "foo";
+                   ~~~~
+!!! error TS2300: Duplicate identifier '#foo'.
+            static #foo() { }
+                   ~~~~
+!!! error TS2300: Duplicate identifier '#foo'.
+        }
+    
+        // Error
+        class A_StaticField_StaticGetter {
+            static #foo = "foo";
+                   ~~~~
+!!! error TS2300: Duplicate identifier '#foo'.
+            static get #foo() { return ""}
+                       ~~~~
+!!! error TS2300: Duplicate identifier '#foo'.
+        }
+    
+        // Error
+        class A_StaticField_StaticSetter {
+            static #foo = "foo";
+                   ~~~~
+!!! error TS2300: Duplicate identifier '#foo'.
+            static set #foo(value: string) { }
+                       ~~~~
+!!! error TS2300: Duplicate identifier '#foo'.
+        }
+    }
+    
+    function StaticMethod() {
+        // Error
+        class A_StaticMethod_Field {
+            static #foo() { }
+            #foo = "foo";
+            ~~~~
+!!! error TS2804: Duplicate identifier '#foo'. Static and instance elements cannot share the same private name.
+        }
+    
+        // Error
+        class A_StaticMethod_Method {
+            static #foo() { }
+            #foo() { }
+            ~~~~
+!!! error TS2804: Duplicate identifier '#foo'. Static and instance elements cannot share the same private name.
+        }
+    
+        // Error
+        class A_StaticMethod_Getter {
+            static #foo() { }
+            get #foo() { return ""}
+                ~~~~
+!!! error TS2804: Duplicate identifier '#foo'. Static and instance elements cannot share the same private name.
+        }
+    
+        // Error
+        class A_StaticMethod_Setter {
+            static #foo() { }
+            set #foo(value: string) { }
+                ~~~~
+!!! error TS2804: Duplicate identifier '#foo'. Static and instance elements cannot share the same private name.
+        }
+    
+        // Error
+        class A_StaticMethod_StaticField {
+            static #foo() { }
+            static #foo = "foo";
+                   ~~~~
+!!! error TS2300: Duplicate identifier '#foo'.
+                   ~~~~
+!!! error TS2717: Subsequent property declarations must have the same type.  Property '#foo' must be of type '() => void', but here has type 'string'.
+!!! related TS6203 tests/cases/conformance/classes/members/privateNames/privateNameDuplicateField.ts:280:16: '#foo' was also declared here.
+        }
+    
+        // Error
+        class A_StaticMethod_StaticMethod {
+            static #foo() { }
+                   ~~~~
+!!! error TS2393: Duplicate function implementation.
+            static #foo() { }
+                   ~~~~
+!!! error TS2393: Duplicate function implementation.
+        }
+    
+        // Error
+        class A_StaticMethod_StaticGetter {
+            static #foo() { }
+                   ~~~~
+!!! error TS2300: Duplicate identifier '#foo'.
+            static get #foo() { return ""}
+                       ~~~~
+!!! error TS2300: Duplicate identifier '#foo'.
+        }
+    
+        // Error
+        class A_StaticMethod_StaticSetter {
+            static #foo() { }
+                   ~~~~
+!!! error TS2300: Duplicate identifier '#foo'.
+            static set #foo(value: string) { }
+                       ~~~~
+!!! error TS2300: Duplicate identifier '#foo'.
+        }
+    }
+    
+    function StaticGetter() {
+    
+        // Error
+        class A_StaticGetter_Field {
+            static get #foo() { return ""}
+            #foo = "foo";
+            ~~~~
+!!! error TS2804: Duplicate identifier '#foo'. Static and instance elements cannot share the same private name.
+        }
+    
+        // Error
+        class A_StaticGetter_Method {
+            static get #foo() { return ""}
+            #foo() { }
+            ~~~~
+!!! error TS2804: Duplicate identifier '#foo'. Static and instance elements cannot share the same private name.
+        }
+    
+        // Error
+        class A_StaticGetter_Getter {
+            static get #foo() { return ""}
+            get #foo() { return ""}
+                ~~~~
+!!! error TS2804: Duplicate identifier '#foo'. Static and instance elements cannot share the same private name.
+        }
+    
+        // Error
+        class A_StaticGetter_Setter {
+            static get #foo() { return ""}
+            set #foo(value: string) { }
+                ~~~~
+!!! error TS2804: Duplicate identifier '#foo'. Static and instance elements cannot share the same private name.
+        }
+    
+        // Error
+        class A_StaticGetter_StaticField {
+            static get #foo() { return ""}
+                       ~~~~
+!!! error TS2300: Duplicate identifier '#foo'.
+            static #foo() { }
+                   ~~~~
+!!! error TS2300: Duplicate identifier '#foo'.
+        }
+    
+        // Error
+        class A_StaticGetter_StaticMethod {
+            static get #foo() { return ""}
+                       ~~~~
+!!! error TS2300: Duplicate identifier '#foo'.
+            static #foo() { }
+                   ~~~~
+!!! error TS2300: Duplicate identifier '#foo'.
+        }
+    
+        // Error
+        class A_StaticGetter_StaticGetter {
+            static get #foo() { return ""}
+                       ~~~~
+!!! error TS2300: Duplicate identifier '#foo'.
+            static get #foo() { return ""}
+                       ~~~~
+!!! error TS2300: Duplicate identifier '#foo'.
+        }
+        // OK
+        class A_StaticGetter_StaticSetter {
+            static get #foo() { return ""}
+            static set #foo(value: string) { }
+        }
+    }
+    
+    function StaticSetter() {
+        // Error
+        class A_StaticSetter_Field {
+            static set #foo(value: string) { }
+            #foo = "foo";
+            ~~~~
+!!! error TS2804: Duplicate identifier '#foo'. Static and instance elements cannot share the same private name.
+        }
+    
+        // Error
+        class A_StaticSetter_Method {
+            static set #foo(value: string) { }
+            #foo() { }
+            ~~~~
+!!! error TS2804: Duplicate identifier '#foo'. Static and instance elements cannot share the same private name.
+        }
+    
+    
+        // Error
+        class A_StaticSetter_Getter {
+            static set #foo(value: string) { }
+            get #foo() { return ""}
+                ~~~~
+!!! error TS2804: Duplicate identifier '#foo'. Static and instance elements cannot share the same private name.
+        }
+    
+        // Error
+        class A_StaticSetter_Setter {
+            static set #foo(value: string) { }
+            set #foo(value: string) { }
+                ~~~~
+!!! error TS2804: Duplicate identifier '#foo'. Static and instance elements cannot share the same private name.
+        }
+    
+        // Error
+        class A_StaticSetter_StaticField {
+            static set #foo(value: string) { }
+            static #foo = "foo";
+                   ~~~~
+!!! error TS2300: Duplicate identifier '#foo'.
+        }
+    
+        // Error
+        class A_StaticSetter_StaticMethod {
+            static set #foo(value: string) { }
+                       ~~~~
+!!! error TS2300: Duplicate identifier '#foo'.
+            static #foo() { }
+                   ~~~~
+!!! error TS2300: Duplicate identifier '#foo'.
+        }
+    
+        // OK
+        class A_StaticSetter_StaticGetter {
+            static set #foo(value: string) { }
+            static get #foo() { return ""}
+        }
+    
+        // Error
+        class A_StaticSetter_StaticSetter {
+            static set #foo(value: string) { }
+                       ~~~~
+!!! error TS2300: Duplicate identifier '#foo'.
+            static set #foo(value: string) { }
+                       ~~~~
+!!! error TS2300: Duplicate identifier '#foo'.
+        }
+    }
     